// pmm-managed
// Copyright (C) 2017 Percona LLC
//
// This program is free software: you can redistribute it and/or modify
// it under the terms of the GNU Affero General Public License as published by
// the Free Software Foundation, either version 3 of the License, or
// (at your option) any later version.
//
// This program is distributed in the hope that it will be useful,
// but WITHOUT ANY WARRANTY; without even the implied warranty of
// MERCHANTABILITY or FITNESS FOR A PARTICULAR PURPOSE. See the
// GNU Affero General Public License for more details.
//
// You should have received a copy of the GNU Affero General Public License
// along with this program. If not, see <https://www.gnu.org/licenses/>.

package handlers

import (
	"context"
	"fmt"

	"github.com/AlekSi/pointer"
	api "github.com/percona/pmm/api/inventory"

	"github.com/percona/pmm-managed/services/inventory"
)

type servicesServer struct {
	s *inventory.ServicesService
}

// NewServicesServer returns Inventory API handler for managing Services.
func NewServicesServer(s *inventory.ServicesService) api.ServicesServer {
	return &servicesServer{
		s: s,
	}
}

// ListServices returns a list of all Services.
func (s *servicesServer) ListServices(ctx context.Context, req *api.ListServicesRequest) (*api.ListServicesResponse, error) {
	services, err := s.s.List(ctx)
	if err != nil {
		return nil, err
	}

	res := new(api.ListServicesResponse)
	for _, service := range services {
		switch service := service.(type) {
		case *api.MySQLService:
			res.Mysql = append(res.Mysql, service)
<<<<<<< HEAD
		case *api.MongoDBService:
			res.Mongodb = append(res.Mongodb, service)
=======
		case *api.AmazonRDSMySQLService:
			res.AmazonRdsMysql = append(res.AmazonRdsMysql, service)
>>>>>>> a1d41923
		default:
			panic(fmt.Errorf("unhandled inventory Service type %T", service))
		}
	}
	return res, nil
}

// GetService returns a single Service by ID.
func (s *servicesServer) GetService(ctx context.Context, req *api.GetServiceRequest) (*api.GetServiceResponse, error) {
	service, err := s.s.Get(ctx, req.ServiceId)
	if err != nil {
		return nil, err
	}

	res := new(api.GetServiceResponse)
	switch service := service.(type) {
	case *api.MySQLService:
		res.Service = &api.GetServiceResponse_Mysql{Mysql: service}
<<<<<<< HEAD
	case *api.MongoDBService:
		res.Service = &api.GetServiceResponse_Mongodb{Mongodb: service}
=======
	case *api.AmazonRDSMySQLService:
		res.Service = &api.GetServiceResponse_AmazonRdsMysql{AmazonRdsMysql: service}
>>>>>>> a1d41923
	default:
		panic(fmt.Errorf("unhandled inventory Service type %T", service))
	}
	return res, nil
}

// AddMySQLService adds MySQL Service.
func (s *servicesServer) AddMySQLService(ctx context.Context, req *api.AddMySQLServiceRequest) (*api.AddMySQLServiceResponse, error) {
	address := pointer.ToStringOrNil(req.Address)
	port := pointer.ToUint16OrNil(uint16(req.Port))
<<<<<<< HEAD
	service, err := s.Services.AddMySQL(ctx, req.ServiceName, req.NodeId, address, port)
=======
	service, err := s.s.AddMySQL(ctx, req.ServiceName, req.NodeId, address, port)
>>>>>>> a1d41923
	if err != nil {
		return nil, err
	}

	res := &api.AddMySQLServiceResponse{
		Mysql: service,
	}
	return res, nil
}

// AddMongoDBService adds MongoDB Service.
func (s *servicesServer) AddMongoDBService(ctx context.Context, req *api.AddMongoDBServiceRequest) (*api.AddMongoDBServiceResponse, error) {
	panic("not implemented yet")
}

// AddAmazonRDSMySQLService adds AmazonRDSMySQL Service.
func (s *servicesServer) AddAmazonRDSMySQLService(ctx context.Context, req *api.AddAmazonRDSMySQLServiceRequest) (*api.AddAmazonRDSMySQLServiceResponse, error) {
	panic("not implemented yet")
}

// ChangeMySQLService changes MySQL Service.
func (s *servicesServer) ChangeMySQLService(ctx context.Context, req *api.ChangeMySQLServiceRequest) (*api.ChangeMySQLServiceResponse, error) {
	service, err := s.s.Change(ctx, req.ServiceId, req.ServiceName)
	if err != nil {
		return nil, err
	}

	res := &api.ChangeMySQLServiceResponse{
		Mysql: service.(*api.MySQLService),
	}
	return res, nil
}

// ChangeAmazonRDSMySQLService changes AmazonRDSMySQL Service.
func (s *servicesServer) ChangeAmazonRDSMySQLService(ctx context.Context, req *api.ChangeAmazonRDSMySQLServiceRequest) (*api.ChangeAmazonRDSMySQLServiceResponse, error) {
	panic("not implemented yet")
}

func (s *ServicesServer) AddMongoDBService(ctx context.Context, req *api.AddMongoDBServiceRequest) (*api.AddMongoDBServiceResponse, error) {
	service, err := s.Services.AddMongoDB(ctx, req.ServiceName, req.NodeId)
	if err != nil {
		return nil, err
	}

	res := &api.AddMongoDBServiceResponse{
		Mongodb: service,
	}
	return res, nil
}

// RemoveService removes Service without any Agents.
func (s *servicesServer) RemoveService(ctx context.Context, req *api.RemoveServiceRequest) (*api.RemoveServiceResponse, error) {
	if err := s.s.Remove(ctx, req.ServiceId); err != nil {
		return nil, err
	}

	return new(api.RemoveServiceResponse), nil
}<|MERGE_RESOLUTION|>--- conflicted
+++ resolved
@@ -49,13 +49,10 @@
 		switch service := service.(type) {
 		case *api.MySQLService:
 			res.Mysql = append(res.Mysql, service)
-<<<<<<< HEAD
+		case *api.AmazonRDSMySQLService:
+			res.AmazonRdsMysql = append(res.AmazonRdsMysql, service)
 		case *api.MongoDBService:
 			res.Mongodb = append(res.Mongodb, service)
-=======
-		case *api.AmazonRDSMySQLService:
-			res.AmazonRdsMysql = append(res.AmazonRdsMysql, service)
->>>>>>> a1d41923
 		default:
 			panic(fmt.Errorf("unhandled inventory Service type %T", service))
 		}
@@ -74,13 +71,10 @@
 	switch service := service.(type) {
 	case *api.MySQLService:
 		res.Service = &api.GetServiceResponse_Mysql{Mysql: service}
-<<<<<<< HEAD
+	case *api.AmazonRDSMySQLService:
+		res.Service = &api.GetServiceResponse_AmazonRdsMysql{AmazonRdsMysql: service}
 	case *api.MongoDBService:
 		res.Service = &api.GetServiceResponse_Mongodb{Mongodb: service}
-=======
-	case *api.AmazonRDSMySQLService:
-		res.Service = &api.GetServiceResponse_AmazonRdsMysql{AmazonRdsMysql: service}
->>>>>>> a1d41923
 	default:
 		panic(fmt.Errorf("unhandled inventory Service type %T", service))
 	}
@@ -91,11 +85,7 @@
 func (s *servicesServer) AddMySQLService(ctx context.Context, req *api.AddMySQLServiceRequest) (*api.AddMySQLServiceResponse, error) {
 	address := pointer.ToStringOrNil(req.Address)
 	port := pointer.ToUint16OrNil(uint16(req.Port))
-<<<<<<< HEAD
-	service, err := s.Services.AddMySQL(ctx, req.ServiceName, req.NodeId, address, port)
-=======
 	service, err := s.s.AddMySQL(ctx, req.ServiceName, req.NodeId, address, port)
->>>>>>> a1d41923
 	if err != nil {
 		return nil, err
 	}
@@ -104,11 +94,6 @@
 		Mysql: service,
 	}
 	return res, nil
-}
-
-// AddMongoDBService adds MongoDB Service.
-func (s *servicesServer) AddMongoDBService(ctx context.Context, req *api.AddMongoDBServiceRequest) (*api.AddMongoDBServiceResponse, error) {
-	panic("not implemented yet")
 }
 
 // AddAmazonRDSMySQLService adds AmazonRDSMySQL Service.
@@ -134,8 +119,8 @@
 	panic("not implemented yet")
 }
 
-func (s *ServicesServer) AddMongoDBService(ctx context.Context, req *api.AddMongoDBServiceRequest) (*api.AddMongoDBServiceResponse, error) {
-	service, err := s.Services.AddMongoDB(ctx, req.ServiceName, req.NodeId)
+func (s *servicesServer) AddMongoDBService(ctx context.Context, req *api.AddMongoDBServiceRequest) (*api.AddMongoDBServiceResponse, error) {
+	service, err := s.s.AddMongoDB(ctx, req.ServiceName, req.NodeId)
 	if err != nil {
 		return nil, err
 	}
