--- conflicted
+++ resolved
@@ -34,9 +34,8 @@
 
 func TestStartChecks(t *testing.T) {
 	t.Run("with enabled STT", func(t *testing.T) {
-		defer restoreSettingsDefaults(t)
-
 		toggleSTT(t, true)
+		t.Cleanup(func() { restoreSettingsDefaults(t) })
 
 		resp, err := managementClient.Default.SecurityChecks.StartSecurityChecks(nil)
 		require.NoError(t, err)
@@ -44,8 +43,8 @@
 	})
 
 	t.Run("with disabled STT", func(t *testing.T) {
-		defer restoreSettingsDefaults(t)
 		toggleSTT(t, false)
+		t.Cleanup(func() { restoreSettingsDefaults(t) })
 
 		resp, err := managementClient.Default.SecurityChecks.StartSecurityChecks(nil)
 		pmmapitests.AssertAPIErrorf(t, err, 400, codes.FailedPrecondition, `STT is disabled.`)
@@ -59,8 +58,8 @@
 	}
 
 	t.Run("with disabled STT", func(t *testing.T) {
-		defer restoreSettingsDefaults(t)
-		toggleSTT(t, false)
+		toggleSTT(t, true)
+		t.Cleanup(func() { restoreSettingsDefaults(t) })
 
 		results, err := managementClient.Default.SecurityChecks.GetSecurityCheckResults(nil)
 		pmmapitests.AssertAPIErrorf(t, err, 400, codes.FailedPrecondition, `STT is disabled.`)
@@ -68,8 +67,8 @@
 	})
 
 	t.Run("with enabled STT", func(t *testing.T) {
-		defer restoreSettingsDefaults(t)
 		toggleSTT(t, true)
+		t.Cleanup(func() { restoreSettingsDefaults(t) })
 
 		resp, err := managementClient.Default.SecurityChecks.StartSecurityChecks(nil)
 		require.NoError(t, err)
@@ -82,8 +81,8 @@
 }
 
 func TestListSecurityChecks(t *testing.T) {
-	defer restoreSettingsDefaults(t)
 	toggleSTT(t, true)
+	t.Cleanup(func() { restoreSettingsDefaults(t) })
 
 	resp, err := managementClient.Default.SecurityChecks.ListSecurityChecks(nil)
 	require.NoError(t, err)
@@ -97,43 +96,65 @@
 }
 
 func TestChangeSecurityChecks(t *testing.T) {
-
-<<<<<<< HEAD
-	// Enable STT
-	res, err := client.ChangeSettings(&server.ChangeSettingsParams{
-		Body:    server.ChangeSettingsBody{EnableStt: true},
-		Context: pmmapitests.Context,
-	})
-	require.NoError(t, err)
-	assert.True(t, res.Payload.Settings.SttEnabled)
+	toggleSTT(t, true)
 	t.Cleanup(func() { restoreSettingsDefaults(t) })
-=======
+
 	t.Run("enable disable", func(t *testing.T) {
-		toggleSTT(t, true)
->>>>>>> 52511a15
-
-	// Force collect checks.
-	_, err = managementClient.Default.SecurityChecks.StartSecurityChecks(nil)
-	require.NoError(t, err)
-
-	t.Run("enable disable", func(t *testing.T) {
-		resp, err := managementClient.Default.SecurityChecks.ListSecurityChecks(nil)
-		require.NoError(t, err)
-		require.NotEmpty(t, resp.Payload.Checks)
-
-		var check *security_checks.ChecksItems0
-
-		// enable ⥁ disable loop, it checks current state of first returned check and changes its state,
-		// then in second iteration it returns state to its origin.
-		for i := 0; i < 2; i++ {
-			check = resp.Payload.Checks[0]
+		t.Run("enable disable", func(t *testing.T) {
+			resp, err := managementClient.Default.SecurityChecks.ListSecurityChecks(nil)
+			require.NoError(t, err)
+			require.NotEmpty(t, resp.Payload.Checks)
+
+			var check *security_checks.ChecksItems0
+
+			// enable ⥁ disable loop, it checks current state of first returned check and changes its state,
+			// then in second iteration it returns state to its origin.
+			for i := 0; i < 2; i++ {
+				check = resp.Payload.Checks[0]
+				params := &security_checks.ChangeSecurityChecksParams{
+					Body: security_checks.ChangeSecurityChecksBody{
+						Params: []*security_checks.ParamsItems0{
+							{
+								Name:    check.Name,
+								Disable: !check.Disabled,
+								Enable:  check.Disabled,
+							},
+						},
+					},
+					Context: pmmapitests.Context,
+				}
+
+				_, err = managementClient.Default.SecurityChecks.ChangeSecurityChecks(params)
+				require.NoError(t, err)
+
+				resp, err = managementClient.Default.SecurityChecks.ListSecurityChecks(nil)
+				require.NoError(t, err)
+				require.NotEmpty(t, resp.Payload.Checks)
+
+				for _, c := range resp.Payload.Checks {
+					if c.Name == check.Name {
+						assert.Equal(t, !check.Disabled, c.Disabled)
+						break
+					}
+				}
+			}
+		})
+
+		t.Run("change interval error", func(t *testing.T) {
+			t.Cleanup(func() { restoreCheckIntervalDefaults(t) })
+
+			resp, err := managementClient.Default.SecurityChecks.ListSecurityChecks(nil)
+			require.NoError(t, err)
+			require.NotEmpty(t, resp.Payload.Checks)
+
+			check := resp.Payload.Checks[0]
+			interval := *check.Interval
 			params := &security_checks.ChangeSecurityChecksParams{
 				Body: security_checks.ChangeSecurityChecksBody{
 					Params: []*security_checks.ParamsItems0{
 						{
-							Name:    check.Name,
-							Disable: !check.Disabled,
-							Enable:  check.Disabled,
+							Name:     check.Name,
+							Interval: pointer.ToString("unknown_interval"),
 						},
 					},
 				},
@@ -141,117 +162,60 @@
 			}
 
 			_, err = managementClient.Default.SecurityChecks.ChangeSecurityChecks(params)
-			require.NoError(t, err)
+			pmmapitests.AssertAPIErrorf(t, err, 400, codes.InvalidArgument, "unknown value \"\\\"unknown_interval\\\"\" for enum management.SecurityCheckInterval")
 
 			resp, err = managementClient.Default.SecurityChecks.ListSecurityChecks(nil)
 			require.NoError(t, err)
 			require.NotEmpty(t, resp.Payload.Checks)
 
+			var found bool
 			for _, c := range resp.Payload.Checks {
 				if c.Name == check.Name {
-					assert.Equal(t, !check.Disabled, c.Disabled)
-					break
-				}
-			}
-		}
-	})
-
-	t.Run("change interval error", func(t *testing.T) {
-<<<<<<< HEAD
-		t.Cleanup(func() { restoreCheckIntervalDefaults(t) })
-=======
-		defer restoreSettingsDefaults(t)
-		toggleSTT(t, true)
->>>>>>> 52511a15
-
-		resp, err := managementClient.Default.SecurityChecks.ListSecurityChecks(nil)
-		require.NoError(t, err)
-		require.NotEmpty(t, resp.Payload.Checks)
-
-		check := resp.Payload.Checks[0]
-		interval := *check.Interval
-		params := &security_checks.ChangeSecurityChecksParams{
-			Body: security_checks.ChangeSecurityChecksBody{
-				Params: []*security_checks.ParamsItems0{
-					{
-						Name:     check.Name,
-						Interval: pointer.ToString("unknown_interval"),
-					},
-				},
-			},
-			Context: pmmapitests.Context,
-		}
-
-		_, err = managementClient.Default.SecurityChecks.ChangeSecurityChecks(params)
-		pmmapitests.AssertAPIErrorf(t, err, 400, codes.InvalidArgument, "unknown value \"\\\"unknown_interval\\\"\" for enum management.SecurityCheckInterval")
-
-		resp, err = managementClient.Default.SecurityChecks.ListSecurityChecks(nil)
-		require.NoError(t, err)
-		require.NotEmpty(t, resp.Payload.Checks)
-
-		var found bool
-		for _, c := range resp.Payload.Checks {
-			if c.Name == check.Name {
-				found = true
-				assert.Equal(t, interval, *c.Interval)
-			}
-		}
-
-		assert.True(t, found, "required check wasn't found")
-	})
-
-	t.Run("change interval normal", func(t *testing.T) {
-<<<<<<< HEAD
-		t.Cleanup(func() { restoreCheckIntervalDefaults(t) })
-=======
-		defer restoreSettingsDefaults(t)
-		defer restoreCheckIntervalDefaults(t)
-		toggleSTT(t, true)
->>>>>>> 52511a15
-
-		resp, err := managementClient.Default.SecurityChecks.ListSecurityChecks(nil)
-		require.NoError(t, err)
-		require.NotEmpty(t, resp.Payload.Checks)
-
-		// convert all checks to RARE interval
-		pp := make([]*security_checks.ParamsItems0, len(resp.Payload.Checks))
-		for i, check := range resp.Payload.Checks {
-			pp[i] = &security_checks.ParamsItems0{
-				Name:     check.Name,
-				Interval: pointer.ToString(security_checks.ParamsItems0IntervalRARE),
-			}
-		}
-
-		params := &security_checks.ChangeSecurityChecksParams{
-			Body:    security_checks.ChangeSecurityChecksBody{Params: pp},
-			Context: pmmapitests.Context,
-		}
-		_, err = managementClient.Default.SecurityChecks.ChangeSecurityChecks(params)
-		require.NoError(t, err)
-
-		resp, err = managementClient.Default.SecurityChecks.ListSecurityChecks(nil)
-		require.NoError(t, err)
-		require.NotEmpty(t, resp.Payload.Checks)
-
-		for _, check := range resp.Payload.Checks {
-			assert.Equal(t, "RARE", *check.Interval)
-		}
-
-<<<<<<< HEAD
-		t.Run("intervals should be preserved on reload", func(t *testing.T) {
-			// Force collect checks.
-=======
-		t.Run("intervals should be preserved on restart", func(t *testing.T) {
-			toggleSTT(t, true)
-
->>>>>>> 52511a15
-			_, err = managementClient.Default.SecurityChecks.StartSecurityChecks(nil)
-			require.NoError(t, err)
+					found = true
+					assert.Equal(t, interval, *c.Interval)
+				}
+			}
+
+			assert.True(t, found, "required check wasn't found")
+		})
+
+		t.Run("change interval normal", func(t *testing.T) {
+			t.Cleanup(func() { restoreSettingsDefaults(t) })
 
 			resp, err := managementClient.Default.SecurityChecks.ListSecurityChecks(nil)
 			require.NoError(t, err)
 			require.NotEmpty(t, resp.Payload.Checks)
-			assert.Equal(t, "RARE", *resp.Payload.Checks[0].Interval)
+
+			// convert all checks to RARE interval
+			pp := make([]*security_checks.ParamsItems0, len(resp.Payload.Checks))
+			for i, check := range resp.Payload.Checks {
+				pp[i] = &security_checks.ParamsItems0{
+					Name:     check.Name,
+					Interval: pointer.ToString(security_checks.ParamsItems0IntervalRARE),
+				}
+			}
+
+			params := &security_checks.ChangeSecurityChecksParams{
+				Body:    security_checks.ChangeSecurityChecksBody{Params: pp},
+				Context: pmmapitests.Context,
+			}
+			_, err = managementClient.Default.SecurityChecks.ChangeSecurityChecks(params)
+			require.NoError(t, err)
+
+			resp, err = managementClient.Default.SecurityChecks.ListSecurityChecks(nil)
+			require.NoError(t, err)
+			require.NotEmpty(t, resp.Payload.Checks)
+
+			for _, check := range resp.Payload.Checks {
+				assert.Equal(t, "RARE", *check.Interval)
+			}
+
+			t.Run("intervals should be preserved on restart", func(t *testing.T) {
+				resp, err := managementClient.Default.SecurityChecks.ListSecurityChecks(nil)
+				require.NoError(t, err)
+				require.NotEmpty(t, resp.Payload.Checks)
+				assert.Equal(t, "RARE", *resp.Payload.Checks[0].Interval)
+			})
 		})
 	})
 }
