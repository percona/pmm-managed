--- conflicted
+++ resolved
@@ -204,17 +204,10 @@
 	iav1beta1.RegisterRulesServer(gRPCServer, deps.rulesService)
 	iav1beta1.RegisterAlertsServer(gRPCServer, deps.alertsService)
 
-<<<<<<< HEAD
-	backupv1beta1.RegisterBackupsServer(gRPCServer, backup.NewBackupsService(deps.db, deps.jobsService))
-	backupv1beta1.RegisterLocationsServer(gRPCServer, backup.NewLocationsService(deps.db, deps.minio))
-	backupv1beta1.RegisterArtifactsServer(gRPCServer, backup.NewArtifactsService(deps.db, deps.minio))
-	backupv1beta1.RegisterRestoreHistoryServer(gRPCServer, backup.NewRestoreHistoryService(deps.db))
-=======
 	backupv1beta1.RegisterBackupsServer(gRPCServer, managementbackup.NewBackupsService(deps.db, deps.backupService, deps.schedulerService))
 	backupv1beta1.RegisterLocationsServer(gRPCServer, managementbackup.NewLocationsService(deps.db, deps.minio))
-	backupv1beta1.RegisterArtifactsServer(gRPCServer, managementbackup.NewArtifactsService(deps.db))
+	backupv1beta1.RegisterArtifactsServer(gRPCServer, managementbackup.NewArtifactsService(deps.db, deps.minio))
 	backupv1beta1.RegisterRestoreHistoryServer(gRPCServer, managementbackup.NewRestoreHistoryService(deps.db))
->>>>>>> 834c972e
 
 	dbaasv1beta1.RegisterKubernetesServer(gRPCServer, managementdbaas.NewKubernetesServer(deps.db, deps.dbaasClient))
 	dbaasv1beta1.RegisterXtraDBClusterServer(gRPCServer, managementdbaas.NewXtraDBClusterService(deps.db, deps.dbaasClient, deps.grafanaClient))
@@ -836,13 +829,9 @@
 			rulesService:         rulesService,
 			jobsService:          jobsService,
 			versionServiceClient: versionService,
-<<<<<<< HEAD
-			minio:                minio.New(),
-=======
 			schedulerService:     schedulerService,
 			backupService:        backupService,
-			minio:                &minio.Service{},
->>>>>>> 834c972e
+			minio:                minio.New(),
 		})
 	}()
 
