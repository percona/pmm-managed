// pmm-managed
// Copyright (C) 2017 Percona LLC
//
// This program is free software: you can redistribute it and/or modify
// it under the terms of the GNU Affero General Public License as published by
// the Free Software Foundation, either version 3 of the License, or
// (at your option) any later version.
//
// This program is distributed in the hope that it will be useful,
// but WITHOUT ANY WARRANTY; without even the implied warranty of
// MERCHANTABILITY or FITNESS FOR A PARTICULAR PURPOSE. See the
// GNU Affero General Public License for more details.
//
// You should have received a copy of the GNU Affero General Public License
// along with this program. If not, see <https://www.gnu.org/licenses/>.

package main

import (
	"bytes"
	"context"
	"database/sql"
	_ "expvar" // register /debug/vars
	"fmt"
	"html/template"
	"log"
	"net"
	"net/http"
	_ "net/http/pprof" // register /debug/pprof
	"net/url"
	"os"
	"os/signal"
	"sort"
	"strconv"
	"strings"
	"sync"
	"time"

	grpc_middleware "github.com/grpc-ecosystem/go-grpc-middleware"
	grpc_validator "github.com/grpc-ecosystem/go-grpc-middleware/validator"
	grpc_prometheus "github.com/grpc-ecosystem/go-grpc-prometheus"
	grpc_gateway "github.com/grpc-ecosystem/grpc-gateway/v2/runtime"
	"github.com/percona/pmm/api/agentpb"
	"github.com/percona/pmm/api/inventorypb"
	"github.com/percona/pmm/api/managementpb"
	azurev1beta1 "github.com/percona/pmm/api/managementpb/azure"
	backupv1beta1 "github.com/percona/pmm/api/managementpb/backup"
	dbaasv1beta1 "github.com/percona/pmm/api/managementpb/dbaas"
	iav1beta1 "github.com/percona/pmm/api/managementpb/ia"
	"github.com/percona/pmm/api/platformpb"
	"github.com/percona/pmm/api/serverpb"
	pmmerrors "github.com/percona/pmm/utils/errors"
	"github.com/percona/pmm/utils/sqlmetrics"
	"github.com/percona/pmm/version"
	prom "github.com/prometheus/client_golang/prometheus"
	"github.com/prometheus/client_golang/prometheus/promhttp"
	"github.com/sirupsen/logrus"
	"golang.org/x/sys/unix"
	"google.golang.org/grpc"
	channelz "google.golang.org/grpc/channelz/service"
	"google.golang.org/grpc/credentials/insecure"
	"google.golang.org/grpc/grpclog"
	"google.golang.org/grpc/reflection"
	"google.golang.org/protobuf/encoding/protojson"
	"gopkg.in/alecthomas/kingpin.v2"
	"gopkg.in/reform.v1"
	"gopkg.in/reform.v1/dialects/postgresql"

	"github.com/percona/pmm-managed/models"
	"github.com/percona/pmm-managed/services/agents"
	agentgrpc "github.com/percona/pmm-managed/services/agents/grpc"
	"github.com/percona/pmm-managed/services/alertmanager"
	"github.com/percona/pmm-managed/services/backup"
	"github.com/percona/pmm-managed/services/checks"
	"github.com/percona/pmm-managed/services/config"
	"github.com/percona/pmm-managed/services/dbaas"
	"github.com/percona/pmm-managed/services/grafana"
	"github.com/percona/pmm-managed/services/inventory"
	inventorygrpc "github.com/percona/pmm-managed/services/inventory/grpc"
	"github.com/percona/pmm-managed/services/management"
	managementbackup "github.com/percona/pmm-managed/services/management/backup"
	managementdbaas "github.com/percona/pmm-managed/services/management/dbaas"
	managementgrpc "github.com/percona/pmm-managed/services/management/grpc"
	"github.com/percona/pmm-managed/services/management/ia"
	"github.com/percona/pmm-managed/services/minio"
	"github.com/percona/pmm-managed/services/platform"
	"github.com/percona/pmm-managed/services/qan"
	"github.com/percona/pmm-managed/services/scheduler"
	"github.com/percona/pmm-managed/services/server"
	"github.com/percona/pmm-managed/services/supervisord"
	"github.com/percona/pmm-managed/services/telemetry"
	"github.com/percona/pmm-managed/services/versioncache"
	"github.com/percona/pmm-managed/services/victoriametrics"
	"github.com/percona/pmm-managed/services/vmalert"
	"github.com/percona/pmm-managed/utils/clean"
	"github.com/percona/pmm-managed/utils/interceptors"
	"github.com/percona/pmm-managed/utils/logger"
)

const (
	shutdownTimeout    = 3 * time.Second
	gRPCMessageMaxSize = 100 * 1024 * 1024

	gRPCAddr  = "127.0.0.1:7771"
	http1Addr = "127.0.0.1:7772"
	debugAddr = "127.0.0.1:7773"

	cleanInterval  = 10 * time.Minute
	cleanOlderThan = 30 * time.Minute
)

func addLogsHandler(mux *http.ServeMux, logs *supervisord.Logs) {
	l := logrus.WithField("component", "logs.zip")

	mux.HandleFunc("/logs.zip", func(rw http.ResponseWriter, req *http.Request) {
		// fail-safe
		ctx, cancel := context.WithTimeout(req.Context(), 10*time.Second)
		defer cancel()

		filename := fmt.Sprintf("pmm-server_%s.zip", time.Now().UTC().Format("2006-01-02_15-04"))
		rw.Header().Set(`Access-Control-Allow-Origin`, `*`)
		rw.Header().Set(`Content-Type`, `application/zip`)
		rw.Header().Set(`Content-Disposition`, `attachment; filename="`+filename+`"`)

		ctx = logger.Set(ctx, "logs")
		if err := logs.Zip(ctx, rw); err != nil {
			l.Errorf("%+v", err)
		}
	})
}

type gRPCServerDeps struct {
	db                   *reform.DB
	vmdb                 *victoriametrics.Service
	server               *server.Server
	agentsRegistry       *agents.Registry
	handler              *agents.Handler
	actions              *agents.ActionsService
	agentsStateUpdater   *agents.StateUpdater
	connectionCheck      *agents.ConnectionChecker
	defaultsFileParser   *agents.DefaultsFileParser
	grafanaClient        *grafana.Client
	checksService        *checks.Service
	dbaasClient          *dbaas.Client
	alertmanager         *alertmanager.Service
	vmalert              *vmalert.Service
	settings             *models.Settings
	alertsService        *ia.AlertsService
	templatesService     *ia.TemplatesService
	rulesService         *ia.RulesService
	jobsService          *agents.JobsService
	versionServiceClient *managementdbaas.VersionServiceClient
	schedulerService     *scheduler.Service
	backupService        *backup.Service
	backupRemovalService *backup.RemovalService
	minioService         *minio.Service
	versionCache         *versioncache.Service
	supervisord          *supervisord.Service
	config               *config.Config
	componentsService    *managementdbaas.ComponentsService
}

// runGRPCServer runs gRPC server until context is canceled, then gracefully stops it.
func runGRPCServer(ctx context.Context, deps *gRPCServerDeps) {
	l := logrus.WithField("component", "gRPC")
	l.Infof("Starting server on http://%s/ ...", gRPCAddr)

	gRPCServer := grpc.NewServer(
		grpc.MaxRecvMsgSize(gRPCMessageMaxSize),

		grpc.UnaryInterceptor(grpc_middleware.ChainUnaryServer(
			interceptors.Unary,
			interceptors.UnaryServiceEnabledInterceptor(),
			grpc_validator.UnaryServerInterceptor())),
		grpc.StreamInterceptor(grpc_middleware.ChainStreamServer(
			interceptors.Stream,
			interceptors.StreamServiceEnabledInterceptor(),
			grpc_validator.StreamServerInterceptor())),
	)

	serverpb.RegisterServerServer(gRPCServer, deps.server)

	agentpb.RegisterAgentServer(gRPCServer, agentgrpc.NewAgentServer(deps.handler))

	nodesSvc := inventory.NewNodesService(deps.db, deps.agentsRegistry, deps.agentsStateUpdater, deps.vmdb)
	servicesSvc := inventory.NewServicesService(deps.db, deps.agentsRegistry, deps.agentsStateUpdater, deps.vmdb, deps.versionCache)
	agentsSvc := inventory.NewAgentsService(deps.db, deps.agentsRegistry, deps.agentsStateUpdater, deps.vmdb, deps.connectionCheck)

	inventorypb.RegisterNodesServer(gRPCServer, inventorygrpc.NewNodesServer(nodesSvc))
	inventorypb.RegisterServicesServer(gRPCServer, inventorygrpc.NewServicesServer(servicesSvc))
	inventorypb.RegisterAgentsServer(gRPCServer, inventorygrpc.NewAgentsServer(agentsSvc))

	nodeSvc := management.NewNodeService(deps.db)
	serviceSvc := management.NewServiceService(deps.db, deps.agentsStateUpdater, deps.vmdb)
	mysqlSvc := management.NewMySQLService(deps.db, deps.agentsStateUpdater, deps.connectionCheck, deps.versionCache, deps.defaultsFileParser)
	mongodbSvc := management.NewMongoDBService(deps.db, deps.agentsStateUpdater, deps.connectionCheck)
	postgresqlSvc := management.NewPostgreSQLService(deps.db, deps.agentsStateUpdater, deps.connectionCheck)
	proxysqlSvc := management.NewProxySQLService(deps.db, deps.agentsStateUpdater, deps.connectionCheck)

	managementpb.RegisterNodeServer(gRPCServer, managementgrpc.NewManagementNodeServer(nodeSvc))
	managementpb.RegisterServiceServer(gRPCServer, managementgrpc.NewManagementServiceServer(serviceSvc))
	managementpb.RegisterMySQLServer(gRPCServer, managementgrpc.NewManagementMySQLServer(mysqlSvc))
	managementpb.RegisterMongoDBServer(gRPCServer, managementgrpc.NewManagementMongoDBServer(mongodbSvc))
	managementpb.RegisterPostgreSQLServer(gRPCServer, managementgrpc.NewManagementPostgreSQLServer(postgresqlSvc))
	managementpb.RegisterProxySQLServer(gRPCServer, managementgrpc.NewManagementProxySQLServer(proxysqlSvc))
	managementpb.RegisterActionsServer(gRPCServer, managementgrpc.NewActionsServer(deps.actions, deps.db))
	managementpb.RegisterRDSServer(gRPCServer, management.NewRDSService(deps.db, deps.agentsStateUpdater, deps.connectionCheck))
	azurev1beta1.RegisterAzureDatabaseServer(gRPCServer, management.NewAzureDatabaseService(deps.db, deps.agentsRegistry, deps.agentsStateUpdater, deps.connectionCheck))
	managementpb.RegisterHAProxyServer(gRPCServer, management.NewHAProxyService(deps.db, deps.vmdb, deps.agentsStateUpdater, deps.connectionCheck))
	managementpb.RegisterExternalServer(gRPCServer, management.NewExternalService(deps.db, deps.vmdb, deps.agentsStateUpdater, deps.connectionCheck))
	managementpb.RegisterAnnotationServer(gRPCServer, managementgrpc.NewAnnotationServer(deps.db, deps.grafanaClient))
	managementpb.RegisterSecurityChecksServer(gRPCServer, management.NewChecksAPIService(deps.checksService))

	iav1beta1.RegisterChannelsServer(gRPCServer, ia.NewChannelsService(deps.db, deps.alertmanager))
	iav1beta1.RegisterTemplatesServer(gRPCServer, deps.templatesService)
	iav1beta1.RegisterRulesServer(gRPCServer, deps.rulesService)
	iav1beta1.RegisterAlertsServer(gRPCServer, deps.alertsService)

	backupv1beta1.RegisterBackupsServer(gRPCServer, managementbackup.NewBackupsService(deps.db, deps.backupService, deps.schedulerService))
	backupv1beta1.RegisterLocationsServer(gRPCServer, managementbackup.NewLocationsService(deps.db, deps.minioService))
	backupv1beta1.RegisterArtifactsServer(gRPCServer, managementbackup.NewArtifactsService(deps.db, deps.backupRemovalService))
	backupv1beta1.RegisterRestoreHistoryServer(gRPCServer, managementbackup.NewRestoreHistoryService(deps.db))

	dbaasv1beta1.RegisterKubernetesServer(gRPCServer, managementdbaas.NewKubernetesServer(deps.db, deps.dbaasClient, deps.grafanaClient, deps.versionServiceClient))
	dbaasv1beta1.RegisterDBClustersServer(gRPCServer, managementdbaas.NewDBClusterService(deps.db, deps.dbaasClient, deps.grafanaClient, deps.versionServiceClient))
	dbaasv1beta1.RegisterPXCClustersServer(gRPCServer, managementdbaas.NewPXCClusterService(deps.db, deps.dbaasClient, deps.grafanaClient, deps.componentsService, deps.versionServiceClient.GetVersionServiceURL()))
	dbaasv1beta1.RegisterPSMDBClustersServer(gRPCServer, managementdbaas.NewPSMDBClusterService(deps.db, deps.dbaasClient, deps.grafanaClient, deps.componentsService, deps.versionServiceClient.GetVersionServiceURL()))
	dbaasv1beta1.RegisterLogsAPIServer(gRPCServer, managementdbaas.NewLogsService(deps.db, deps.dbaasClient))
	dbaasv1beta1.RegisterComponentsServer(gRPCServer, managementdbaas.NewComponentsService(deps.db, deps.dbaasClient, deps.versionServiceClient))

	platformService, err := platform.New(deps.db, deps.supervisord, deps.checksService, deps.grafanaClient, deps.config.Services.Platform)
	if err == nil {
		platformpb.RegisterPlatformServer(gRPCServer, platformService)
	} else {
		l.Fatalf("Failed to register platform service: %s", err.Error())
	}

	if l.Logger.GetLevel() >= logrus.DebugLevel {
		l.Debug("Reflection and channelz are enabled.")
		reflection.Register(gRPCServer)
		channelz.RegisterChannelzServiceToServer(gRPCServer)

		l.Debug("RPC response latency histogram enabled.")
		grpc_prometheus.EnableHandlingTimeHistogram()
	}

	grpc_prometheus.Register(gRPCServer)

	// run server until it is stopped gracefully or not
	listener, err := net.Listen("tcp", gRPCAddr)
	if err != nil {
		l.Panic(err)
	}
	go func() {
		for {
			err = gRPCServer.Serve(listener)
			if err == nil || err == grpc.ErrServerStopped {
				break
			}
			l.Errorf("Failed to serve: %s", err)
		}
		l.Info("Server stopped.")
	}()

	<-ctx.Done()

	// try to stop server gracefully, then not
	ctx, cancel := context.WithTimeout(context.Background(), shutdownTimeout)
	go func() {
		<-ctx.Done()
		gRPCServer.Stop()
	}()
	gRPCServer.GracefulStop()
	cancel()
}

type http1ServerDeps struct {
	logs       *supervisord.Logs
	authServer *grafana.AuthServer
}

// runHTTP1Server runs grpc-gateway and other HTTP 1.1 APIs (like auth_request and logs.zip)
// until context is canceled, then gracefully stops it.
func runHTTP1Server(ctx context.Context, deps *http1ServerDeps) {
	l := logrus.WithField("component", "JSON")
	l.Infof("Starting server on http://%s/ ...", http1Addr)

	marshaller := &grpc_gateway.JSONPb{
		MarshalOptions: protojson.MarshalOptions{
			UseEnumNumbers:  false,
			EmitUnpopulated: false,
			UseProtoNames:   true,
			Indent:          "  ",
		},
		UnmarshalOptions: protojson.UnmarshalOptions{
			DiscardUnknown: true,
		},
	}

	// FIXME make that a default behavior: https://jira.percona.com/browse/PMM-6722
	if nicer, _ := strconv.ParseBool(os.Getenv("PERCONA_TEST_NICER_API")); nicer {
		l.Warn("Enabling nicer API with default/zero values in response.")
		marshaller.EmitUnpopulated = true
	}

	proxyMux := grpc_gateway.NewServeMux(
		grpc_gateway.WithMarshalerOption(grpc_gateway.MIMEWildcard, marshaller),
		grpc_gateway.WithErrorHandler(pmmerrors.PMMHTTPErrorHandler),
	)
	opts := []grpc.DialOption{
		grpc.WithTransportCredentials(insecure.NewCredentials()),
		grpc.WithDefaultCallOptions(grpc.MaxCallRecvMsgSize(5 * 1024 * 1024)),
	}

	// TODO switch from RegisterXXXHandlerFromEndpoint to RegisterXXXHandler to avoid extra dials
	// (even if they dial to localhost)
	// https://jira.percona.com/browse/PMM-4326
	type registrar func(context.Context, *grpc_gateway.ServeMux, string, []grpc.DialOption) error
	for _, r := range []registrar{
		serverpb.RegisterServerHandlerFromEndpoint,

		inventorypb.RegisterNodesHandlerFromEndpoint,
		inventorypb.RegisterServicesHandlerFromEndpoint,
		inventorypb.RegisterAgentsHandlerFromEndpoint,

		managementpb.RegisterNodeHandlerFromEndpoint,
		managementpb.RegisterServiceHandlerFromEndpoint,
		managementpb.RegisterMySQLHandlerFromEndpoint,
		managementpb.RegisterMongoDBHandlerFromEndpoint,
		managementpb.RegisterPostgreSQLHandlerFromEndpoint,
		managementpb.RegisterProxySQLHandlerFromEndpoint,
		managementpb.RegisterActionsHandlerFromEndpoint,
		managementpb.RegisterRDSHandlerFromEndpoint,
		azurev1beta1.RegisterAzureDatabaseHandlerFromEndpoint,
		managementpb.RegisterHAProxyHandlerFromEndpoint,
		managementpb.RegisterExternalHandlerFromEndpoint,
		managementpb.RegisterAnnotationHandlerFromEndpoint,
		managementpb.RegisterSecurityChecksHandlerFromEndpoint,

		iav1beta1.RegisterAlertsHandlerFromEndpoint,
		iav1beta1.RegisterChannelsHandlerFromEndpoint,
		iav1beta1.RegisterRulesHandlerFromEndpoint,
		iav1beta1.RegisterTemplatesHandlerFromEndpoint,

		backupv1beta1.RegisterBackupsHandlerFromEndpoint,
		backupv1beta1.RegisterLocationsHandlerFromEndpoint,
		backupv1beta1.RegisterArtifactsHandlerFromEndpoint,
		backupv1beta1.RegisterRestoreHistoryHandlerFromEndpoint,

		dbaasv1beta1.RegisterKubernetesHandlerFromEndpoint,
		dbaasv1beta1.RegisterDBClustersHandlerFromEndpoint,
		dbaasv1beta1.RegisterPXCClustersHandlerFromEndpoint,
		dbaasv1beta1.RegisterPSMDBClustersHandlerFromEndpoint,
		dbaasv1beta1.RegisterLogsAPIHandlerFromEndpoint,
		dbaasv1beta1.RegisterComponentsHandlerFromEndpoint,

		platformpb.RegisterPlatformHandlerFromEndpoint,
	} {
		if err := r(ctx, proxyMux, gRPCAddr, opts); err != nil {
			l.Panic(err)
		}
	}

	mux := http.NewServeMux()
	addLogsHandler(mux, deps.logs)
	mux.Handle("/auth_request", deps.authServer)
	mux.Handle("/", proxyMux)

	server := &http.Server{
		Addr:     http1Addr,
		ErrorLog: log.New(os.Stderr, "runJSONServer: ", 0),
		Handler:  mux,
	}
	go func() {
		if err := server.ListenAndServe(); err != http.ErrServerClosed {
			l.Panic(err)
		}
		l.Info("Server stopped.")
	}()

	<-ctx.Done()
	ctx, cancel := context.WithTimeout(context.Background(), shutdownTimeout)
	if err := server.Shutdown(ctx); err != nil {
		l.Errorf("Failed to shutdown gracefully: %s", err)
	}
	cancel()
}

// runDebugServer runs debug server until context is canceled, then gracefully stops it.
// TODO merge with HTTP1 server? https://jira.percona.com/browse/PMM-4326
func runDebugServer(ctx context.Context) {
	handler := promhttp.HandlerFor(prom.DefaultGatherer, promhttp.HandlerOpts{
		ErrorLog:      logrus.WithField("component", "metrics"),
		ErrorHandling: promhttp.ContinueOnError,
	})
	http.Handle("/debug/metrics", promhttp.InstrumentMetricHandler(prom.DefaultRegisterer, handler))

	l := logrus.WithField("component", "debug")

	handlers := []string{
		"/debug/metrics",  // by http.Handle above
		"/debug/vars",     // by expvar
		"/debug/requests", // by golang.org/x/net/trace imported by google.golang.org/grpc
		"/debug/events",   // by golang.org/x/net/trace imported by google.golang.org/grpc
		"/debug/pprof",    // by net/http/pprof
	}
	for i, h := range handlers {
		handlers[i] = "http://" + debugAddr + h
	}

	var buf bytes.Buffer
	err := template.Must(template.New("debug").Parse(`
	<html>
	<body>
	<ul>
	{{ range . }}
		<li><a href="{{ . }}">{{ . }}</a></li>
	{{ end }}
	</ul>
	</body>
	</html>
	`)).Execute(&buf, handlers)
	if err != nil {
		l.Panic(err)
	}
	http.HandleFunc("/debug", func(rw http.ResponseWriter, req *http.Request) {
		rw.Write(buf.Bytes()) //nolint:errcheck
	})
	l.Infof("Starting server on http://%s/debug\nRegistered handlers:\n\t%s", debugAddr, strings.Join(handlers, "\n\t"))

	server := &http.Server{
		Addr:     debugAddr,
		ErrorLog: log.New(os.Stderr, "runDebugServer: ", 0),
	}
	go func() {
		if err := server.ListenAndServe(); err != http.ErrServerClosed {
			l.Panic(err)
		}
		l.Info("Server stopped.")
	}()

	<-ctx.Done()
	ctx, cancel := context.WithTimeout(context.Background(), shutdownTimeout)
	if err := server.Shutdown(ctx); err != nil {
		l.Errorf("Failed to shutdown gracefully: %s", err)
	}
	cancel()
}

type setupDeps struct {
	sqlDB        *sql.DB
	supervisord  *supervisord.Service
	vmdb         *victoriametrics.Service
	vmalert      *vmalert.Service
	alertmanager *alertmanager.Service
	server       *server.Server
	l            *logrus.Entry
}

// setup performs setup tasks that depend on database.
func setup(ctx context.Context, deps *setupDeps) bool {
	l := reform.NewPrintfLogger(deps.l.Debugf)
	db := reform.NewDB(deps.sqlDB, postgresql.Dialect, l)

	// log and ignore validation errors; fail on other errors
	deps.l.Infof("Updating settings...")
	env := os.Environ()
	sort.Strings(env)
	if errs := deps.server.UpdateSettingsFromEnv(env); len(errs) != 0 {
		// This should be impossible in the normal workflow.
		// An invalid environment variable must be caught with pmm-managed-init
		// and the docker run must be terminated.
		deps.l.Errorln("Failed to update settings from environment:")
		for _, e := range errs {
			deps.l.Errorln(e)
		}
		return false
	}

	deps.l.Infof("Updating supervisord configuration...")
	settings, err := models.GetSettings(db.Querier)
	if err != nil {
		deps.l.Warnf("Failed to get settings: %+v.", err)
		return false
	}
	ssoDetails, err := models.GetPerconaSSODetails(ctx, db.Querier)
	if err != nil {
		deps.l.Warnf("Failed to get Percona SSO Details: %+v.", err)
	}
	if err = deps.supervisord.UpdateConfiguration(settings, ssoDetails); err != nil {
		deps.l.Warnf("Failed to update supervisord configuration: %+v.", err)
		return false
	}

	deps.l.Infof("Checking VictoriaMetrics...")
	if err = deps.vmdb.IsReady(ctx); err != nil {
		deps.l.Warnf("VictoriaMetrics problem: %+v.", err)
		return false
	}
	deps.vmdb.RequestConfigurationUpdate()

	deps.l.Infof("Checking VMAlert...")
	if err = deps.vmalert.IsReady(ctx); err != nil {
		deps.l.Warnf("VMAlert problem: %+v.", err)
		return false
	}
	deps.vmalert.RequestConfigurationUpdate()

	deps.l.Infof("Checking Alertmanager...")
	if err = deps.alertmanager.IsReady(ctx); err != nil {
		deps.l.Warnf("Alertmanager problem: %+v.", err)
		return false
	}
	deps.alertmanager.RequestConfigurationUpdate()

	deps.l.Info("Setup completed.")
	return true
}

func getQANClient(ctx context.Context, sqlDB *sql.DB, dbName, qanAPIAddr string) *qan.Client {
	opts := []grpc.DialOption{
		grpc.WithTransportCredentials(insecure.NewCredentials()),
		grpc.WithBackoffMaxDelay(time.Second), //nolint:staticcheck
		grpc.WithUserAgent("pmm-managed/" + version.Version),
		grpc.WithDefaultCallOptions(grpc.MaxCallRecvMsgSize(gRPCMessageMaxSize)),
	}

	// Without grpc.WithBlock() DialContext returns an error only if something very wrong with address or options;
	// it does not return an error of connection failure but tries to reconnect in the background.
	conn, err := grpc.DialContext(ctx, qanAPIAddr, opts...)
	if err != nil {
		logrus.Fatalf("Failed to connect QAN API %s: %s.", qanAPIAddr, err)
	}

	l := logrus.WithField("component", "reform/qan")
	reformL := sqlmetrics.NewReform("postgres", dbName+"/qan", l.Tracef)
	prom.MustRegister(reformL)
	db := reform.NewDB(sqlDB, postgresql.Dialect, reformL)
	return qan.NewClient(conn, db)
}

func migrateDB(ctx context.Context, sqlDB *sql.DB, dbName, dbAddress, dbUsername, dbPassword string) {
	l := logrus.WithField("component", "migration")

	const timeout = 5 * time.Minute
	timeoutCtx, cancel := context.WithTimeout(ctx, timeout)
	defer cancel()
	for {
		select {
		case <-timeoutCtx.Done():
			l.Fatalf("Could not migrate DB: timeout")
		default:
		}
		l.Infof("Migrating database...")
		_, err := models.SetupDB(sqlDB, &models.SetupDBParams{
			Logf:          l.Debugf,
			Name:          dbName,
			Address:       dbAddress,
			Username:      dbUsername,
			Password:      dbPassword,
			SetupFixtures: models.SetupFixtures,
		})
		if err == nil {
			return
		}

		l.Warnf("Failed to migrate database: %s.", err)
		time.Sleep(time.Second)
	}
}

func main() {
	// empty version breaks much of pmm-managed logic
	if version.Version == "" {
		panic("pmm-managed version is not set during build.")
	}

	log.SetFlags(0)
	log.SetPrefix("stdlog: ")

	kingpin.Version(version.FullInfo())
	kingpin.HelpFlag.Short('h')

	victoriaMetricsURLF := kingpin.Flag("victoriametrics-url", "VictoriaMetrics base URL").
		Default("http://127.0.0.1:9090/prometheus/").String()
	victoriaMetricsVMAlertURLF := kingpin.Flag("victoriametrics-vmalert-url", "VictoriaMetrics VMAlert base URL").
		Default("http://127.0.0.1:8880/").String()
	victoriaMetricsConfigF := kingpin.Flag("victoriametrics-config", "VictoriaMetrics scrape configuration file path").
		Default("/etc/victoriametrics-promscrape.yml").String()

	grafanaAddrF := kingpin.Flag("grafana-addr", "Grafana HTTP API address").Default("127.0.0.1:3000").String()
	qanAPIAddrF := kingpin.Flag("qan-api-addr", "QAN API gRPC API address").Default("127.0.0.1:9911").String()
	dbaasControllerAPIAddrF := kingpin.Flag("dbaas-controller-api-addr", "DBaaS Controller gRPC API address").Default("127.0.0.1:20201").String()

	versionServiceAPIURLF := kingpin.Flag("version-service-api-url", "Version Service API URL").
		Default("https://check.percona.com/versions/v1").Envar("PERCONA_TEST_VERSION_SERVICE_URL").String()

	postgresAddrF := kingpin.Flag("postgres-addr", "PostgreSQL address").Default("127.0.0.1:5432").String()
	postgresDBNameF := kingpin.Flag("postgres-name", "PostgreSQL database name").Required().String()
	postgresDBUsernameF := kingpin.Flag("postgres-username", "PostgreSQL database username").Default("pmm-managed").String()
	postgresDBPasswordF := kingpin.Flag("postgres-password", "PostgreSQL database password").Default("pmm-managed").String()

	supervisordConfigDirF := kingpin.Flag("supervisord-config-dir", "Supervisord configuration directory").Required().String()

	logLevelF := kingpin.Flag("log-level", "Set logging level").Envar("PMM_LOG_LEVEL").Default("info").Enum("trace", "debug", "info", "warn", "error", "fatal")
	debugF := kingpin.Flag("debug", "Enable debug logging").Envar("PMM_DEBUG").Bool()
	traceF := kingpin.Flag("trace", "[DEPRECATED] Enable trace logging (implies debug)").Envar("PMM_TRACE").Bool()

	kingpin.Parse()

	logger.SetupGlobalLogger()

	level := parseLoggerConfig(*logLevelF, *debugF, *traceF)

	logrus.SetLevel(level)

	if level == logrus.TraceLevel {
		grpclog.SetLoggerV2(&logger.GRPC{Entry: logrus.WithField("component", "grpclog")})
		logrus.SetReportCaller(true)
	}

	logrus.Infof("Log level: %s.", logrus.GetLevel())

	l := logrus.WithField("component", "main")
	ctx, cancel := context.WithCancel(context.Background())
	ctx = logger.Set(ctx, "main")
	defer l.Info("Done.")

	cfg := config.NewService()
	if err := cfg.Load(); err != nil {
		l.Panicf("Failed to load config: %+v", err)
	}
	ds := cfg.Config.Services.Telemetry.DataSources
	pmmdb := ds.PmmDBSelect

	pmmdb.Credentials.Username = *postgresDBUsernameF
	pmmdb.Credentials.Password = *postgresDBPasswordF
	pmmdb.DSN.Scheme = "postgres" // TODO: should be configurable
	pmmdb.DSN.Host = *postgresAddrF
	pmmdb.DSN.DB = *postgresDBNameF
	q := make(url.Values)
	q.Set("sslmode", "disable")
	pmmdb.DSN.Params = q.Encode()

	sqlDB, err := models.OpenDB(*postgresAddrF, *postgresDBNameF, *postgresDBUsernameF, *postgresDBPasswordF)
	if err != nil {
		l.Panicf("Failed to connect to database: %+v", err)
	}
	defer sqlDB.Close() //nolint:errcheck

	migrateDB(ctx, sqlDB, *postgresDBNameF, *postgresAddrF, *postgresDBUsernameF, *postgresDBPasswordF)

	prom.MustRegister(sqlmetrics.NewCollector("postgres", *postgresDBNameF, sqlDB))
	reformL := sqlmetrics.NewReform("postgres", *postgresDBNameF, logrus.WithField("component", "reform").Tracef)
	prom.MustRegister(reformL)
	db := reform.NewDB(sqlDB, postgresql.Dialect, reformL)

	// Generate unique PMM Server ID if it's not already set.
	err = models.SetPMMServerID(db)
	if err != nil {
		l.Panicf("failed to set PMM Server ID")
	}

	cleaner := clean.New(db)
	externalRules := vmalert.NewExternalRules()

	vmParams, err := models.NewVictoriaMetricsParams(victoriametrics.BasePrometheusConfigPath)
	if err != nil {
		l.Panicf("cannot load victoriametrics params problem: %+v", err)
	}
	vmdb, err := victoriametrics.NewVictoriaMetrics(*victoriaMetricsConfigF, db, *victoriaMetricsURLF, vmParams)
	if err != nil {
		l.Panicf("VictoriaMetrics service problem: %+v", err)
	}
	vmalert, err := vmalert.NewVMAlert(externalRules, *victoriaMetricsVMAlertURLF)
	if err != nil {
		l.Panicf("VictoriaMetrics VMAlert service problem: %+v", err)
	}
	prom.MustRegister(vmalert)

	minioService := minio.New()

	qanClient := getQANClient(ctx, sqlDB, *postgresDBNameF, *qanAPIAddrF)

	agentsRegistry := agents.NewRegistry(db)
	backupRemovalService := backup.NewRemovalService(db, minioService)
	backupRetentionService := backup.NewRetentionService(db, backupRemovalService)
	prom.MustRegister(agentsRegistry)

	connectionCheck := agents.NewConnectionChecker(agentsRegistry)

	alertManager := alertmanager.New(db)
	// Alertmanager is special due to being added to PMM with invalid /etc/alertmanager.yml.
	// Generate configuration file before reloading with supervisord, checking status, etc.
	alertManager.GenerateBaseConfigs()

	pmmUpdateCheck := supervisord.NewPMMUpdateChecker(logrus.WithField("component", "supervisord/pmm-update-checker"))

	logs := supervisord.NewLogs(version.FullInfo(), pmmUpdateCheck)
	supervisord := supervisord.New(*supervisordConfigDirF, pmmUpdateCheck, vmParams)

	telemetry, err := telemetry.NewService(db, version.Version, cfg.Config.Services.Telemetry)
	if err != nil {
		l.Fatalf("Could not create telemetry service: %s", err)
	}

	awsInstanceChecker := server.NewAWSInstanceChecker(db, telemetry)
	grafanaClient := grafana.NewClient(*grafanaAddrF)
	prom.MustRegister(grafanaClient)

	jobsService := agents.NewJobsService(db, agentsRegistry, backupRetentionService)
	agentsStateUpdater := agents.NewStateUpdater(db, agentsRegistry, vmdb)
	agentsHandler := agents.NewHandler(db, qanClient, vmdb, agentsRegistry, agentsStateUpdater, jobsService)

	actionsService := agents.NewActionsService(agentsRegistry)

	checksService, err := checks.New(actionsService, alertManager, db, *victoriaMetricsURLF)
	if err != nil {
		l.Fatalf("Could not create checks service: %s", err)
	}

	prom.MustRegister(checksService)

	// Integrated alerts services
	templatesService, err := ia.NewTemplatesService(db)
	if err != nil {
		l.Fatalf("Could not create templates service: %s", err)
	}
	// We should collect templates before rules service created, because it will regenerate rule files on startup.
	templatesService.CollectTemplates(ctx)
	rulesService := ia.NewRulesService(db, templatesService, vmalert, alertManager)
	alertsService := ia.NewAlertsService(db, alertManager, templatesService)

	versionService := managementdbaas.NewVersionServiceClient(*versionServiceAPIURLF)

	versioner := agents.NewVersionerService(agentsRegistry)
	dbaasClient := dbaas.NewClient(*dbaasControllerAPIAddrF)
	backupService := backup.NewService(db, jobsService, agentsRegistry, versioner)
	schedulerService := scheduler.New(db, backupService)
	versionCache := versioncache.New(db, versioner)
	emailer := alertmanager.NewEmailer(logrus.WithField("component", "alertmanager-emailer").Logger)
	defaultsFileParser := agents.NewDefaultsFileParser(agentsRegistry)

	componentsService := managementdbaas.NewComponentsService(db, dbaasClient, versionService)

	serverParams := &server.Params{
		DB:                   db,
		VMDB:                 vmdb,
		VMAlert:              vmalert,
		AgentsStateUpdater:   agentsStateUpdater,
		Alertmanager:         alertManager,
		ChecksService:        checksService,
		TemplatesService:     templatesService,
		Supervisord:          supervisord,
		TelemetryService:     telemetry,
		AwsInstanceChecker:   awsInstanceChecker,
		GrafanaClient:        grafanaClient,
		VMAlertExternalRules: externalRules,
		RulesService:         rulesService,
		DbaasClient:          dbaasClient,
		Emailer:              emailer,
	}

	server, err := server.NewServer(serverParams)
	if err != nil {
		l.Panicf("Server problem: %+v", err)
	}

	// handle unix signals
	terminationSignals := make(chan os.Signal, 1)
	signal.Notify(terminationSignals, unix.SIGTERM, unix.SIGINT)
	updateSignals := make(chan os.Signal, 1)
	signal.Notify(updateSignals, unix.SIGHUP)
	go func() {
		for {
			select {
			case s := <-terminationSignals:
				signal.Stop(terminationSignals)
				l.Warnf("Got %s, shutting down...", unix.SignalName(s.(unix.Signal)))
				cancel()
				return
			case s := <-updateSignals:
				l.Infof("Got %s, reloading configuration...", unix.SignalName(s.(unix.Signal)))
				err := server.UpdateConfigurations(ctx)
				if err != nil {
					l.Warnf("Couldn't reload configuration: %s", err)
				} else {
					l.Info("Configuration reloaded")
				}
			}
		}
	}()

	// try synchronously once, then retry in the background
	deps := &setupDeps{
		sqlDB:        sqlDB,
		supervisord:  supervisord,
		vmdb:         vmdb,
		vmalert:      vmalert,
		alertmanager: alertManager,
		server:       server,
		l:            logrus.WithField("component", "setup"),
	}
	if !setup(ctx, deps) {
		go func() {
			const delay = 2 * time.Second
			for {
				deps.l.Warnf("Retrying in %s.", delay)
				sleepCtx, sleepCancel := context.WithTimeout(ctx, delay)
				<-sleepCtx.Done()
				sleepCancel()

				if ctx.Err() != nil {
					return
				}

				if setup(ctx, deps) {
					return
				}
			}
		}()
	}

	// Set all agents status to unknown at startup. The ones that are alive
	// will get their status updated after they connect to the pmm-managed.
	err = agentsHandler.SetAllAgentsStatusUnknown(ctx)
	if err != nil {
		l.Errorf("Failed to set status of all agents to invalid at startup: %s", err)
	}

	settings, err := models.GetSettings(sqlDB)
	if err != nil {
		l.Fatalf("Failed to get settings: %+v.", err)
	}

	if settings.DBaaS.Enabled {
		err = supervisord.RestartSupervisedService("dbaas-controller")
		if err != nil {
			l.Errorf("Failed to restart dbaas-controller on startup: %v", err)
		} else {
			l.Debug("DBaaS is enabled - creating a DBaaS client.")
			ctx, cancel := context.WithTimeout(ctx, time.Second*20)
			err := dbaasClient.Connect(ctx)
			cancel()
			if err != nil {
				l.Fatalf("Failed to connect to dbaas-controller API on %s: %v", *dbaasControllerAPIAddrF, err)
			}
			defer func() {
				err := dbaasClient.Disconnect()
				if err != nil {
					l.Fatalf("Failed to disconnect from dbaas-controller API: %v", err)
				}
			}()
		}
	}
	authServer := grafana.NewAuthServer(grafanaClient, awsInstanceChecker)

	l.Info("Starting services...")
	var wg sync.WaitGroup

	wg.Add(1)
	go func() {
		defer wg.Done()
		authServer.Run(ctx)
	}()

	wg.Add(1)
	go func() {
		defer wg.Done()
		vmalert.Run(ctx)
	}()

	wg.Add(1)
	go func() {
		defer wg.Done()
		vmdb.Run(ctx)
	}()
	wg.Add(1)
	go func() {
		defer wg.Done()
		alertManager.Run(ctx)
	}()

	wg.Add(1)
	go func() {
		defer wg.Done()
		checksService.Run(ctx)
	}()

	wg.Add(1)
	go func() {
		defer wg.Done()
		supervisord.Run(ctx)
	}()

	wg.Add(1)
	go func() {
		defer wg.Done()
		telemetry.Run(ctx)
	}()

	wg.Add(1)
	go func() {
		defer wg.Done()
		schedulerService.Run(ctx)
	}()

	wg.Add(1)
	go func() {
		defer wg.Done()
		versionCache.Run(ctx)
	}()

	wg.Add(1)
	go func() {
		defer wg.Done()
		runGRPCServer(ctx,
			&gRPCServerDeps{
				db:                   db,
				vmdb:                 vmdb,
				server:               server,
				agentsRegistry:       agentsRegistry,
				handler:              agentsHandler,
				actions:              actionsService,
				agentsStateUpdater:   agentsStateUpdater,
				connectionCheck:      connectionCheck,
				grafanaClient:        grafanaClient,
				checksService:        checksService,
				dbaasClient:          dbaasClient,
				alertmanager:         alertManager,
				vmalert:              vmalert,
				settings:             settings,
				alertsService:        alertsService,
				templatesService:     templatesService,
				rulesService:         rulesService,
				jobsService:          jobsService,
				versionServiceClient: versionService,
				schedulerService:     schedulerService,
				backupService:        backupService,
				backupRemovalService: backupRemovalService,
				minioService:         minioService,
				versionCache:         versionCache,
				supervisord:          supervisord,
				config:               &cfg.Config,
<<<<<<< HEAD
				componentsService:    componentsService,
=======
				defaultsFileParser:   defaultsFileParser,
>>>>>>> 1011faba
			})
	}()

	wg.Add(1)
	go func() {
		defer wg.Done()
		runHTTP1Server(ctx, &http1ServerDeps{
			logs:       logs,
			authServer: authServer,
		})
	}()

	wg.Add(1)
	go func() {
		defer wg.Done()
		runDebugServer(ctx)
	}()

	wg.Add(1)
	go func() {
		defer wg.Done()
		cleaner.Run(ctx, cleanInterval, cleanOlderThan)
	}()

	wg.Wait()
}

func parseLoggerConfig(level string, debug, trace bool) logrus.Level {
	if trace {
		return logrus.TraceLevel
	}

	if debug {
		return logrus.DebugLevel
	}

	if level != "" {
		parsedLevel, err := logrus.ParseLevel(level)

		if err != nil {
			logrus.Warnf("Cannot parse logging level: %s, error: %v", level, err)
		} else {
			return parsedLevel
		}
	}

	return logrus.InfoLevel
}<|MERGE_RESOLUTION|>--- conflicted
+++ resolved
@@ -942,11 +942,7 @@
 				versionCache:         versionCache,
 				supervisord:          supervisord,
 				config:               &cfg.Config,
-<<<<<<< HEAD
-				componentsService:    componentsService,
-=======
 				defaultsFileParser:   defaultsFileParser,
->>>>>>> 1011faba
 			})
 	}()
 
