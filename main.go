// pmm-managed
// Copyright (C) 2017 Percona LLC
//
// This program is free software: you can redistribute it and/or modify
// it under the terms of the GNU Affero General Public License as published by
// the Free Software Foundation, either version 3 of the License, or
// (at your option) any later version.
//
// This program is distributed in the hope that it will be useful,
// but WITHOUT ANY WARRANTY; without even the implied warranty of
// MERCHANTABILITY or FITNESS FOR A PARTICULAR PURPOSE. See the
// GNU Affero General Public License for more details.
//
// You should have received a copy of the GNU Affero General Public License
// along with this program. If not, see <https://www.gnu.org/licenses/>.

package main

import (
	"bytes"
	"context"
	"database/sql"
	_ "expvar" // register /debug/vars
	"fmt"
	"html/template"
	"log"
	"net"
	"net/http"
	_ "net/http/pprof" // register /debug/pprof
	"os"
	"os/signal"
	"sort"
	"strconv"
	"strings"
	"sync"
	"time"

	grpc_middleware "github.com/grpc-ecosystem/go-grpc-middleware"
	grpc_validator "github.com/grpc-ecosystem/go-grpc-middleware/validator"
	grpc_prometheus "github.com/grpc-ecosystem/go-grpc-prometheus"
	grpc_gateway "github.com/grpc-ecosystem/grpc-gateway/runtime"
	"github.com/percona/pmm/api/agentpb"
	"github.com/percona/pmm/api/inventorypb"
	"github.com/percona/pmm/api/managementpb"
	azurev1beta1 "github.com/percona/pmm/api/managementpb/azure"
	backupv1beta1 "github.com/percona/pmm/api/managementpb/backup"
	dbaasv1beta1 "github.com/percona/pmm/api/managementpb/dbaas"
	iav1beta1 "github.com/percona/pmm/api/managementpb/ia"
	"github.com/percona/pmm/api/platformpb"
	"github.com/percona/pmm/api/serverpb"
	"github.com/percona/pmm/utils/sqlmetrics"
	"github.com/percona/pmm/version"
	prom "github.com/prometheus/client_golang/prometheus"
	"github.com/prometheus/client_golang/prometheus/promhttp"
	"github.com/sirupsen/logrus"
	"golang.org/x/sys/unix"
	"google.golang.org/grpc"
	channelz "google.golang.org/grpc/channelz/service"
	"google.golang.org/grpc/grpclog"
	"google.golang.org/grpc/reflection"
	"gopkg.in/alecthomas/kingpin.v2"
	"gopkg.in/reform.v1"
	"gopkg.in/reform.v1/dialects/postgresql"

	"github.com/percona/pmm-managed/models"
	"github.com/percona/pmm-managed/services/agents"
	agentgrpc "github.com/percona/pmm-managed/services/agents/grpc"
	"github.com/percona/pmm-managed/services/alertmanager"
	"github.com/percona/pmm-managed/services/backup"
	"github.com/percona/pmm-managed/services/checks"
	"github.com/percona/pmm-managed/services/dbaas"
	"github.com/percona/pmm-managed/services/grafana"
	"github.com/percona/pmm-managed/services/inventory"
	inventorygrpc "github.com/percona/pmm-managed/services/inventory/grpc"
	"github.com/percona/pmm-managed/services/management"
	managementbackup "github.com/percona/pmm-managed/services/management/backup"
	managementdbaas "github.com/percona/pmm-managed/services/management/dbaas"
	managementgrpc "github.com/percona/pmm-managed/services/management/grpc"
	"github.com/percona/pmm-managed/services/management/ia"
	"github.com/percona/pmm-managed/services/minio"
	"github.com/percona/pmm-managed/services/platform"
	"github.com/percona/pmm-managed/services/qan"
	"github.com/percona/pmm-managed/services/scheduler"
	"github.com/percona/pmm-managed/services/server"
	"github.com/percona/pmm-managed/services/supervisord"
	"github.com/percona/pmm-managed/services/telemetry"
	"github.com/percona/pmm-managed/services/versioncache"
	"github.com/percona/pmm-managed/services/victoriametrics"
	"github.com/percona/pmm-managed/services/vmalert"
	"github.com/percona/pmm-managed/utils/clean"
	"github.com/percona/pmm-managed/utils/interceptors"
	"github.com/percona/pmm-managed/utils/logger"
)

const (
	shutdownTimeout    = 3 * time.Second
	gRPCMessageMaxSize = 100 * 1024 * 1024

	gRPCAddr  = "127.0.0.1:7771"
	http1Addr = "127.0.0.1:7772"
	debugAddr = "127.0.0.1:7773"

	cleanInterval  = 10 * time.Minute
	cleanOlderThan = 30 * time.Minute
)

func addLogsHandler(mux *http.ServeMux, logs *supervisord.Logs) {
	l := logrus.WithField("component", "logs.zip")

	mux.HandleFunc("/logs.zip", func(rw http.ResponseWriter, req *http.Request) {
		// fail-safe
		ctx, cancel := context.WithTimeout(req.Context(), 10*time.Second)
		defer cancel()

		filename := fmt.Sprintf("pmm-server_%s.zip", time.Now().UTC().Format("2006-01-02_15-04"))
		rw.Header().Set(`Access-Control-Allow-Origin`, `*`)
		rw.Header().Set(`Content-Type`, `application/zip`)
		rw.Header().Set(`Content-Disposition`, `attachment; filename="`+filename+`"`)

		ctx = logger.Set(ctx, "logs")
		if err := logs.Zip(ctx, rw); err != nil {
			l.Errorf("%+v", err)
		}
	})
}

type gRPCServerDeps struct {
	db                   *reform.DB
	vmdb                 *victoriametrics.Service
	server               *server.Server
	agentsRegistry       *agents.Registry
	handler              *agents.Handler
	actions              *agents.ActionsService
	agentsStateUpdater   *agents.StateUpdater
	connectionCheck      *agents.ConnectionChecker
	grafanaClient        *grafana.Client
	checksService        *checks.Service
	dbaasClient          *dbaas.Client
	alertmanager         *alertmanager.Service
	vmalert              *vmalert.Service
	settings             *models.Settings
	alertsService        *ia.AlertsService
	templatesService     *ia.TemplatesService
	rulesService         *ia.RulesService
	jobsService          *agents.JobsService
	versionServiceClient *managementdbaas.VersionServiceClient
	schedulerService     *scheduler.Service
	backupService        *backup.Service
	backupRemovalService *backup.RemovalService
	minioService         *minio.Service
	versionCache         *versioncache.Service
	supervisord          *supervisord.Service
}

// runGRPCServer runs gRPC server until context is canceled, then gracefully stops it.
func runGRPCServer(ctx context.Context, deps *gRPCServerDeps) {
	l := logrus.WithField("component", "gRPC")
	l.Infof("Starting server on http://%s/ ...", gRPCAddr)

	gRPCServer := grpc.NewServer(
		grpc.MaxRecvMsgSize(gRPCMessageMaxSize),

		grpc.UnaryInterceptor(grpc_middleware.ChainUnaryServer(
			interceptors.Unary,
			interceptors.UnaryServiceEnabledInterceptor(),
			grpc_validator.UnaryServerInterceptor(),
		)),
		grpc.StreamInterceptor(grpc_middleware.ChainStreamServer(
			interceptors.Stream,
			interceptors.StreamServiceEnabledInterceptor(),
			grpc_validator.StreamServerInterceptor(),
		)),
	)

	serverpb.RegisterServerServer(gRPCServer, deps.server)

	agentpb.RegisterAgentServer(gRPCServer, agentgrpc.NewAgentServer(deps.handler))

	nodesSvc := inventory.NewNodesService(deps.db, deps.agentsRegistry, deps.agentsStateUpdater, deps.vmdb)
	servicesSvc := inventory.NewServicesService(deps.db, deps.agentsRegistry, deps.agentsStateUpdater, deps.vmdb, deps.versionCache)
	agentsSvc := inventory.NewAgentsService(deps.db, deps.agentsRegistry, deps.agentsStateUpdater, deps.vmdb, deps.connectionCheck)

	inventorypb.RegisterNodesServer(gRPCServer, inventorygrpc.NewNodesServer(nodesSvc))
	inventorypb.RegisterServicesServer(gRPCServer, inventorygrpc.NewServicesServer(servicesSvc))
	inventorypb.RegisterAgentsServer(gRPCServer, inventorygrpc.NewAgentsServer(agentsSvc))

	nodeSvc := management.NewNodeService(deps.db)
	serviceSvc := management.NewServiceService(deps.db, deps.agentsStateUpdater, deps.vmdb)
	mysqlSvc := management.NewMySQLService(deps.db, deps.agentsStateUpdater, deps.connectionCheck, deps.versionCache)
	mongodbSvc := management.NewMongoDBService(deps.db, deps.agentsStateUpdater, deps.connectionCheck)
	postgresqlSvc := management.NewPostgreSQLService(deps.db, deps.agentsStateUpdater, deps.connectionCheck)
	proxysqlSvc := management.NewProxySQLService(deps.db, deps.agentsStateUpdater, deps.connectionCheck)

	managementpb.RegisterNodeServer(gRPCServer, managementgrpc.NewManagementNodeServer(nodeSvc))
	managementpb.RegisterServiceServer(gRPCServer, managementgrpc.NewManagementServiceServer(serviceSvc))
	managementpb.RegisterMySQLServer(gRPCServer, managementgrpc.NewManagementMySQLServer(mysqlSvc))
	managementpb.RegisterMongoDBServer(gRPCServer, managementgrpc.NewManagementMongoDBServer(mongodbSvc))
	managementpb.RegisterPostgreSQLServer(gRPCServer, managementgrpc.NewManagementPostgreSQLServer(postgresqlSvc))
	managementpb.RegisterProxySQLServer(gRPCServer, managementgrpc.NewManagementProxySQLServer(proxysqlSvc))
	managementpb.RegisterActionsServer(gRPCServer, managementgrpc.NewActionsServer(deps.actions, deps.db))
	managementpb.RegisterRDSServer(gRPCServer, management.NewRDSService(deps.db, deps.agentsStateUpdater, deps.connectionCheck))
	azurev1beta1.RegisterAzureDatabaseServer(gRPCServer, management.NewAzureDatabaseService(deps.db, deps.agentsRegistry, deps.agentsStateUpdater, deps.connectionCheck))
	managementpb.RegisterHAProxyServer(gRPCServer, management.NewHAProxyService(deps.db, deps.vmdb, deps.agentsStateUpdater, deps.connectionCheck))
	managementpb.RegisterExternalServer(gRPCServer, management.NewExternalService(deps.db, deps.vmdb, deps.agentsStateUpdater, deps.connectionCheck))
	managementpb.RegisterAnnotationServer(gRPCServer, managementgrpc.NewAnnotationServer(deps.db, deps.grafanaClient))
	managementpb.RegisterSecurityChecksServer(gRPCServer, management.NewChecksAPIService(deps.checksService))

	iav1beta1.RegisterChannelsServer(gRPCServer, ia.NewChannelsService(deps.db, deps.alertmanager))
	iav1beta1.RegisterTemplatesServer(gRPCServer, deps.templatesService)
	iav1beta1.RegisterRulesServer(gRPCServer, deps.rulesService)
	iav1beta1.RegisterAlertsServer(gRPCServer, deps.alertsService)

	backupv1beta1.RegisterBackupsServer(gRPCServer, managementbackup.NewBackupsService(deps.db, deps.backupService, deps.schedulerService))
	backupv1beta1.RegisterLocationsServer(gRPCServer, managementbackup.NewLocationsService(deps.db, deps.minioService))
	backupv1beta1.RegisterArtifactsServer(gRPCServer, managementbackup.NewArtifactsService(deps.db, deps.backupRemovalService))
	backupv1beta1.RegisterRestoreHistoryServer(gRPCServer, managementbackup.NewRestoreHistoryService(deps.db))

	dbaasv1beta1.RegisterKubernetesServer(gRPCServer, managementdbaas.NewKubernetesServer(deps.db, deps.dbaasClient, deps.grafanaClient, deps.versionServiceClient))
	dbaasv1beta1.RegisterDBClustersServer(gRPCServer, managementdbaas.NewDBClusterService(deps.db, deps.dbaasClient, deps.grafanaClient, deps.versionServiceClient))
	dbaasv1beta1.RegisterPXCClustersServer(gRPCServer, managementdbaas.NewPXCClusterService(deps.db, deps.dbaasClient, deps.grafanaClient, deps.versionServiceClient))
	dbaasv1beta1.RegisterPSMDBClustersServer(gRPCServer, managementdbaas.NewPSMDBClusterService(deps.db, deps.dbaasClient, deps.grafanaClient, deps.versionServiceClient))
	dbaasv1beta1.RegisterLogsAPIServer(gRPCServer, managementdbaas.NewLogsService(deps.db, deps.dbaasClient))
	dbaasv1beta1.RegisterComponentsServer(gRPCServer, managementdbaas.NewComponentsService(deps.db, deps.dbaasClient, deps.versionServiceClient))

	platformService, err := platform.New(deps.db, deps.supervisord)
	if err == nil {
		platformpb.RegisterPlatformServer(gRPCServer, platformService)
	} else {
		l.Fatalf("Failed to register platform service: %s", err.Error())
	}

	if l.Logger.GetLevel() >= logrus.DebugLevel {
		l.Debug("Reflection and channelz are enabled.")
		reflection.Register(gRPCServer)
		channelz.RegisterChannelzServiceToServer(gRPCServer)

		l.Debug("RPC response latency histogram enabled.")
		grpc_prometheus.EnableHandlingTimeHistogram()
	}

	grpc_prometheus.Register(gRPCServer)

	// run server until it is stopped gracefully or not
	listener, err := net.Listen("tcp", gRPCAddr)
	if err != nil {
		l.Panic(err)
	}
	go func() {
		for {
			err = gRPCServer.Serve(listener)
			if err == nil || err == grpc.ErrServerStopped {
				break
			}
			l.Errorf("Failed to serve: %s", err)
		}
		l.Info("Server stopped.")
	}()

	<-ctx.Done()

	// try to stop server gracefully, then not
	ctx, cancel := context.WithTimeout(context.Background(), shutdownTimeout)
	go func() {
		<-ctx.Done()
		gRPCServer.Stop()
	}()
	gRPCServer.GracefulStop()
	cancel()
}

type http1ServerDeps struct {
	logs       *supervisord.Logs
	authServer *grafana.AuthServer
}

// runHTTP1Server runs grpc-gateway and other HTTP 1.1 APIs (like auth_request and logs.zip)
// until context is canceled, then gracefully stops it.
func runHTTP1Server(ctx context.Context, deps *http1ServerDeps) {
	l := logrus.WithField("component", "JSON")
	l.Infof("Starting server on http://%s/ ...", http1Addr)

	marshaller := &grpc_gateway.JSONPb{
		OrigName:     true,
		EnumsAsInts:  false,
		EmitDefaults: false,
		Indent:       "  ",
	}

	// FIXME make that a default behavior: https://jira.percona.com/browse/PMM-6722
	if nicer, _ := strconv.ParseBool(os.Getenv("PERCONA_TEST_NICER_API")); nicer {
		l.Warn("Enabling nicer API with default/zero values in response.")
		marshaller.EmitDefaults = true
	}

	proxyMux := grpc_gateway.NewServeMux(
		grpc_gateway.WithMarshalerOption(grpc_gateway.MIMEWildcard, marshaller),
	)
	opts := []grpc.DialOption{grpc.WithInsecure(), grpc.WithDefaultCallOptions(grpc.MaxCallRecvMsgSize(5 * 1024 * 1024))}

	// TODO switch from RegisterXXXHandlerFromEndpoint to RegisterXXXHandler to avoid extra dials
	// (even if they dial to localhost)
	// https://jira.percona.com/browse/PMM-4326
	type registrar func(context.Context, *grpc_gateway.ServeMux, string, []grpc.DialOption) error
	for _, r := range []registrar{
		serverpb.RegisterServerHandlerFromEndpoint,

		inventorypb.RegisterNodesHandlerFromEndpoint,
		inventorypb.RegisterServicesHandlerFromEndpoint,
		inventorypb.RegisterAgentsHandlerFromEndpoint,

		managementpb.RegisterNodeHandlerFromEndpoint,
		managementpb.RegisterServiceHandlerFromEndpoint,
		managementpb.RegisterMySQLHandlerFromEndpoint,
		managementpb.RegisterMongoDBHandlerFromEndpoint,
		managementpb.RegisterPostgreSQLHandlerFromEndpoint,
		managementpb.RegisterProxySQLHandlerFromEndpoint,
		managementpb.RegisterActionsHandlerFromEndpoint,
		managementpb.RegisterRDSHandlerFromEndpoint,
		azurev1beta1.RegisterAzureDatabaseHandlerFromEndpoint,
		managementpb.RegisterHAProxyHandlerFromEndpoint,
		managementpb.RegisterExternalHandlerFromEndpoint,
		managementpb.RegisterAnnotationHandlerFromEndpoint,
		managementpb.RegisterSecurityChecksHandlerFromEndpoint,

		iav1beta1.RegisterAlertsHandlerFromEndpoint,
		iav1beta1.RegisterChannelsHandlerFromEndpoint,
		iav1beta1.RegisterRulesHandlerFromEndpoint,
		iav1beta1.RegisterTemplatesHandlerFromEndpoint,

		backupv1beta1.RegisterBackupsHandlerFromEndpoint,
		backupv1beta1.RegisterLocationsHandlerFromEndpoint,
		backupv1beta1.RegisterArtifactsHandlerFromEndpoint,
		backupv1beta1.RegisterRestoreHistoryHandlerFromEndpoint,

		dbaasv1beta1.RegisterKubernetesHandlerFromEndpoint,
		dbaasv1beta1.RegisterDBClustersHandlerFromEndpoint,
		dbaasv1beta1.RegisterPXCClustersHandlerFromEndpoint,
		dbaasv1beta1.RegisterPSMDBClustersHandlerFromEndpoint,
		dbaasv1beta1.RegisterLogsAPIHandlerFromEndpoint,
		dbaasv1beta1.RegisterComponentsHandlerFromEndpoint,

		platformpb.RegisterPlatformHandlerFromEndpoint,
	} {
		if err := r(ctx, proxyMux, gRPCAddr, opts); err != nil {
			l.Panic(err)
		}
	}

	mux := http.NewServeMux()
	addLogsHandler(mux, deps.logs)
	mux.Handle("/auth_request", deps.authServer)
	mux.Handle("/", proxyMux)

	server := &http.Server{
		Addr:     http1Addr,
		ErrorLog: log.New(os.Stderr, "runJSONServer: ", 0),
		Handler:  mux,
	}
	go func() {
		if err := server.ListenAndServe(); err != http.ErrServerClosed {
			l.Panic(err)
		}
		l.Info("Server stopped.")
	}()

	<-ctx.Done()
	ctx, cancel := context.WithTimeout(context.Background(), shutdownTimeout)
	if err := server.Shutdown(ctx); err != nil {
		l.Errorf("Failed to shutdown gracefully: %s", err)
	}
	cancel()
}

// runDebugServer runs debug server until context is canceled, then gracefully stops it.
// TODO merge with HTTP1 server? https://jira.percona.com/browse/PMM-4326
func runDebugServer(ctx context.Context) {
	handler := promhttp.HandlerFor(prom.DefaultGatherer, promhttp.HandlerOpts{
		ErrorLog:      logrus.WithField("component", "metrics"),
		ErrorHandling: promhttp.ContinueOnError,
	})
	http.Handle("/debug/metrics", promhttp.InstrumentMetricHandler(prom.DefaultRegisterer, handler))

	l := logrus.WithField("component", "debug")

	handlers := []string{
		"/debug/metrics",  // by http.Handle above
		"/debug/vars",     // by expvar
		"/debug/requests", // by golang.org/x/net/trace imported by google.golang.org/grpc
		"/debug/events",   // by golang.org/x/net/trace imported by google.golang.org/grpc
		"/debug/pprof",    // by net/http/pprof
	}
	for i, h := range handlers {
		handlers[i] = "http://" + debugAddr + h
	}

	var buf bytes.Buffer
	err := template.Must(template.New("debug").Parse(`
	<html>
	<body>
	<ul>
	{{ range . }}
		<li><a href="{{ . }}">{{ . }}</a></li>
	{{ end }}
	</ul>
	</body>
	</html>
	`)).Execute(&buf, handlers)
	if err != nil {
		l.Panic(err)
	}
	http.HandleFunc("/debug", func(rw http.ResponseWriter, req *http.Request) {
		rw.Write(buf.Bytes()) //nolint:errcheck
	})
	l.Infof("Starting server on http://%s/debug\nRegistered handlers:\n\t%s", debugAddr, strings.Join(handlers, "\n\t"))

	server := &http.Server{
		Addr:     debugAddr,
		ErrorLog: log.New(os.Stderr, "runDebugServer: ", 0),
	}
	go func() {
		if err := server.ListenAndServe(); err != http.ErrServerClosed {
			l.Panic(err)
		}
		l.Info("Server stopped.")
	}()

	<-ctx.Done()
	ctx, cancel := context.WithTimeout(context.Background(), shutdownTimeout)
	if err := server.Shutdown(ctx); err != nil {
		l.Errorf("Failed to shutdown gracefully: %s", err)
	}
	cancel()
}

type setupDeps struct {
	sqlDB        *sql.DB
	supervisord  *supervisord.Service
	vmdb         *victoriametrics.Service
	vmalert      *vmalert.Service
	alertmanager *alertmanager.Service
	server       *server.Server
	l            *logrus.Entry
}

// setup performs setup tasks that depend on database.
func setup(ctx context.Context, deps *setupDeps) bool {
	l := reform.NewPrintfLogger(deps.l.Debugf)
	db := reform.NewDB(deps.sqlDB, postgresql.Dialect, l)

	// log and ignore validation errors; fail on other errors
	deps.l.Infof("Updating settings...")
	env := os.Environ()
	sort.Strings(env)
	if errs := deps.server.UpdateSettingsFromEnv(env); len(errs) != 0 {
		// This should be impossible in the normal workflow.
		// An invalid environment variable must be caught with pmm-managed-init
		// and the docker run must be terminated.
		deps.l.Errorln("Failed to update settings from environment:")
		for _, e := range errs {
			deps.l.Errorln(e)
		}
		return false
	}

	deps.l.Infof("Updating supervisord configuration...")
	settings, err := models.GetSettings(db.Querier)
	if err != nil {
		deps.l.Warnf("Failed to get settings: %+v.", err)
		return false
	}
<<<<<<< HEAD
	ssoDetails, err := models.GetPerconaSSODetails(db.Querier)
=======
	ssoDetails, err := models.GetPerconaSSODetails(ctx, db.Querier)
>>>>>>> 714b5e18
	if err != nil {
		deps.l.Warnf("Failed to get Percona SSO Details: %+v.", err)
	}
	if err = deps.supervisord.UpdateConfiguration(settings, ssoDetails); err != nil {
		deps.l.Warnf("Failed to update supervisord configuration: %+v.", err)
		return false
	}

	deps.l.Infof("Checking VictoriaMetrics...")
	if err = deps.vmdb.IsReady(ctx); err != nil {
		deps.l.Warnf("VictoriaMetrics problem: %+v.", err)
		return false
	}
	deps.vmdb.RequestConfigurationUpdate()

	deps.l.Infof("Checking VMAlert...")
	if err = deps.vmalert.IsReady(ctx); err != nil {
		deps.l.Warnf("VMAlert problem: %+v.", err)
		return false
	}
	deps.vmalert.RequestConfigurationUpdate()

	deps.l.Infof("Checking Alertmanager...")
	if err = deps.alertmanager.IsReady(ctx); err != nil {
		deps.l.Warnf("Alertmanager problem: %+v.", err)
		return false
	}
	deps.alertmanager.RequestConfigurationUpdate()

	deps.l.Info("Setup completed.")
	return true
}

func getQANClient(ctx context.Context, sqlDB *sql.DB, dbName, qanAPIAddr string) *qan.Client {
	opts := []grpc.DialOption{
		grpc.WithInsecure(),
		grpc.WithBackoffMaxDelay(time.Second), //nolint:staticcheck
		grpc.WithUserAgent("pmm-managed/" + version.Version),
		grpc.WithDefaultCallOptions(grpc.MaxCallRecvMsgSize(gRPCMessageMaxSize)),
	}

	// Without grpc.WithBlock() DialContext returns an error only if something very wrong with address or options;
	// it does not return an error of connection failure but tries to reconnect in the background.
	conn, err := grpc.DialContext(ctx, qanAPIAddr, opts...)
	if err != nil {
		logrus.Fatalf("Failed to connect QAN API %s: %s.", qanAPIAddr, err)
	}

	l := logrus.WithField("component", "reform/qan")
	reformL := sqlmetrics.NewReform("postgres", dbName+"/qan", l.Tracef)
	prom.MustRegister(reformL)
	db := reform.NewDB(sqlDB, postgresql.Dialect, reformL)
	return qan.NewClient(conn, db)
}

func migrateDB(ctx context.Context, sqlDB *sql.DB, dbName, dbAddress, dbUsername, dbPassword string) {
	l := logrus.WithField("component", "migration")

	const timeout = 5 * time.Minute
	timeoutCtx, cancel := context.WithTimeout(ctx, timeout)
	defer cancel()
	for {
		select {
		case <-timeoutCtx.Done():
			l.Fatalf("Could not migrate DB: timeout")
		default:
		}
		l.Infof("Migrating database...")
		_, err := models.SetupDB(sqlDB, &models.SetupDBParams{
			Logf:          l.Debugf,
			Name:          dbName,
			Address:       dbAddress,
			Username:      dbUsername,
			Password:      dbPassword,
			SetupFixtures: models.SetupFixtures,
		})
		if err == nil {
			return
		}

		l.Warnf("Failed to migrate database: %s.", err)
		time.Sleep(time.Second)
	}
}

func main() {
	// empty version breaks much of pmm-managed logic
	if version.Version == "" {
		panic("pmm-managed version is not set during build.")
	}

	log.SetFlags(0)
	log.SetPrefix("stdlog: ")

	kingpin.Version(version.FullInfo())
	kingpin.HelpFlag.Short('h')

	victoriaMetricsURLF := kingpin.Flag("victoriametrics-url", "VictoriaMetrics base URL").
		Default("http://127.0.0.1:9090/prometheus/").String()
	victoriaMetricsVMAlertURLF := kingpin.Flag("victoriametrics-vmalert-url", "VictoriaMetrics VMAlert base URL").
		Default("http://127.0.0.1:8880/").String()
	victoriaMetricsConfigF := kingpin.Flag("victoriametrics-config", "VictoriaMetrics scrape configuration file path").
		Default("/etc/victoriametrics-promscrape.yml").String()

	grafanaAddrF := kingpin.Flag("grafana-addr", "Grafana HTTP API address").Default("127.0.0.1:3000").String()
	qanAPIAddrF := kingpin.Flag("qan-api-addr", "QAN API gRPC API address").Default("127.0.0.1:9911").String()
	dbaasControllerAPIAddrF := kingpin.Flag("dbaas-controller-api-addr", "DBaaS Controller gRPC API address").Default("127.0.0.1:20201").String()

	versionServiceAPIURLF := kingpin.Flag("version-service-api-url", "Version Service API URL").
		Default("https://check.percona.com/versions/v1").Envar("PERCONA_TEST_VERSION_SERVICE_URL").String()

	postgresAddrF := kingpin.Flag("postgres-addr", "PostgreSQL address").Default("127.0.0.1:5432").String()
	postgresDBNameF := kingpin.Flag("postgres-name", "PostgreSQL database name").Required().String()
	postgresDBUsernameF := kingpin.Flag("postgres-username", "PostgreSQL database username").Default("pmm-managed").String()
	postgresDBPasswordF := kingpin.Flag("postgres-password", "PostgreSQL database password").Default("pmm-managed").String()

	supervisordConfigDirF := kingpin.Flag("supervisord-config-dir", "Supervisord configuration directory").Required().String()

	debugF := kingpin.Flag("debug", "Enable debug logging").Envar("PMM_DEBUG").Bool()
	traceF := kingpin.Flag("trace", "Enable trace logging (implies debug)").Envar("PMM_TRACE").Bool()

	kingpin.Parse()

	logger.SetupGlobalLogger()
	if *debugF {
		logrus.SetLevel(logrus.DebugLevel)
	}
	if *traceF {
		logrus.SetLevel(logrus.TraceLevel)
		grpclog.SetLoggerV2(&logger.GRPC{Entry: logrus.WithField("component", "grpclog")})
		logrus.SetReportCaller(true)
	}
	logrus.Infof("Log level: %s.", logrus.GetLevel())

	l := logrus.WithField("component", "main")
	ctx, cancel := context.WithCancel(context.Background())
	ctx = logger.Set(ctx, "main")
	defer l.Info("Done.")

	sqlDB, err := models.OpenDB(*postgresAddrF, *postgresDBNameF, *postgresDBUsernameF, *postgresDBPasswordF)
	if err != nil {
		l.Panicf("Failed to connect to database: %+v", err)
	}
	defer sqlDB.Close() //nolint:errcheck

	migrateDB(ctx, sqlDB, *postgresDBNameF, *postgresAddrF, *postgresDBUsernameF, *postgresDBPasswordF)

	prom.MustRegister(sqlmetrics.NewCollector("postgres", *postgresDBNameF, sqlDB))
	reformL := sqlmetrics.NewReform("postgres", *postgresDBNameF, logrus.WithField("component", "reform").Tracef)
	prom.MustRegister(reformL)
	db := reform.NewDB(sqlDB, postgresql.Dialect, reformL)

	// Generate unique PMM Server ID if it's not already set.
	err = models.SetPMMServerID(db)
	if err != nil {
		l.Panicf("failed to set PMM Server ID")
	}

	cleaner := clean.New(db)
	externalRules := vmalert.NewExternalRules()

	vmParams, err := models.NewVictoriaMetricsParams(victoriametrics.BasePrometheusConfigPath)
	if err != nil {
		l.Panicf("cannot load victoriametrics params problem: %+v", err)
	}
	vmdb, err := victoriametrics.NewVictoriaMetrics(*victoriaMetricsConfigF, db, *victoriaMetricsURLF, vmParams)
	if err != nil {
		l.Panicf("VictoriaMetrics service problem: %+v", err)
	}
	vmalert, err := vmalert.NewVMAlert(externalRules, *victoriaMetricsVMAlertURLF)
	if err != nil {
		l.Panicf("VictoriaMetrics VMAlert service problem: %+v", err)
	}
	prom.MustRegister(vmalert)

	minioService := minio.New()

	qanClient := getQANClient(ctx, sqlDB, *postgresDBNameF, *qanAPIAddrF)

	agentsRegistry := agents.NewRegistry(db)
	backupRemovalService := backup.NewRemovalService(db, minioService)
	backupRetentionService := backup.NewRetentionService(db, backupRemovalService)
	prom.MustRegister(agentsRegistry)

	connectionCheck := agents.NewConnectionChecker(agentsRegistry)

	alertmanager := alertmanager.New(db)
	// Alertmanager is special due to being added to PMM with invalid /etc/alertmanager.yml.
	// Generate configuration file before reloading with supervisord, checking status, etc.
	alertmanager.GenerateBaseConfigs()

	pmmUpdateCheck := supervisord.NewPMMUpdateChecker(logrus.WithField("component", "supervisord/pmm-update-checker"))

	logs := supervisord.NewLogs(version.FullInfo(), pmmUpdateCheck)
	supervisord := supervisord.New(*supervisordConfigDirF, pmmUpdateCheck, vmParams)

	telemetry, err := telemetry.NewService(db, version.Version)
	if err != nil {
		l.Fatalf("Could not create telemetry service: %s", err)
	}

	awsInstanceChecker := server.NewAWSInstanceChecker(db, telemetry)
	grafanaClient := grafana.NewClient(*grafanaAddrF)
	prom.MustRegister(grafanaClient)

	jobsService := agents.NewJobsService(db, agentsRegistry, backupRetentionService)
	agentsStateUpdater := agents.NewStateUpdater(db, agentsRegistry, vmdb)
	agentsHandler := agents.NewHandler(db, qanClient, vmdb, agentsRegistry, agentsStateUpdater, jobsService)

	actionsService := agents.NewActionsService(agentsRegistry)

	checksService, err := checks.New(actionsService, alertmanager, db)
	if err != nil {
		l.Fatalf("Could not create checks service: %s", err)
	}

	prom.MustRegister(checksService)

	// Integrated alerts services
	templatesService, err := ia.NewTemplatesService(db)
	if err != nil {
		l.Fatalf("Could not create templates service: %s", err)
	}
	// We should collect templates before rules service created, because it will regenerate rule files on startup.
	templatesService.Collect(ctx)
	rulesService := ia.NewRulesService(db, templatesService, vmalert, alertmanager)
	alertsService := ia.NewAlertsService(db, alertmanager, templatesService)

	versionService := managementdbaas.NewVersionServiceClient(*versionServiceAPIURLF)

	versioner := agents.NewVersionerService(agentsRegistry)
	dbaasClient := dbaas.NewClient(*dbaasControllerAPIAddrF)
	backupService := backup.NewService(db, jobsService, agentsRegistry, versioner)
	schedulerService := scheduler.New(db, backupService)
	versionCache := versioncache.New(db, versioner)

	serverParams := &server.Params{
		DB:                   db,
		VMDB:                 vmdb,
		VMAlert:              vmalert,
		AgentsStateUpdater:   agentsStateUpdater,
		Alertmanager:         alertmanager,
		ChecksService:        checksService,
		Supervisord:          supervisord,
		TelemetryService:     telemetry,
		AwsInstanceChecker:   awsInstanceChecker,
		GrafanaClient:        grafanaClient,
		VMAlertExternalRules: externalRules,
		RulesService:         rulesService,
		DbaasClient:          dbaasClient,
	}

	server, err := server.NewServer(serverParams)
	if err != nil {
		l.Panicf("Server problem: %+v", err)
	}

	// handle unix signals
	terminationSignals := make(chan os.Signal, 1)
	signal.Notify(terminationSignals, unix.SIGTERM, unix.SIGINT)
	updateSignals := make(chan os.Signal, 1)
	signal.Notify(updateSignals, unix.SIGHUP)
	go func() {
		for {
			select {
			case s := <-terminationSignals:
				signal.Stop(terminationSignals)
				l.Warnf("Got %s, shutting down...", unix.SignalName(s.(unix.Signal)))
				cancel()
				return
			case s := <-updateSignals:
				l.Infof("Got %s, reloading configuration...", unix.SignalName(s.(unix.Signal)))
				err := server.UpdateConfigurations(ctx)
				if err != nil {
					l.Warnf("Couldn't reload configuration: %s", err)
				} else {
					l.Info("Configuration reloaded")
				}
			}
		}
	}()

	// try synchronously once, then retry in the background
	deps := &setupDeps{
		sqlDB:        sqlDB,
		supervisord:  supervisord,
		vmdb:         vmdb,
		vmalert:      vmalert,
		alertmanager: alertmanager,
		server:       server,
		l:            logrus.WithField("component", "setup"),
	}
	if !setup(ctx, deps) {
		go func() {
			const delay = 2 * time.Second
			for {
				deps.l.Warnf("Retrying in %s.", delay)
				sleepCtx, sleepCancel := context.WithTimeout(ctx, delay)
				<-sleepCtx.Done()
				sleepCancel()

				if ctx.Err() != nil {
					return
				}

				if setup(ctx, deps) {
					return
				}
			}
		}()
	}

	// Set all agents status to unknown at startup. The ones that are alive
	// will get their status updated after they connect to the pmm-managed.
	err = agentsHandler.SetAllAgentsStatusUnknown(ctx)
	if err != nil {
		l.Errorf("Failed to set status of all agents to invalid at startup: %s", err)
	}

	settings, err := models.GetSettings(sqlDB)
	if err != nil {
		l.Fatalf("Failed to get settings: %+v.", err)
	}

	if settings.DBaaS.Enabled {
		err = supervisord.RestartSupervisedService("dbaas-controller")
		if err != nil {
			l.Errorf("Failed to restart dbaas-controller on startup: %v", err)
		} else {
			l.Debug("DBaaS is enabled - creating a DBaaS client.")
			ctx, cancel := context.WithTimeout(ctx, time.Second*20)
			err := dbaasClient.Connect(ctx)
			cancel()
			if err != nil {
				l.Fatalf("Failed to connect to dbaas-controller API on %s: %v", *dbaasControllerAPIAddrF, err)
			}
			defer func() {
				err := dbaasClient.Disconnect()
				if err != nil {
					l.Fatalf("Failed to disconnect from dbaas-controller API: %v", err)
				}
			}()
		}
	}
	authServer := grafana.NewAuthServer(grafanaClient, awsInstanceChecker)

	l.Info("Starting services...")
	var wg sync.WaitGroup

	wg.Add(1)
	go func() {
		defer wg.Done()
		authServer.Run(ctx)
	}()

	wg.Add(1)
	go func() {
		defer wg.Done()
		vmalert.Run(ctx)
	}()

	wg.Add(1)
	go func() {
		defer wg.Done()
		vmdb.Run(ctx)
	}()
	wg.Add(1)
	go func() {
		defer wg.Done()
		alertmanager.Run(ctx)
	}()

	wg.Add(1)
	go func() {
		defer wg.Done()
		checksService.Run(ctx)
	}()

	wg.Add(1)
	go func() {
		defer wg.Done()
		supervisord.Run(ctx)
	}()

	wg.Add(1)
	go func() {
		defer wg.Done()
		telemetry.Run(ctx)
	}()

	wg.Add(1)
	go func() {
		defer wg.Done()
		schedulerService.Run(ctx)
	}()

	wg.Add(1)
	go func() {
		defer wg.Done()
		versionCache.Run(ctx)
	}()

	wg.Add(1)
	go func() {
		defer wg.Done()
		runGRPCServer(ctx, &gRPCServerDeps{
			db:                   db,
			vmdb:                 vmdb,
			server:               server,
			agentsRegistry:       agentsRegistry,
			handler:              agentsHandler,
			actions:              actionsService,
			agentsStateUpdater:   agentsStateUpdater,
			connectionCheck:      connectionCheck,
			grafanaClient:        grafanaClient,
			checksService:        checksService,
			dbaasClient:          dbaasClient,
			alertmanager:         alertmanager,
			vmalert:              vmalert,
			settings:             settings,
			alertsService:        alertsService,
			templatesService:     templatesService,
			rulesService:         rulesService,
			jobsService:          jobsService,
			versionServiceClient: versionService,
			schedulerService:     schedulerService,
			backupService:        backupService,
			backupRemovalService: backupRemovalService,
			minioService:         minioService,
			versionCache:         versionCache,
			supervisord:          supervisord,
		})
	}()

	wg.Add(1)
	go func() {
		defer wg.Done()
		runHTTP1Server(ctx, &http1ServerDeps{
			logs:       logs,
			authServer: authServer,
		})
	}()

	wg.Add(1)
	go func() {
		defer wg.Done()
		runDebugServer(ctx)
	}()

	wg.Add(1)
	go func() {
		defer wg.Done()
		cleaner.Run(ctx, cleanInterval, cleanOlderThan)
	}()

	wg.Wait()
}<|MERGE_RESOLUTION|>--- conflicted
+++ resolved
@@ -468,11 +468,7 @@
 		deps.l.Warnf("Failed to get settings: %+v.", err)
 		return false
 	}
-<<<<<<< HEAD
-	ssoDetails, err := models.GetPerconaSSODetails(db.Querier)
-=======
 	ssoDetails, err := models.GetPerconaSSODetails(ctx, db.Querier)
->>>>>>> 714b5e18
 	if err != nil {
 		deps.l.Warnf("Failed to get Percona SSO Details: %+v.", err)
 	}
