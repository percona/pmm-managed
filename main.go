--- conflicted
+++ resolved
@@ -142,13 +142,9 @@
 	versionServiceClient *managementdbaas.VersionServiceClient
 	schedulerService     *scheduler.Service
 	backupService        *backup.Service
-<<<<<<< HEAD
-	minio                *minio.Service
-	versionCache         *versioncache.Service
-=======
 	backupRemovalService *backup.RemovalService
 	minioService         *minio.Service
->>>>>>> f2c9467c
+	versionCache         *versioncache.Service
 }
 
 // runGRPCServer runs gRPC server until context is canceled, then gracefully stops it.
