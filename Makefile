# Host Makefile.

include Makefile.include

env-up: env-compose-up env-devcontainer     ## Start devcontainer.

env-compose-up:
	docker-compose pull
	docker-compose up --detach --force-recreate --renew-anon-volumes --remove-orphans

env-devcontainer:
	docker exec -it --workdir=/root/go/src/github.com/percona/pmm-managed pmm-managed-server .devcontainer/setup.py

<<<<<<< HEAD
	# install the same version as a version of Prometheus
	mkdir -p /tmp/promtool
	-cd /tmp/promtool && curl -L -O -J https://github.com/prometheus/prometheus/releases/download/v2.12.0/prometheus-2.12.0.$(shell go env GOOS)-amd64.tar.gz
	cd /tmp/promtool/ && tar xvf prometheus-2.12.0.$(shell go env GOOS)-amd64.tar.gz --strip-components 1
	mv /tmp/promtool/promtool $(GOPATH)/bin
	promtool --version

	go install ./vendor/github.com/BurntSushi/go-sumtype \
				./vendor/github.com/vektra/mockery/cmd/mockery \
				./vendor/golang.org/x/tools/cmd/goimports \
				./vendor/gopkg.in/reform.v1/reform

	go test -i ./...
	go test -race -i ./...

gen:                            ## Generate files.
	rm -f models/*_reform.go
	find . -name mock_*.go -delete
	go generate ./...
	make format

install:                        ## Install pmm-managed binary.
	go install $(LD_FLAGS) ./...

install-race:                   ## Install pmm-managed binary with race detector.
	go install $(LD_FLAGS) -race ./...

TEST_PACKAGES ?= ./...
TEST_FLAGS ?= -timeout=30s
TEST_RUN_UPDATE ?= 0

test:                           ## Run tests.
	go test $(TEST_FLAGS) -p 1 $(TEST_PACKAGES)

test-race:                      ## Run tests with race detector.
	go test $(TEST_FLAGS) -p 1 -race $(TEST_PACKAGES)

test-cover:                     ## Run tests and collect per-package coverage information.
	go test $(TEST_FLAGS) -p 1 -coverprofile=cover.out -covermode=count $(TEST_PACKAGES)

test-crosscover:                ## Run tests and collect cross-package coverage information.
	go test $(TEST_FLAGS) -p 1 -coverprofile=crosscover.out -covermode=count -coverpkg=./... $(TEST_PACKAGES)

test-race-crosscover:           ## Run tests with race detector and collect cross-package coverage information.
	go test $(TEST_FLAGS) -p 1 -race -coverprofile=race-crosscover.out -covermode=atomic -coverpkg=./... $(TEST_PACKAGES)

fuzz-grafana:                   ## Run fuzzer for services/grafana package.
	# go get -u github.com/dvyukov/go-fuzz/go-fuzz github.com/dvyukov/go-fuzz/go-fuzz-build
	mkdir -p services/grafana/fuzzdata/corpus
	cd services/grafana && go-fuzz-build
	cd services/grafana && go-fuzz -workdir=fuzzdata

check:                          ## Run required checkers and linters.
	go run .github/check-license.go
	go-sumtype ./vendor/... ./...

FILES = $(shell find . -type f -name '*.go' -not -path "./vendor/*")

format:                         ## Format source code.
	gofmt -w -s $(FILES)
	goimports -local github.com/percona/pmm-managed -l -w $(FILES)

RUN_FLAGS = --debug \
			--prometheus-config=testdata/prometheus/prometheus.yml \
			--postgres-name=pmm-managed-dev \
			--supervisord-config-dir=testdata/supervisord.d

run: install _run               ## Run pmm-managed.

run-race: install-race _run     ## Run pmm-managed with race detector.

run-race-cover: install-race    ## Run pmm-managed with race detector and collect coverage information.
	go test -coverpkg="github.com/percona/pmm-managed/..." \
			-tags maincover \
			$(LD_FLAGS) \
			-race -c -o bin/pmm-managed.test
	bin/pmm-managed.test -test.coverprofile=cover.out -test.run=TestMainCover $(RUN_FLAGS)

_run:
	pmm-managed $(RUN_FLAGS)

devcontainer:                   ## Run TARGET in devcontainer.
	docker exec pmm-managed-server env \
		TEST_FLAGS='$(TEST_FLAGS)' \
		TEST_PACKAGES='$(TEST_PACKAGES)' \
		TEST_RUN_UPDATE=$(TEST_RUN_UPDATE) \
		make -C /root/go/src/github.com/percona/pmm-managed $(TARGET)

env-up:                         ## Start development environment.
	docker-compose up --force-recreate --abort-on-container-exit --renew-anon-volumes --remove-orphans

env-down:                       ## Stop development environment.
=======
env-down:                                   ## Stop devcontainer.
>>>>>>> ba318e07
	docker-compose down --volumes --remove-orphans

TARGET ?= _bash

env:                                        ## Run `make TARGET` in devcontainer (`make env TARGET=help`); TARGET defaults to bash.
	docker exec -it --workdir=/root/go/src/github.com/percona/pmm-managed pmm-managed-server make $(TARGET)<|MERGE_RESOLUTION|>--- conflicted
+++ resolved
@@ -11,102 +11,7 @@
 env-devcontainer:
 	docker exec -it --workdir=/root/go/src/github.com/percona/pmm-managed pmm-managed-server .devcontainer/setup.py
 
-<<<<<<< HEAD
-	# install the same version as a version of Prometheus
-	mkdir -p /tmp/promtool
-	-cd /tmp/promtool && curl -L -O -J https://github.com/prometheus/prometheus/releases/download/v2.12.0/prometheus-2.12.0.$(shell go env GOOS)-amd64.tar.gz
-	cd /tmp/promtool/ && tar xvf prometheus-2.12.0.$(shell go env GOOS)-amd64.tar.gz --strip-components 1
-	mv /tmp/promtool/promtool $(GOPATH)/bin
-	promtool --version
-
-	go install ./vendor/github.com/BurntSushi/go-sumtype \
-				./vendor/github.com/vektra/mockery/cmd/mockery \
-				./vendor/golang.org/x/tools/cmd/goimports \
-				./vendor/gopkg.in/reform.v1/reform
-
-	go test -i ./...
-	go test -race -i ./...
-
-gen:                            ## Generate files.
-	rm -f models/*_reform.go
-	find . -name mock_*.go -delete
-	go generate ./...
-	make format
-
-install:                        ## Install pmm-managed binary.
-	go install $(LD_FLAGS) ./...
-
-install-race:                   ## Install pmm-managed binary with race detector.
-	go install $(LD_FLAGS) -race ./...
-
-TEST_PACKAGES ?= ./...
-TEST_FLAGS ?= -timeout=30s
-TEST_RUN_UPDATE ?= 0
-
-test:                           ## Run tests.
-	go test $(TEST_FLAGS) -p 1 $(TEST_PACKAGES)
-
-test-race:                      ## Run tests with race detector.
-	go test $(TEST_FLAGS) -p 1 -race $(TEST_PACKAGES)
-
-test-cover:                     ## Run tests and collect per-package coverage information.
-	go test $(TEST_FLAGS) -p 1 -coverprofile=cover.out -covermode=count $(TEST_PACKAGES)
-
-test-crosscover:                ## Run tests and collect cross-package coverage information.
-	go test $(TEST_FLAGS) -p 1 -coverprofile=crosscover.out -covermode=count -coverpkg=./... $(TEST_PACKAGES)
-
-test-race-crosscover:           ## Run tests with race detector and collect cross-package coverage information.
-	go test $(TEST_FLAGS) -p 1 -race -coverprofile=race-crosscover.out -covermode=atomic -coverpkg=./... $(TEST_PACKAGES)
-
-fuzz-grafana:                   ## Run fuzzer for services/grafana package.
-	# go get -u github.com/dvyukov/go-fuzz/go-fuzz github.com/dvyukov/go-fuzz/go-fuzz-build
-	mkdir -p services/grafana/fuzzdata/corpus
-	cd services/grafana && go-fuzz-build
-	cd services/grafana && go-fuzz -workdir=fuzzdata
-
-check:                          ## Run required checkers and linters.
-	go run .github/check-license.go
-	go-sumtype ./vendor/... ./...
-
-FILES = $(shell find . -type f -name '*.go' -not -path "./vendor/*")
-
-format:                         ## Format source code.
-	gofmt -w -s $(FILES)
-	goimports -local github.com/percona/pmm-managed -l -w $(FILES)
-
-RUN_FLAGS = --debug \
-			--prometheus-config=testdata/prometheus/prometheus.yml \
-			--postgres-name=pmm-managed-dev \
-			--supervisord-config-dir=testdata/supervisord.d
-
-run: install _run               ## Run pmm-managed.
-
-run-race: install-race _run     ## Run pmm-managed with race detector.
-
-run-race-cover: install-race    ## Run pmm-managed with race detector and collect coverage information.
-	go test -coverpkg="github.com/percona/pmm-managed/..." \
-			-tags maincover \
-			$(LD_FLAGS) \
-			-race -c -o bin/pmm-managed.test
-	bin/pmm-managed.test -test.coverprofile=cover.out -test.run=TestMainCover $(RUN_FLAGS)
-
-_run:
-	pmm-managed $(RUN_FLAGS)
-
-devcontainer:                   ## Run TARGET in devcontainer.
-	docker exec pmm-managed-server env \
-		TEST_FLAGS='$(TEST_FLAGS)' \
-		TEST_PACKAGES='$(TEST_PACKAGES)' \
-		TEST_RUN_UPDATE=$(TEST_RUN_UPDATE) \
-		make -C /root/go/src/github.com/percona/pmm-managed $(TARGET)
-
-env-up:                         ## Start development environment.
-	docker-compose up --force-recreate --abort-on-container-exit --renew-anon-volumes --remove-orphans
-
-env-down:                       ## Stop development environment.
-=======
 env-down:                                   ## Stop devcontainer.
->>>>>>> ba318e07
 	docker-compose down --volumes --remove-orphans
 
 TARGET ?= _bash
