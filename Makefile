--- conflicted
+++ resolved
@@ -26,18 +26,12 @@
 	curl https://raw.githubusercontent.com/golangci/golangci-lint/master/install.sh | sh -s -- -b $(GOPATH)/bin
 
 	# install the same version as a version of Prometheus
-<<<<<<< HEAD
-=======
 	-promtool --version
->>>>>>> e841a438
 	mkdir -p /tmp/promtool
 	-cd /tmp/promtool && curl -L -O -J https://github.com/prometheus/prometheus/releases/download/v2.12.0/prometheus-2.12.0.$(shell go env GOOS)-amd64.tar.gz
 	cd /tmp/promtool/ && tar xvf prometheus-2.12.0.$(shell go env GOOS)-amd64.tar.gz --strip-components 1
 	mv /tmp/promtool/promtool $(GOPATH)/bin
-<<<<<<< HEAD
-=======
 	which -a promtool
->>>>>>> e841a438
 	promtool --version
 
 	go install ./vendor/github.com/BurntSushi/go-sumtype \
