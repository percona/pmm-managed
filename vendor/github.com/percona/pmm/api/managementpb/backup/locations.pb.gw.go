// Code generated by protoc-gen-grpc-gateway. DO NOT EDIT.
// source: managementpb/backup/locations.proto

/*
Package backupv1beta1 is a reverse proxy.

It translates gRPC into RESTful JSON APIs.
*/
package backupv1beta1

import (
	"context"
	"io"
	"net/http"

	"github.com/golang/protobuf/descriptor"
	"github.com/golang/protobuf/proto"
	"github.com/grpc-ecosystem/grpc-gateway/runtime"
	"github.com/grpc-ecosystem/grpc-gateway/utilities"
	"google.golang.org/grpc"
	"google.golang.org/grpc/codes"
	"google.golang.org/grpc/grpclog"
	"google.golang.org/grpc/metadata"
	"google.golang.org/grpc/status"
)

// Suppress "imported and not used" errors
var _ codes.Code
var _ io.Reader
var _ status.Status
var _ = runtime.String
var _ = utilities.NewDoubleArray
var _ = descriptor.ForMessage
var _ = metadata.Join

func request_Locations_ListLocations_0(ctx context.Context, marshaler runtime.Marshaler, client LocationsClient, req *http.Request, pathParams map[string]string) (proto.Message, runtime.ServerMetadata, error) {
	var protoReq ListLocationsRequest
	var metadata runtime.ServerMetadata

	newReader, berr := utilities.IOReaderFactory(req.Body)
	if berr != nil {
		return nil, metadata, status.Errorf(codes.InvalidArgument, "%v", berr)
	}
	if err := marshaler.NewDecoder(newReader()).Decode(&protoReq); err != nil && err != io.EOF {
		return nil, metadata, status.Errorf(codes.InvalidArgument, "%v", err)
	}

	msg, err := client.ListLocations(ctx, &protoReq, grpc.Header(&metadata.HeaderMD), grpc.Trailer(&metadata.TrailerMD))
	return msg, metadata, err

}

func local_request_Locations_ListLocations_0(ctx context.Context, marshaler runtime.Marshaler, server LocationsServer, req *http.Request, pathParams map[string]string) (proto.Message, runtime.ServerMetadata, error) {
	var protoReq ListLocationsRequest
	var metadata runtime.ServerMetadata

	newReader, berr := utilities.IOReaderFactory(req.Body)
	if berr != nil {
		return nil, metadata, status.Errorf(codes.InvalidArgument, "%v", berr)
	}
	if err := marshaler.NewDecoder(newReader()).Decode(&protoReq); err != nil && err != io.EOF {
		return nil, metadata, status.Errorf(codes.InvalidArgument, "%v", err)
	}

	msg, err := server.ListLocations(ctx, &protoReq)
	return msg, metadata, err

}

func request_Locations_AddLocation_0(ctx context.Context, marshaler runtime.Marshaler, client LocationsClient, req *http.Request, pathParams map[string]string) (proto.Message, runtime.ServerMetadata, error) {
	var protoReq AddLocationRequest
	var metadata runtime.ServerMetadata

	newReader, berr := utilities.IOReaderFactory(req.Body)
	if berr != nil {
		return nil, metadata, status.Errorf(codes.InvalidArgument, "%v", berr)
	}
	if err := marshaler.NewDecoder(newReader()).Decode(&protoReq); err != nil && err != io.EOF {
		return nil, metadata, status.Errorf(codes.InvalidArgument, "%v", err)
	}

	msg, err := client.AddLocation(ctx, &protoReq, grpc.Header(&metadata.HeaderMD), grpc.Trailer(&metadata.TrailerMD))
	return msg, metadata, err

}

func local_request_Locations_AddLocation_0(ctx context.Context, marshaler runtime.Marshaler, server LocationsServer, req *http.Request, pathParams map[string]string) (proto.Message, runtime.ServerMetadata, error) {
	var protoReq AddLocationRequest
	var metadata runtime.ServerMetadata

	newReader, berr := utilities.IOReaderFactory(req.Body)
	if berr != nil {
		return nil, metadata, status.Errorf(codes.InvalidArgument, "%v", berr)
	}
	if err := marshaler.NewDecoder(newReader()).Decode(&protoReq); err != nil && err != io.EOF {
		return nil, metadata, status.Errorf(codes.InvalidArgument, "%v", err)
	}

	msg, err := server.AddLocation(ctx, &protoReq)
	return msg, metadata, err

}

<<<<<<< HEAD
func request_Locations_RemoveLocation_0(ctx context.Context, marshaler runtime.Marshaler, client LocationsClient, req *http.Request, pathParams map[string]string) (proto.Message, runtime.ServerMetadata, error) {
	var protoReq RemoveLocationRequest
=======
func request_Locations_ChangeLocation_0(ctx context.Context, marshaler runtime.Marshaler, client LocationsClient, req *http.Request, pathParams map[string]string) (proto.Message, runtime.ServerMetadata, error) {
	var protoReq ChangeLocationRequest
>>>>>>> 7095c82d
	var metadata runtime.ServerMetadata

	newReader, berr := utilities.IOReaderFactory(req.Body)
	if berr != nil {
		return nil, metadata, status.Errorf(codes.InvalidArgument, "%v", berr)
	}
	if err := marshaler.NewDecoder(newReader()).Decode(&protoReq); err != nil && err != io.EOF {
		return nil, metadata, status.Errorf(codes.InvalidArgument, "%v", err)
	}

<<<<<<< HEAD
	msg, err := client.RemoveLocation(ctx, &protoReq, grpc.Header(&metadata.HeaderMD), grpc.Trailer(&metadata.TrailerMD))
=======
	msg, err := client.ChangeLocation(ctx, &protoReq, grpc.Header(&metadata.HeaderMD), grpc.Trailer(&metadata.TrailerMD))
>>>>>>> 7095c82d
	return msg, metadata, err

}

<<<<<<< HEAD
func local_request_Locations_RemoveLocation_0(ctx context.Context, marshaler runtime.Marshaler, server LocationsServer, req *http.Request, pathParams map[string]string) (proto.Message, runtime.ServerMetadata, error) {
	var protoReq RemoveLocationRequest
=======
func local_request_Locations_ChangeLocation_0(ctx context.Context, marshaler runtime.Marshaler, server LocationsServer, req *http.Request, pathParams map[string]string) (proto.Message, runtime.ServerMetadata, error) {
	var protoReq ChangeLocationRequest
>>>>>>> 7095c82d
	var metadata runtime.ServerMetadata

	newReader, berr := utilities.IOReaderFactory(req.Body)
	if berr != nil {
		return nil, metadata, status.Errorf(codes.InvalidArgument, "%v", berr)
	}
	if err := marshaler.NewDecoder(newReader()).Decode(&protoReq); err != nil && err != io.EOF {
		return nil, metadata, status.Errorf(codes.InvalidArgument, "%v", err)
	}

<<<<<<< HEAD
	msg, err := server.RemoveLocation(ctx, &protoReq)
=======
	msg, err := server.ChangeLocation(ctx, &protoReq)
>>>>>>> 7095c82d
	return msg, metadata, err

}

// RegisterLocationsHandlerServer registers the http handlers for service Locations to "mux".
// UnaryRPC     :call LocationsServer directly.
// StreamingRPC :currently unsupported pending https://github.com/grpc/grpc-go/issues/906.
// Note that using this registration option will cause many gRPC library features to stop working. Consider using RegisterLocationsHandlerFromEndpoint instead.
func RegisterLocationsHandlerServer(ctx context.Context, mux *runtime.ServeMux, server LocationsServer) error {

	mux.Handle("POST", pattern_Locations_ListLocations_0, func(w http.ResponseWriter, req *http.Request, pathParams map[string]string) {
		ctx, cancel := context.WithCancel(req.Context())
		defer cancel()
		var stream runtime.ServerTransportStream
		ctx = grpc.NewContextWithServerTransportStream(ctx, &stream)
		inboundMarshaler, outboundMarshaler := runtime.MarshalerForRequest(mux, req)
		rctx, err := runtime.AnnotateIncomingContext(ctx, mux, req)
		if err != nil {
			runtime.HTTPError(ctx, mux, outboundMarshaler, w, req, err)
			return
		}
		resp, md, err := local_request_Locations_ListLocations_0(rctx, inboundMarshaler, server, req, pathParams)
		md.HeaderMD, md.TrailerMD = metadata.Join(md.HeaderMD, stream.Header()), metadata.Join(md.TrailerMD, stream.Trailer())
		ctx = runtime.NewServerMetadataContext(ctx, md)
		if err != nil {
			runtime.HTTPError(ctx, mux, outboundMarshaler, w, req, err)
			return
		}

		forward_Locations_ListLocations_0(ctx, mux, outboundMarshaler, w, req, resp, mux.GetForwardResponseOptions()...)

	})

	mux.Handle("POST", pattern_Locations_AddLocation_0, func(w http.ResponseWriter, req *http.Request, pathParams map[string]string) {
		ctx, cancel := context.WithCancel(req.Context())
		defer cancel()
		var stream runtime.ServerTransportStream
		ctx = grpc.NewContextWithServerTransportStream(ctx, &stream)
		inboundMarshaler, outboundMarshaler := runtime.MarshalerForRequest(mux, req)
		rctx, err := runtime.AnnotateIncomingContext(ctx, mux, req)
		if err != nil {
			runtime.HTTPError(ctx, mux, outboundMarshaler, w, req, err)
			return
		}
		resp, md, err := local_request_Locations_AddLocation_0(rctx, inboundMarshaler, server, req, pathParams)
		md.HeaderMD, md.TrailerMD = metadata.Join(md.HeaderMD, stream.Header()), metadata.Join(md.TrailerMD, stream.Trailer())
		ctx = runtime.NewServerMetadataContext(ctx, md)
		if err != nil {
			runtime.HTTPError(ctx, mux, outboundMarshaler, w, req, err)
			return
		}

		forward_Locations_AddLocation_0(ctx, mux, outboundMarshaler, w, req, resp, mux.GetForwardResponseOptions()...)

	})

<<<<<<< HEAD
	mux.Handle("POST", pattern_Locations_RemoveLocation_0, func(w http.ResponseWriter, req *http.Request, pathParams map[string]string) {
=======
	mux.Handle("POST", pattern_Locations_ChangeLocation_0, func(w http.ResponseWriter, req *http.Request, pathParams map[string]string) {
>>>>>>> 7095c82d
		ctx, cancel := context.WithCancel(req.Context())
		defer cancel()
		var stream runtime.ServerTransportStream
		ctx = grpc.NewContextWithServerTransportStream(ctx, &stream)
		inboundMarshaler, outboundMarshaler := runtime.MarshalerForRequest(mux, req)
		rctx, err := runtime.AnnotateIncomingContext(ctx, mux, req)
		if err != nil {
			runtime.HTTPError(ctx, mux, outboundMarshaler, w, req, err)
			return
		}
<<<<<<< HEAD
		resp, md, err := local_request_Locations_RemoveLocation_0(rctx, inboundMarshaler, server, req, pathParams)
=======
		resp, md, err := local_request_Locations_ChangeLocation_0(rctx, inboundMarshaler, server, req, pathParams)
>>>>>>> 7095c82d
		md.HeaderMD, md.TrailerMD = metadata.Join(md.HeaderMD, stream.Header()), metadata.Join(md.TrailerMD, stream.Trailer())
		ctx = runtime.NewServerMetadataContext(ctx, md)
		if err != nil {
			runtime.HTTPError(ctx, mux, outboundMarshaler, w, req, err)
			return
		}

<<<<<<< HEAD
		forward_Locations_RemoveLocation_0(ctx, mux, outboundMarshaler, w, req, resp, mux.GetForwardResponseOptions()...)
=======
		forward_Locations_ChangeLocation_0(ctx, mux, outboundMarshaler, w, req, resp, mux.GetForwardResponseOptions()...)
>>>>>>> 7095c82d

	})

	return nil
}

// RegisterLocationsHandlerFromEndpoint is same as RegisterLocationsHandler but
// automatically dials to "endpoint" and closes the connection when "ctx" gets done.
func RegisterLocationsHandlerFromEndpoint(ctx context.Context, mux *runtime.ServeMux, endpoint string, opts []grpc.DialOption) (err error) {
	conn, err := grpc.Dial(endpoint, opts...)
	if err != nil {
		return err
	}
	defer func() {
		if err != nil {
			if cerr := conn.Close(); cerr != nil {
				grpclog.Infof("Failed to close conn to %s: %v", endpoint, cerr)
			}
			return
		}
		go func() {
			<-ctx.Done()
			if cerr := conn.Close(); cerr != nil {
				grpclog.Infof("Failed to close conn to %s: %v", endpoint, cerr)
			}
		}()
	}()

	return RegisterLocationsHandler(ctx, mux, conn)
}

// RegisterLocationsHandler registers the http handlers for service Locations to "mux".
// The handlers forward requests to the grpc endpoint over "conn".
func RegisterLocationsHandler(ctx context.Context, mux *runtime.ServeMux, conn *grpc.ClientConn) error {
	return RegisterLocationsHandlerClient(ctx, mux, NewLocationsClient(conn))
}

// RegisterLocationsHandlerClient registers the http handlers for service Locations
// to "mux". The handlers forward requests to the grpc endpoint over the given implementation of "LocationsClient".
// Note: the gRPC framework executes interceptors within the gRPC handler. If the passed in "LocationsClient"
// doesn't go through the normal gRPC flow (creating a gRPC client etc.) then it will be up to the passed in
// "LocationsClient" to call the correct interceptors.
func RegisterLocationsHandlerClient(ctx context.Context, mux *runtime.ServeMux, client LocationsClient) error {

	mux.Handle("POST", pattern_Locations_ListLocations_0, func(w http.ResponseWriter, req *http.Request, pathParams map[string]string) {
		ctx, cancel := context.WithCancel(req.Context())
		defer cancel()
		inboundMarshaler, outboundMarshaler := runtime.MarshalerForRequest(mux, req)
		rctx, err := runtime.AnnotateContext(ctx, mux, req)
		if err != nil {
			runtime.HTTPError(ctx, mux, outboundMarshaler, w, req, err)
			return
		}
		resp, md, err := request_Locations_ListLocations_0(rctx, inboundMarshaler, client, req, pathParams)
		ctx = runtime.NewServerMetadataContext(ctx, md)
		if err != nil {
			runtime.HTTPError(ctx, mux, outboundMarshaler, w, req, err)
			return
		}

		forward_Locations_ListLocations_0(ctx, mux, outboundMarshaler, w, req, resp, mux.GetForwardResponseOptions()...)

	})

	mux.Handle("POST", pattern_Locations_AddLocation_0, func(w http.ResponseWriter, req *http.Request, pathParams map[string]string) {
		ctx, cancel := context.WithCancel(req.Context())
		defer cancel()
		inboundMarshaler, outboundMarshaler := runtime.MarshalerForRequest(mux, req)
		rctx, err := runtime.AnnotateContext(ctx, mux, req)
		if err != nil {
			runtime.HTTPError(ctx, mux, outboundMarshaler, w, req, err)
			return
		}
		resp, md, err := request_Locations_AddLocation_0(rctx, inboundMarshaler, client, req, pathParams)
		ctx = runtime.NewServerMetadataContext(ctx, md)
		if err != nil {
			runtime.HTTPError(ctx, mux, outboundMarshaler, w, req, err)
			return
		}

		forward_Locations_AddLocation_0(ctx, mux, outboundMarshaler, w, req, resp, mux.GetForwardResponseOptions()...)

	})

<<<<<<< HEAD
	mux.Handle("POST", pattern_Locations_RemoveLocation_0, func(w http.ResponseWriter, req *http.Request, pathParams map[string]string) {
=======
	mux.Handle("POST", pattern_Locations_ChangeLocation_0, func(w http.ResponseWriter, req *http.Request, pathParams map[string]string) {
>>>>>>> 7095c82d
		ctx, cancel := context.WithCancel(req.Context())
		defer cancel()
		inboundMarshaler, outboundMarshaler := runtime.MarshalerForRequest(mux, req)
		rctx, err := runtime.AnnotateContext(ctx, mux, req)
		if err != nil {
			runtime.HTTPError(ctx, mux, outboundMarshaler, w, req, err)
			return
		}
<<<<<<< HEAD
		resp, md, err := request_Locations_RemoveLocation_0(rctx, inboundMarshaler, client, req, pathParams)
=======
		resp, md, err := request_Locations_ChangeLocation_0(rctx, inboundMarshaler, client, req, pathParams)
>>>>>>> 7095c82d
		ctx = runtime.NewServerMetadataContext(ctx, md)
		if err != nil {
			runtime.HTTPError(ctx, mux, outboundMarshaler, w, req, err)
			return
		}

<<<<<<< HEAD
		forward_Locations_RemoveLocation_0(ctx, mux, outboundMarshaler, w, req, resp, mux.GetForwardResponseOptions()...)
=======
		forward_Locations_ChangeLocation_0(ctx, mux, outboundMarshaler, w, req, resp, mux.GetForwardResponseOptions()...)
>>>>>>> 7095c82d

	})

	return nil
}

var (
	pattern_Locations_ListLocations_0 = runtime.MustPattern(runtime.NewPattern(1, []int{2, 0, 2, 1, 2, 2, 2, 3, 2, 4}, []string{"v1", "management", "backup", "Locations", "List"}, "", runtime.AssumeColonVerbOpt(true)))

	pattern_Locations_AddLocation_0 = runtime.MustPattern(runtime.NewPattern(1, []int{2, 0, 2, 1, 2, 2, 2, 3, 2, 4}, []string{"v1", "management", "backup", "Locations", "Add"}, "", runtime.AssumeColonVerbOpt(true)))

<<<<<<< HEAD
	pattern_Locations_RemoveLocation_0 = runtime.MustPattern(runtime.NewPattern(1, []int{2, 0, 2, 1, 2, 2, 2, 3, 2, 4}, []string{"v1", "management", "backup", "Locations", "Remove"}, "", runtime.AssumeColonVerbOpt(true)))
=======
	pattern_Locations_ChangeLocation_0 = runtime.MustPattern(runtime.NewPattern(1, []int{2, 0, 2, 1, 2, 2, 2, 3, 2, 4}, []string{"v1", "management", "backup", "Locations", "Change"}, "", runtime.AssumeColonVerbOpt(true)))
>>>>>>> 7095c82d
)

var (
	forward_Locations_ListLocations_0 = runtime.ForwardResponseMessage

	forward_Locations_AddLocation_0 = runtime.ForwardResponseMessage

<<<<<<< HEAD
	forward_Locations_RemoveLocation_0 = runtime.ForwardResponseMessage
=======
	forward_Locations_ChangeLocation_0 = runtime.ForwardResponseMessage
>>>>>>> 7095c82d
)<|MERGE_RESOLUTION|>--- conflicted
+++ resolved
@@ -101,54 +101,70 @@
 
 }
 
-<<<<<<< HEAD
+func request_Locations_ChangeLocation_0(ctx context.Context, marshaler runtime.Marshaler, client LocationsClient, req *http.Request, pathParams map[string]string) (proto.Message, runtime.ServerMetadata, error) {
+	var protoReq ChangeLocationRequest
+	var metadata runtime.ServerMetadata
+
+	newReader, berr := utilities.IOReaderFactory(req.Body)
+	if berr != nil {
+		return nil, metadata, status.Errorf(codes.InvalidArgument, "%v", berr)
+	}
+	if err := marshaler.NewDecoder(newReader()).Decode(&protoReq); err != nil && err != io.EOF {
+		return nil, metadata, status.Errorf(codes.InvalidArgument, "%v", err)
+	}
+
+	msg, err := client.ChangeLocation(ctx, &protoReq, grpc.Header(&metadata.HeaderMD), grpc.Trailer(&metadata.TrailerMD))
+	return msg, metadata, err
+
+}
+
+func local_request_Locations_ChangeLocation_0(ctx context.Context, marshaler runtime.Marshaler, server LocationsServer, req *http.Request, pathParams map[string]string) (proto.Message, runtime.ServerMetadata, error) {
+	var protoReq ChangeLocationRequest
+	var metadata runtime.ServerMetadata
+
+	newReader, berr := utilities.IOReaderFactory(req.Body)
+	if berr != nil {
+		return nil, metadata, status.Errorf(codes.InvalidArgument, "%v", berr)
+	}
+	if err := marshaler.NewDecoder(newReader()).Decode(&protoReq); err != nil && err != io.EOF {
+		return nil, metadata, status.Errorf(codes.InvalidArgument, "%v", err)
+	}
+
+	msg, err := server.ChangeLocation(ctx, &protoReq)
+	return msg, metadata, err
+
+}
+
 func request_Locations_RemoveLocation_0(ctx context.Context, marshaler runtime.Marshaler, client LocationsClient, req *http.Request, pathParams map[string]string) (proto.Message, runtime.ServerMetadata, error) {
 	var protoReq RemoveLocationRequest
-=======
-func request_Locations_ChangeLocation_0(ctx context.Context, marshaler runtime.Marshaler, client LocationsClient, req *http.Request, pathParams map[string]string) (proto.Message, runtime.ServerMetadata, error) {
-	var protoReq ChangeLocationRequest
->>>>>>> 7095c82d
-	var metadata runtime.ServerMetadata
-
-	newReader, berr := utilities.IOReaderFactory(req.Body)
-	if berr != nil {
-		return nil, metadata, status.Errorf(codes.InvalidArgument, "%v", berr)
-	}
-	if err := marshaler.NewDecoder(newReader()).Decode(&protoReq); err != nil && err != io.EOF {
-		return nil, metadata, status.Errorf(codes.InvalidArgument, "%v", err)
-	}
-
-<<<<<<< HEAD
+	var metadata runtime.ServerMetadata
+
+	newReader, berr := utilities.IOReaderFactory(req.Body)
+	if berr != nil {
+		return nil, metadata, status.Errorf(codes.InvalidArgument, "%v", berr)
+	}
+	if err := marshaler.NewDecoder(newReader()).Decode(&protoReq); err != nil && err != io.EOF {
+		return nil, metadata, status.Errorf(codes.InvalidArgument, "%v", err)
+	}
+
 	msg, err := client.RemoveLocation(ctx, &protoReq, grpc.Header(&metadata.HeaderMD), grpc.Trailer(&metadata.TrailerMD))
-=======
-	msg, err := client.ChangeLocation(ctx, &protoReq, grpc.Header(&metadata.HeaderMD), grpc.Trailer(&metadata.TrailerMD))
->>>>>>> 7095c82d
-	return msg, metadata, err
-
-}
-
-<<<<<<< HEAD
+	return msg, metadata, err
+
+}
+
 func local_request_Locations_RemoveLocation_0(ctx context.Context, marshaler runtime.Marshaler, server LocationsServer, req *http.Request, pathParams map[string]string) (proto.Message, runtime.ServerMetadata, error) {
 	var protoReq RemoveLocationRequest
-=======
-func local_request_Locations_ChangeLocation_0(ctx context.Context, marshaler runtime.Marshaler, server LocationsServer, req *http.Request, pathParams map[string]string) (proto.Message, runtime.ServerMetadata, error) {
-	var protoReq ChangeLocationRequest
->>>>>>> 7095c82d
-	var metadata runtime.ServerMetadata
-
-	newReader, berr := utilities.IOReaderFactory(req.Body)
-	if berr != nil {
-		return nil, metadata, status.Errorf(codes.InvalidArgument, "%v", berr)
-	}
-	if err := marshaler.NewDecoder(newReader()).Decode(&protoReq); err != nil && err != io.EOF {
-		return nil, metadata, status.Errorf(codes.InvalidArgument, "%v", err)
-	}
-
-<<<<<<< HEAD
+	var metadata runtime.ServerMetadata
+
+	newReader, berr := utilities.IOReaderFactory(req.Body)
+	if berr != nil {
+		return nil, metadata, status.Errorf(codes.InvalidArgument, "%v", berr)
+	}
+	if err := marshaler.NewDecoder(newReader()).Decode(&protoReq); err != nil && err != io.EOF {
+		return nil, metadata, status.Errorf(codes.InvalidArgument, "%v", err)
+	}
+
 	msg, err := server.RemoveLocation(ctx, &protoReq)
-=======
-	msg, err := server.ChangeLocation(ctx, &protoReq)
->>>>>>> 7095c82d
 	return msg, metadata, err
 
 }
@@ -205,11 +221,7 @@
 
 	})
 
-<<<<<<< HEAD
-	mux.Handle("POST", pattern_Locations_RemoveLocation_0, func(w http.ResponseWriter, req *http.Request, pathParams map[string]string) {
-=======
 	mux.Handle("POST", pattern_Locations_ChangeLocation_0, func(w http.ResponseWriter, req *http.Request, pathParams map[string]string) {
->>>>>>> 7095c82d
 		ctx, cancel := context.WithCancel(req.Context())
 		defer cancel()
 		var stream runtime.ServerTransportStream
@@ -220,11 +232,30 @@
 			runtime.HTTPError(ctx, mux, outboundMarshaler, w, req, err)
 			return
 		}
-<<<<<<< HEAD
+		resp, md, err := local_request_Locations_ChangeLocation_0(rctx, inboundMarshaler, server, req, pathParams)
+		md.HeaderMD, md.TrailerMD = metadata.Join(md.HeaderMD, stream.Header()), metadata.Join(md.TrailerMD, stream.Trailer())
+		ctx = runtime.NewServerMetadataContext(ctx, md)
+		if err != nil {
+			runtime.HTTPError(ctx, mux, outboundMarshaler, w, req, err)
+			return
+		}
+
+		forward_Locations_ChangeLocation_0(ctx, mux, outboundMarshaler, w, req, resp, mux.GetForwardResponseOptions()...)
+
+	})
+
+	mux.Handle("POST", pattern_Locations_RemoveLocation_0, func(w http.ResponseWriter, req *http.Request, pathParams map[string]string) {
+		ctx, cancel := context.WithCancel(req.Context())
+		defer cancel()
+		var stream runtime.ServerTransportStream
+		ctx = grpc.NewContextWithServerTransportStream(ctx, &stream)
+		inboundMarshaler, outboundMarshaler := runtime.MarshalerForRequest(mux, req)
+		rctx, err := runtime.AnnotateIncomingContext(ctx, mux, req)
+		if err != nil {
+			runtime.HTTPError(ctx, mux, outboundMarshaler, w, req, err)
+			return
+		}
 		resp, md, err := local_request_Locations_RemoveLocation_0(rctx, inboundMarshaler, server, req, pathParams)
-=======
-		resp, md, err := local_request_Locations_ChangeLocation_0(rctx, inboundMarshaler, server, req, pathParams)
->>>>>>> 7095c82d
 		md.HeaderMD, md.TrailerMD = metadata.Join(md.HeaderMD, stream.Header()), metadata.Join(md.TrailerMD, stream.Trailer())
 		ctx = runtime.NewServerMetadataContext(ctx, md)
 		if err != nil {
@@ -232,11 +263,7 @@
 			return
 		}
 
-<<<<<<< HEAD
 		forward_Locations_RemoveLocation_0(ctx, mux, outboundMarshaler, w, req, resp, mux.GetForwardResponseOptions()...)
-=======
-		forward_Locations_ChangeLocation_0(ctx, mux, outboundMarshaler, w, req, resp, mux.GetForwardResponseOptions()...)
->>>>>>> 7095c82d
 
 	})
 
@@ -321,11 +348,27 @@
 
 	})
 
-<<<<<<< HEAD
+	mux.Handle("POST", pattern_Locations_ChangeLocation_0, func(w http.ResponseWriter, req *http.Request, pathParams map[string]string) {
+		ctx, cancel := context.WithCancel(req.Context())
+		defer cancel()
+		inboundMarshaler, outboundMarshaler := runtime.MarshalerForRequest(mux, req)
+		rctx, err := runtime.AnnotateContext(ctx, mux, req)
+		if err != nil {
+			runtime.HTTPError(ctx, mux, outboundMarshaler, w, req, err)
+			return
+		}
+		resp, md, err := request_Locations_ChangeLocation_0(rctx, inboundMarshaler, client, req, pathParams)
+		ctx = runtime.NewServerMetadataContext(ctx, md)
+		if err != nil {
+			runtime.HTTPError(ctx, mux, outboundMarshaler, w, req, err)
+			return
+		}
+
+		forward_Locations_ChangeLocation_0(ctx, mux, outboundMarshaler, w, req, resp, mux.GetForwardResponseOptions()...)
+
+	})
+
 	mux.Handle("POST", pattern_Locations_RemoveLocation_0, func(w http.ResponseWriter, req *http.Request, pathParams map[string]string) {
-=======
-	mux.Handle("POST", pattern_Locations_ChangeLocation_0, func(w http.ResponseWriter, req *http.Request, pathParams map[string]string) {
->>>>>>> 7095c82d
 		ctx, cancel := context.WithCancel(req.Context())
 		defer cancel()
 		inboundMarshaler, outboundMarshaler := runtime.MarshalerForRequest(mux, req)
@@ -334,22 +377,14 @@
 			runtime.HTTPError(ctx, mux, outboundMarshaler, w, req, err)
 			return
 		}
-<<<<<<< HEAD
 		resp, md, err := request_Locations_RemoveLocation_0(rctx, inboundMarshaler, client, req, pathParams)
-=======
-		resp, md, err := request_Locations_ChangeLocation_0(rctx, inboundMarshaler, client, req, pathParams)
->>>>>>> 7095c82d
-		ctx = runtime.NewServerMetadataContext(ctx, md)
-		if err != nil {
-			runtime.HTTPError(ctx, mux, outboundMarshaler, w, req, err)
-			return
-		}
-
-<<<<<<< HEAD
+		ctx = runtime.NewServerMetadataContext(ctx, md)
+		if err != nil {
+			runtime.HTTPError(ctx, mux, outboundMarshaler, w, req, err)
+			return
+		}
+
 		forward_Locations_RemoveLocation_0(ctx, mux, outboundMarshaler, w, req, resp, mux.GetForwardResponseOptions()...)
-=======
-		forward_Locations_ChangeLocation_0(ctx, mux, outboundMarshaler, w, req, resp, mux.GetForwardResponseOptions()...)
->>>>>>> 7095c82d
 
 	})
 
@@ -361,11 +396,9 @@
 
 	pattern_Locations_AddLocation_0 = runtime.MustPattern(runtime.NewPattern(1, []int{2, 0, 2, 1, 2, 2, 2, 3, 2, 4}, []string{"v1", "management", "backup", "Locations", "Add"}, "", runtime.AssumeColonVerbOpt(true)))
 
-<<<<<<< HEAD
+	pattern_Locations_ChangeLocation_0 = runtime.MustPattern(runtime.NewPattern(1, []int{2, 0, 2, 1, 2, 2, 2, 3, 2, 4}, []string{"v1", "management", "backup", "Locations", "Change"}, "", runtime.AssumeColonVerbOpt(true)))
+
 	pattern_Locations_RemoveLocation_0 = runtime.MustPattern(runtime.NewPattern(1, []int{2, 0, 2, 1, 2, 2, 2, 3, 2, 4}, []string{"v1", "management", "backup", "Locations", "Remove"}, "", runtime.AssumeColonVerbOpt(true)))
-=======
-	pattern_Locations_ChangeLocation_0 = runtime.MustPattern(runtime.NewPattern(1, []int{2, 0, 2, 1, 2, 2, 2, 3, 2, 4}, []string{"v1", "management", "backup", "Locations", "Change"}, "", runtime.AssumeColonVerbOpt(true)))
->>>>>>> 7095c82d
 )
 
 var (
@@ -373,9 +406,7 @@
 
 	forward_Locations_AddLocation_0 = runtime.ForwardResponseMessage
 
-<<<<<<< HEAD
+	forward_Locations_ChangeLocation_0 = runtime.ForwardResponseMessage
+
 	forward_Locations_RemoveLocation_0 = runtime.ForwardResponseMessage
-=======
-	forward_Locations_ChangeLocation_0 = runtime.ForwardResponseMessage
->>>>>>> 7095c82d
 )