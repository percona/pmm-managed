--- conflicted
+++ resolved
@@ -14,10 +14,7 @@
 func (*ExternalExporter) agent()        {}
 func (*MongoDBExporter) agent()         {}
 func (*QANMySQLPerfSchemaAgent) agent() {}
-<<<<<<< HEAD
-=======
 func (*QANMongoDBProfilerAgent) agent() {}
->>>>>>> c7959f57
 func (*QANMySQLSlowlogAgent) agent()    {}
 func (*PostgresExporter) agent()        {}
 
@@ -28,9 +25,6 @@
 func (a *ExternalExporter) ID() string        { return a.AgentId }
 func (a *MongoDBExporter) ID() string         { return a.AgentId }
 func (a *QANMySQLPerfSchemaAgent) ID() string { return a.AgentId }
-<<<<<<< HEAD
-=======
 func (a *QANMongoDBProfilerAgent) ID() string { return a.AgentId }
->>>>>>> c7959f57
 func (a *QANMySQLSlowlogAgent) ID() string    { return a.AgentId }
 func (a *PostgresExporter) ID() string        { return a.AgentId }