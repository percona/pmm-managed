// pmm-managed
// Copyright (C) 2017 Percona LLC
//
// This program is free software: you can redistribute it and/or modify
// it under the terms of the GNU Affero General Public License as published by
// the Free Software Foundation, either version 3 of the License, or
// (at your option) any later version.
//
// This program is distributed in the hope that it will be useful,
// but WITHOUT ANY WARRANTY; without even the implied warranty of
// MERCHANTABILITY or FITNESS FOR A PARTICULAR PURPOSE. See the
// GNU Affero General Public License for more details.
//
// You should have received a copy of the GNU Affero General Public License
// along with this program. If not, see <https://www.gnu.org/licenses/>.

package models

import (
	"database/sql/driver"
	"time"

	"gopkg.in/reform.v1"
)

//go:generate reform

// ScheduledTaskType represents scheduled task type.
type ScheduledTaskType string

// Supported scheduled task types.
const (
	ScheduledMySQLBackupTask   = ScheduledTaskType("mysql_backup")
	ScheduledMongoDBBackupTask = ScheduledTaskType("mongodb_backup")
)

// ScheduledTask describes a scheduled task.
//reform:scheduled_tasks
type ScheduledTask struct {
	ID             string             `reform:"id,pk"`
	CronExpression string             `reform:"cron_expression"`
	Disabled       bool               `reform:"disabled"`
	StartAt        time.Time          `reform:"start_at"`
	LastRun        time.Time          `reform:"last_run"`
	NextRun        time.Time          `reform:"next_run"`
	Type           ScheduledTaskType  `reform:"type"`
	Data           *ScheduledTaskData `reform:"data"`
	Running        bool               `reform:"running"`
	Error          string             `reform:"error"`
	CreatedAt      time.Time          `reform:"created_at"`
	UpdatedAt      time.Time          `reform:"updated_at"`
}

// ScheduledTaskData contains result data for different task types.
type ScheduledTaskData struct {
	MySQLBackupTask   *MySQLBackupTaskData `json:"mysql_backup,omitempty"`
	MongoDBBackupTask *MongoBackupTaskData `json:"mongodb_backup,omitempty"`
}

// CommonBackupTaskData contains common data for all backup tasks.
type CommonBackupTaskData struct {
	ServiceID     string        `json:"service_id"`
	LocationID    string        `json:"location_id"`
	Name          string        `json:"name"`
	Description   string        `json:"description"`
	Retention     uint32        `json:"retention"`
	Retries       uint32        `json:"retries"`
	RetryInterval time.Duration `json:"retry_interval"`
}

// MySQLBackupTaskData contains data for mysql backup task.
type MySQLBackupTaskData struct {
	CommonBackupTaskData
}

// MongoBackupTaskData contains data for mysql backup task.
type MongoBackupTaskData struct {
<<<<<<< HEAD
	ServiceID   string     `json:"service_id"`
	LocationID  string     `json:"location_id"`
	Name        string     `json:"name"`
	Description string     `json:"description"`
	Retention   uint32     `json:"retention"`
	Mode        BackupMode `json:"mode"`
=======
	CommonBackupTaskData
>>>>>>> 59e96101
}

// Value implements database/sql/driver.Valuer interface. Should be defined on the value.
func (c ScheduledTaskData) Value() (driver.Value, error) { return jsonValue(c) }

// Scan implements database/sql.Scanner interface. Should be defined on the pointer.
func (c *ScheduledTaskData) Scan(src interface{}) error { return jsonScan(c, src) }

// BeforeInsert implements reform.BeforeInserter interface.
func (r *ScheduledTask) BeforeInsert() error {
	now := Now()
	r.CreatedAt = now
	r.UpdatedAt = now

	return nil
}

// BeforeUpdate implements reform.BeforeUpdater interface.
func (r *ScheduledTask) BeforeUpdate() error {
	r.UpdatedAt = Now()

	return nil
}

// AfterFind implements reform.AfterFinder interface.
func (r *ScheduledTask) AfterFind() error {
	r.CreatedAt = r.CreatedAt.UTC()
	r.UpdatedAt = r.UpdatedAt.UTC()
	r.StartAt = r.StartAt.UTC()
	r.NextRun = r.NextRun.UTC()
	r.LastRun = r.LastRun.UTC()

	return nil
}

// check interfaces.
var (
	_ reform.BeforeInserter = (*ScheduledTask)(nil)
	_ reform.BeforeUpdater  = (*ScheduledTask)(nil)
	_ reform.AfterFinder    = (*ScheduledTask)(nil)
)<|MERGE_RESOLUTION|>--- conflicted
+++ resolved
@@ -64,6 +64,7 @@
 	Name          string        `json:"name"`
 	Description   string        `json:"description"`
 	Retention     uint32        `json:"retention"`
+	Mode          BackupMode    `json:"mode"`
 	Retries       uint32        `json:"retries"`
 	RetryInterval time.Duration `json:"retry_interval"`
 }
@@ -75,16 +76,7 @@
 
 // MongoBackupTaskData contains data for mysql backup task.
 type MongoBackupTaskData struct {
-<<<<<<< HEAD
-	ServiceID   string     `json:"service_id"`
-	LocationID  string     `json:"location_id"`
-	Name        string     `json:"name"`
-	Description string     `json:"description"`
-	Retention   uint32     `json:"retention"`
-	Mode        BackupMode `json:"mode"`
-=======
 	CommonBackupTaskData
->>>>>>> 59e96101
 }
 
 // Value implements database/sql/driver.Valuer interface. Should be defined on the value.
