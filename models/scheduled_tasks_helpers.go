--- conflicted
+++ resolved
@@ -146,29 +146,6 @@
 
 // ChangeScheduledTaskParams are params for updating existing schedule task.
 type ChangeScheduledTaskParams struct {
-<<<<<<< HEAD
-	NextRun          time.Time
-	LastRun          time.Time
-	Disable          *bool
-	Retries          *uint
-	RetriesRemaining *uint
-	RetryInterval    *time.Duration
-	Succeeded        *uint
-	Failed           *uint
-	Running          *bool
-	Data             *ScheduledTaskData
-	CronExpression   *string
-}
-
-func (p ChangeScheduledTaskParams) Validate() error {
-	if p.CronExpression != nil {
-		_, err := cron.ParseStandard(*p.CronExpression)
-		if err != nil {
-			return err
-		}
-	}
-	return nil
-=======
 	NextRun   time.Time
 	LastRun   time.Time
 	Disable   *bool
@@ -176,7 +153,18 @@
 	Failed    *uint
 	Running   *bool
 	Error     *string
->>>>>>> 74dfba11
+	Data             *ScheduledTaskData
+	CronExpression   *string
+}
+
+func (p ChangeScheduledTaskParams) Validate() error {
+	if p.CronExpression != nil {
+		_, err := cron.ParseStandard(*p.CronExpression)
+		if err != nil {
+			return err
+		}
+	}
+	return nil
 }
 
 // ChangeScheduledTask updates existing scheduled task.
@@ -202,21 +190,6 @@
 		row.Disabled = *params.Disable
 	}
 
-<<<<<<< HEAD
-	if params.Retries != nil {
-		row.Retries = *params.Retries
-	}
-
-	if params.RetriesRemaining != nil {
-		row.RetriesRemaining = *params.RetriesRemaining
-	}
-
-	if params.RetryInterval != nil {
-		row.RetryInterval = *params.RetryInterval
-	}
-
-=======
->>>>>>> 74dfba11
 	if params.Succeeded != nil {
 		row.Succeeded = *params.Succeeded
 	}
@@ -229,17 +202,16 @@
 		row.Running = *params.Running
 	}
 
-<<<<<<< HEAD
 	if params.Data != nil {
 		row.Data = params.Data
 	}
 
 	if params.CronExpression != nil {
 		row.CronExpression = *params.CronExpression
-=======
+	}
+
 	if params.Error != nil {
 		row.Error = *params.Error
->>>>>>> 74dfba11
 	}
 
 	if err := q.Update(row); err != nil {
