--- conflicted
+++ resolved
@@ -47,10 +47,6 @@
 	return artifacts, nil
 }
 
-<<<<<<< HEAD
-// FindArtifactByID returns artifact by given ID if found, ErrNotFound if not.
-func FindArtifactByID(q *reform.Querier, id string) (*Artifact, error) {
-=======
 // FindArtifactsByIDs finds artifacts by IDs.
 func FindArtifactsByIDs(q *reform.Querier, ids []string) (map[string]*Artifact, error) {
 	if len(ids) == 0 {
@@ -77,8 +73,8 @@
 	return artifacts, nil
 }
 
-func findArtifactByID(q *reform.Querier, id string) (*Artifact, error) {
->>>>>>> 79a9b931
+// FindArtifactByID returns artifact by given ID if found, ErrNotFound if not.
+func FindArtifactByID(q *reform.Querier, id string) (*Artifact, error) {
 	if id == "" {
 		return nil, errors.New("provided artifact id is empty")
 	}
@@ -166,7 +162,7 @@
 
 // ChangeArtifact updates existing artifact.
 func ChangeArtifact(q *reform.Querier, artifactID string, params ChangeArtifactParams) (*Artifact, error) {
-	row, err := findArtifactByID(q, artifactID)
+	row, err := FindArtifactByID(q, artifactID)
 	if err != nil {
 		return nil, err
 	}
