--- conflicted
+++ resolved
@@ -651,24 +651,12 @@
 }
 
 func (s *Agent) buildWebConfigFile(password string) string {
-<<<<<<< HEAD
-	buf, err := bcrypt.GenerateFromPassword([]byte(password), 14)
-	if err != nil {
-		log.Fatal(err, "cannot encrypt basic auth password")
-	}
-
-	content := "basic_auth_users:" + "\n" +
-		"    pmm: " + string(buf) + "\n"
-
-	return content
-=======
 	buf, err := bcrypt.GenerateFromPassword([]byte(password), passwordHashCost)
 	if err != nil {
 		log.Fatal(err, "cannot calculate hash for password")
 	}
 
 	return fmt.Sprintf("basic_auth_users:\n    pmm: %s\n", string(buf))
->>>>>>> c6db1604
 }
 
 // check interfaces.
