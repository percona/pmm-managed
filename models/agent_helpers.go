--- conflicted
+++ resolved
@@ -99,11 +99,7 @@
 
 	// MongoDB exporter has these parameters but they are not needed for QAN agent.
 	if extendedOptions, ok := params.(MongoDBExtendedOptionsParams); ok {
-<<<<<<< HEAD
 		if extendedOptions != nil {
-=======
-		if len(extendedOptions.GetStatsCollections()) > 0 || extendedOptions.GetCollectionsLimit() > 0 {
->>>>>>> b23e2213
 			if mdbOptions == nil {
 				mdbOptions = &MongoDBOptions{}
 			}
