--- conflicted
+++ resolved
@@ -108,12 +108,6 @@
 				Socket:      pointer.ToStringOrNil("/tmp/proxysql_admin.sock"),
 			},
 			&models.Service{
-<<<<<<< HEAD
-				ServiceID:   "S7",
-				ServiceType: models.HAProxyServiceType,
-				ServiceName: "Seventh service",
-				NodeID:      "N2",
-=======
 				ServiceID:     "S7",
 				ServiceType:   models.ExternalServiceType,
 				ServiceName:   "Seventh service",
@@ -123,7 +117,12 @@
 				ExternalGroup: "redis",
 				CreatedAt:     now,
 				UpdatedAt:     now,
->>>>>>> 7b4bae6d
+			},
+			&models.Service{
+				ServiceID:   "S7",
+				ServiceType: models.HAProxyServiceType,
+				ServiceName: "Seventh service",
+				NodeID:      "N2",
 			},
 
 			&models.Agent{
