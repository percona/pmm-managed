--- conflicted
+++ resolved
@@ -261,7 +261,6 @@
 		tests.AssertGRPCError(t, status.New(codes.InvalidArgument, `Neither socket nor address passed.`), err)
 	})
 
-<<<<<<< HEAD
 	t.Run("PostgreSQL conflict socket and address", func(t *testing.T) {
 		q, teardown := setup(t)
 		defer teardown(t)
@@ -272,40 +271,44 @@
 			Address:     pointer.ToString("127.0.0.1"),
 			Port:        pointer.ToUint16(5432),
 			Socket:      pointer.ToString("/var/run/postgresql"),
-=======
-	t.Run("ProxySQL conflict socket and address", func(t *testing.T) {
+		})
+		tests.AssertGRPCError(t, status.New(codes.InvalidArgument, `Socket and address cannot be specified together.`), err)
+	})
+
+	t.Run("PostgreSQL empty connection", func(t *testing.T) {
+		q, teardown := setup(t)
+		defer teardown(t)
+
+		_, err := models.AddNewService(q, models.PostgreSQLServiceType, &models.AddDBMSServiceParams{
+			ServiceName: "test-postgresql-socket-address",
+			NodeID:      "N1",
+		})
+		tests.AssertGRPCError(t, status.New(codes.InvalidArgument, `Neither socket nor address passed.`), err)
+	})
+
+	t.Run("ProxySQL empty connection", func(t *testing.T) {
 		q, teardown := setup(t)
 		defer teardown(t)
 
 		_, err := models.AddNewService(q, models.ProxySQLServiceType, &models.AddDBMSServiceParams{
 			ServiceName: "test-proxysql-socket-address",
 			NodeID:      "N1",
+		})
+		tests.AssertGRPCError(t, status.New(codes.InvalidArgument, `Neither socket nor address passed.`), err)
+	})
+
+	t.Run("ProxySQL conflict socket and address", func(t *testing.T) {
+		q, teardown := setup(t)
+		defer teardown(t)
+
+		_, err := models.AddNewService(q, models.ProxySQLServiceType, &models.AddDBMSServiceParams{
+			ServiceName: "test-proxysql-socket-address",
+			NodeID:      "N1",
 			Address:     pointer.ToString("127.0.0.1"),
 			Port:        pointer.ToUint16(6032),
 			Socket:      pointer.ToString("/tmp/proxysql_admin.sock"),
->>>>>>> 99e35bdd
 		})
 		tests.AssertGRPCError(t, status.New(codes.InvalidArgument, `Socket and address cannot be specified together.`), err)
-	})
-
-<<<<<<< HEAD
-	t.Run("PostgreSQL empty connection", func(t *testing.T) {
-		q, teardown := setup(t)
-		defer teardown(t)
-
-		_, err := models.AddNewService(q, models.PostgreSQLServiceType, &models.AddDBMSServiceParams{
-			ServiceName: "test-postgresql-socket-address",
-=======
-	t.Run("ProxySQL empty connection", func(t *testing.T) {
-		q, teardown := setup(t)
-		defer teardown(t)
-
-		_, err := models.AddNewService(q, models.ProxySQLServiceType, &models.AddDBMSServiceParams{
-			ServiceName: "test-proxysql-socket-address",
->>>>>>> 99e35bdd
-			NodeID:      "N1",
-		})
-		tests.AssertGRPCError(t, status.New(codes.InvalidArgument, `Neither socket nor address passed.`), err)
 	})
 }
 
