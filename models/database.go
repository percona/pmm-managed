// pmm-managed
// Copyright (C) 2017 Percona LLC
//
// This program is free software: you can redistribute it and/or modify
// it under the terms of the GNU Affero General Public License as published by
// the Free Software Foundation, either version 3 of the License, or
// (at your option) any later version.
//
// This program is distributed in the hope that it will be useful,
// but WITHOUT ANY WARRANTY; without even the implied warranty of
// MERCHANTABILITY or FITNESS FOR A PARTICULAR PURPOSE. See the
// GNU Affero General Public License for more details.
//
// You should have received a copy of the GNU Affero General Public License
// along with this program. If not, see <https://www.gnu.org/licenses/>.

package models

import (
	"database/sql"
	"fmt"
	"net/url"
	"strings"

	"github.com/AlekSi/pointer"
	"github.com/lib/pq"
	"github.com/pkg/errors"
	"google.golang.org/grpc/codes"
	"google.golang.org/grpc/status"
	"gopkg.in/reform.v1"
	"gopkg.in/reform.v1/dialects/postgresql"
)

// PMMServerPostgreSQLServiceName is a special Service Name representing PMM Server's PostgreSQL Service.
const PMMServerPostgreSQLServiceName = "pmm-server-postgresql"

// databaseSchema maps schema version from schema_migrations table (id column) to a slice of DDL queries.
var databaseSchema = [][]string{
	1: {
		`CREATE TABLE schema_migrations (
			id INTEGER NOT NULL,
			PRIMARY KEY (id)
		)`,

		`CREATE TABLE nodes (
			-- common
			node_id VARCHAR NOT NULL,
			node_type VARCHAR NOT NULL CHECK (node_type <> ''),
			node_name VARCHAR NOT NULL CHECK (node_name <> ''),
			machine_id VARCHAR CHECK (machine_id <> ''),
			distro VARCHAR NOT NULL,
			node_model VARCHAR NOT NULL,
			az VARCHAR NOT NULL,
			custom_labels TEXT,
			address VARCHAR NOT NULL,
			created_at TIMESTAMP NOT NULL,
			updated_at TIMESTAMP NOT NULL,

			-- Container
			container_id VARCHAR CHECK (container_id <> ''),
			container_name VARCHAR CHECK (container_name <> ''),

			-- RemoteAmazonRDS
			-- RDS instance is stored in address
			region VARCHAR CHECK (region <> ''),

			PRIMARY KEY (node_id),
			UNIQUE (node_name),
			UNIQUE (container_id),
			UNIQUE (address, region)
		)`,

		`CREATE TABLE services (
			-- common
			service_id VARCHAR NOT NULL,
			service_type VARCHAR NOT NULL CHECK (service_type <> ''),
			service_name VARCHAR NOT NULL CHECK (service_name <> ''),
			node_id VARCHAR NOT NULL CHECK (node_id <> ''),
			environment VARCHAR NOT NULL,
			cluster VARCHAR NOT NULL,
			replication_set VARCHAR NOT NULL,
			custom_labels TEXT,
			created_at TIMESTAMP NOT NULL,
			updated_at TIMESTAMP NOT NULL,

			address VARCHAR(255) CHECK (address <> ''),
			port INTEGER,

			PRIMARY KEY (service_id),
			UNIQUE (service_name),
			FOREIGN KEY (node_id) REFERENCES nodes (node_id)
		)`,

		`CREATE TABLE agents (
			-- common
			agent_id VARCHAR NOT NULL,
			agent_type VARCHAR NOT NULL CHECK (agent_type <> ''),
			runs_on_node_id VARCHAR CHECK (runs_on_node_id <> ''),
			pmm_agent_id VARCHAR CHECK (pmm_agent_id <> ''),
			custom_labels TEXT,
			created_at TIMESTAMP NOT NULL,
			updated_at TIMESTAMP NOT NULL,

			-- state
			disabled BOOLEAN NOT NULL,
			status VARCHAR NOT NULL,
			listen_port INTEGER,
			version VARCHAR CHECK (version <> ''),

			-- Credentials to access service
			username VARCHAR CHECK (username <> ''),
			password VARCHAR CHECK (password <> ''),
			metrics_url VARCHAR CHECK (metrics_url <> ''),

			PRIMARY KEY (agent_id),
			FOREIGN KEY (runs_on_node_id) REFERENCES nodes (node_id),
			FOREIGN KEY (pmm_agent_id) REFERENCES agents (agent_id),
			CONSTRAINT runs_on_node_id_xor_pmm_agent_id CHECK ((runs_on_node_id IS NULL) <> (pmm_agent_id IS NULL)),
			CONSTRAINT runs_on_node_id_only_for_pmm_agent CHECK ((runs_on_node_id IS NULL) <> (agent_type='` + string(PMMAgentType) + `'))
		)`,

		`CREATE TABLE agent_nodes (
			agent_id VARCHAR NOT NULL,
			node_id VARCHAR NOT NULL,
			created_at TIMESTAMP NOT NULL,

			FOREIGN KEY (agent_id) REFERENCES agents (agent_id),
			FOREIGN KEY (node_id) REFERENCES nodes (node_id),
			UNIQUE (agent_id, node_id)
		)`,

		`CREATE TABLE agent_services (
			agent_id VARCHAR NOT NULL,
			service_id VARCHAR NOT NULL,
			created_at TIMESTAMP NOT NULL,

			FOREIGN KEY (agent_id) REFERENCES agents (agent_id),
			FOREIGN KEY (service_id) REFERENCES services (service_id),
			UNIQUE (agent_id, service_id)
		)`,

		`CREATE TABLE action_results (
			id VARCHAR NOT NULL,
			pmm_agent_id VARCHAR CHECK (pmm_agent_id <> ''),
			done BOOLEAN NOT NULL,
			error VARCHAR NOT NULL,
			output TEXT NOT NULL,

			created_at TIMESTAMP NOT NULL,
			updated_at TIMESTAMP NOT NULL,

			PRIMARY KEY (id)
		)`,
	},

	2: {
		`CREATE TABLE settings (
			settings JSONB
		)`,
		`INSERT INTO settings (settings) VALUES ('{}')`,
	},

	3: {
		`ALTER TABLE agents
			ADD COLUMN tls BOOLEAN NOT NULL DEFAULT false,
			ADD COLUMN tls_skip_verify BOOLEAN NOT NULL DEFAULT false`,

		`ALTER TABLE agents
			ALTER COLUMN tls DROP DEFAULT,
			ALTER COLUMN tls_skip_verify DROP DEFAULT`,
	},

	4: {
		`ALTER TABLE agents
			ADD COLUMN query_examples_disabled BOOLEAN NOT NULL DEFAULT FALSE,
			ADD COLUMN max_query_log_size INTEGER NOT NULL DEFAULT 0`,

		`ALTER TABLE agents
			ALTER COLUMN query_examples_disabled DROP DEFAULT,
			ALTER COLUMN max_query_log_size DROP DEFAULT`,
	},

	5: {
		// e'\n' to treat \n as a newline, not as two characters
		`UPDATE nodes SET machine_id = trim(e'\n' from machine_id) WHERE machine_id IS NOT NULL`,
	},

	6: {
		`ALTER TABLE agents
			ADD COLUMN table_count INTEGER`,
	},

	7: {
		`ALTER TABLE agents
			ADD COLUMN node_id VARCHAR CHECK (node_id <> ''),
			ADD COLUMN service_id VARCHAR CHECK (service_id <> '')`,
		`UPDATE agents SET node_id=agent_nodes.node_id
			FROM agent_nodes
			WHERE agent_nodes.agent_id = agents.agent_id`,
		`UPDATE agents SET service_id=agent_services.service_id
			FROM agent_services
			WHERE agent_services.agent_id = agents.agent_id`,

		`DROP TABLE agent_nodes, agent_services`,

		`ALTER TABLE agents
			ADD CONSTRAINT node_id_or_service_id_or_pmm_agent_id CHECK (
				(CASE WHEN node_id IS NULL THEN 0 ELSE 1 END) +
  				(CASE WHEN service_id IS NULL THEN 0 ELSE 1 END) +
  				(CASE WHEN pmm_agent_id IS NOT NULL THEN 0 ELSE 1 END) = 1),
			ADD FOREIGN KEY (service_id) REFERENCES services(service_id),
			ADD FOREIGN KEY (node_id) REFERENCES nodes(node_id)`,
	},

	8: {
		// default to 1000 for soft migration from 2.1
		`ALTER TABLE agents
			ADD COLUMN table_count_tablestats_group_limit INTEGER NOT NULL DEFAULT 1000`,

		`ALTER TABLE agents
			ALTER COLUMN table_count_tablestats_group_limit DROP DEFAULT`,
	},

	9: {
		`ALTER TABLE agents
			ADD COLUMN aws_access_key VARCHAR,
			ADD COLUMN aws_secret_key VARCHAR`,
	},

	10: {
		// update 5/5/60 to 5/10/60 for 2.4 only if defaults were not changed
		`UPDATE settings SET
			settings = settings || '{"metrics_resolutions":{"hr": 5000000000, "mr": 10000000000, "lr": 60000000000}}'
			WHERE settings->'metrics_resolutions'->>'hr' = '5000000000'
			AND settings->'metrics_resolutions'->>'mr' = '5000000000'
			AND settings->'metrics_resolutions'->>'lr' = '60000000000'`,
	},

	11: {
		`ALTER TABLE services
			ADD COLUMN socket VARCHAR CONSTRAINT address_socket_check CHECK (
				(address IS NOT NULL AND socket IS NULL) OR (address IS NULL AND socket IS NOT NULL)
			)`,

		`ALTER TABLE services
			ADD CONSTRAINT address_port_check CHECK (
				(address IS NULL AND port IS NULL) OR (address IS NOT NULL AND port IS NOT NULL)
			),
			ADD CONSTRAINT port_check CHECK (
				port IS NULL OR (port > 0 AND port < 65535)
			)`,
	},

	12: {
		`ALTER TABLE agents
			ADD COLUMN rds_basic_metrics_disabled BOOLEAN NOT NULL DEFAULT FALSE,
			ADD COLUMN rds_enhanced_metrics_disabled BOOLEAN NOT NULL DEFAULT FALSE`,

		`ALTER TABLE agents
			ALTER COLUMN rds_basic_metrics_disabled DROP DEFAULT,
			ALTER COLUMN rds_enhanced_metrics_disabled DROP DEFAULT`,
	},

	13: {
		`ALTER TABLE services
			DROP CONSTRAINT address_socket_check`,

		`ALTER TABLE services
			ADD CONSTRAINT address_socket_check CHECK (
				(address IS NOT NULL AND socket IS NULL) OR (address IS NULL AND socket IS NOT NULL) OR (address IS NULL AND socket IS NULL)
			)`,
	},

	14: {
		`ALTER TABLE agents
			DROP CONSTRAINT node_id_or_service_id_or_pmm_agent_id,
			DROP CONSTRAINT runs_on_node_id_only_for_pmm_agent,
			DROP CONSTRAINT agents_metrics_url_check`,
		`ALTER TABLE agents
			ADD CONSTRAINT node_id_or_service_id_for_non_pmm_agent CHECK (
				(node_id IS NULL) <> (service_id IS NULL) OR (agent_type = '` + string(PMMAgentType) + `')),
			ADD CONSTRAINT runs_on_node_id_only_for_pmm_agent_and_external
				CHECK ((runs_on_node_id IS NULL) <> (agent_type='` + string(PMMAgentType) + `' OR agent_type='` + string(ExternalExporterType) + `' ))`,
		`ALTER TABLE agents RENAME COLUMN metrics_url TO metrics_path`,
		`ALTER TABLE agents
			ADD CONSTRAINT agents_metrics_path_check CHECK (metrics_path <> '')`,
		`ALTER TABLE agents ADD COLUMN metrics_scheme VARCHAR`,
	},

	15: {
		// query action results are binary data
		`ALTER TABLE action_results
			DROP COLUMN output,
			ADD COLUMN output bytea`,
	},

	16: {
		`ALTER TABLE services
			DROP CONSTRAINT port_check`,

		`ALTER TABLE services
			ADD CONSTRAINT port_check CHECK (
				port IS NULL OR (port > 0 AND port < 65536)
			)`,
	},

	17: {
		`CREATE TABLE kubernetes_clusters (
			id VARCHAR NOT NULL,
			kubernetes_cluster_name VARCHAR NOT NULL CHECK (kubernetes_cluster_name <> ''),
			kube_config TEXT NOT NULL CHECK (kube_config <> ''),
			created_at TIMESTAMP NOT NULL,
			updated_at TIMESTAMP NOT NULL,

			PRIMARY KEY (id),
			UNIQUE (kubernetes_cluster_name)
		)`,
	},

	18: {
		`ALTER TABLE services
			ADD COLUMN external_group VARCHAR NOT NULL DEFAULT ''`,

		`UPDATE services SET external_group = 'external' WHERE service_type = '` + string(ExternalServiceType) + `'`,

		`ALTER TABLE services
			ALTER COLUMN external_group DROP DEFAULT`,

		// Only service with type external can have non empty value of group.
		`ALTER TABLE services
			ADD CONSTRAINT services_external_group_check CHECK (
				(service_type <> '` + string(ExternalServiceType) + `' AND external_group = '')
				OR
				(service_type = '` + string(ExternalServiceType) + `' AND external_group <> '')
			)`,
	},

	19: {
		`ALTER TABLE agents
			ADD COLUMN push_metrics BOOLEAN NOT NULL DEFAULT FALSE`,
		`ALTER TABLE agents
			ALTER COLUMN push_metrics DROP DEFAULT`,
	},

	20: {
		`ALTER TABLE agents DROP CONSTRAINT runs_on_node_id_only_for_pmm_agent_and_external`,
	},

	21: {
		`ALTER TABLE agents
			ADD CONSTRAINT runs_on_node_id_only_for_pmm_agent
            CHECK (((runs_on_node_id IS NULL) <> (agent_type='` + string(PMMAgentType) + `'))  OR (agent_type='` + string(ExternalExporterType) + `'))`,
	},

	22: {
		`CREATE TABLE ia_channels (
			id VARCHAR NOT NULL,
			summary VARCHAR NOT NULL,
			type VARCHAR NOT NULL,

			email_config JSONB,
			pagerduty_config JSONB,
			slack_config JSONB,
			webhook_config JSONB,

			disabled BOOLEAN NOT NULL,

			created_at TIMESTAMP NOT NULL,
			updated_at TIMESTAMP NOT NULL,

			PRIMARY KEY (id)
		)`,
	},

	23: {
		`CREATE TABLE ia_templates (
			name VARCHAR NOT NULL,
			version INTEGER NOT NULL,
			summary VARCHAR NOT NULL,
			tiers JSONB NOT NULL,
			expr VARCHAR NOT NULL,
			params JSONB,
			"for" BIGINT,
			severity VARCHAR NOT NULL,
			labels TEXT,
			annotations TEXT,
			source VARCHAR NOT NULL,
			yaml TEXT NOT NULL,

			created_at TIMESTAMP NOT NULL,
			updated_at TIMESTAMP NOT NULL,

			PRIMARY KEY (name)
		)`,
	},

	24: {
		`CREATE TABLE ia_rules (
			id VARCHAR NOT NULL,
			template_name VARCHAR NOT NULL,
			summary VARCHAR NOT NULL,
			disabled BOOLEAN NOT NULL,
			params JSONB,
			"for" BIGINT,
			severity VARCHAR NOT NULL,
			custom_labels TEXT,
			filters JSONB,
			channel_ids JSONB NOT NULL,

			created_at TIMESTAMP NOT NULL,
			updated_at TIMESTAMP NOT NULL,

			PRIMARY KEY (id)
		)`,
	},
	25: {
		`ALTER TABLE agents ADD COLUMN mongo_db_tls_options JSONB`,
	},
	26: {
		`ALTER TABLE ia_rules ALTER COLUMN channel_ids DROP NOT NULL`,
	},
	27: {
		`CREATE TABLE backup_locations (
			id VARCHAR NOT NULL,
			name VARCHAR NOT NULL CHECK (name <> ''),
			description VARCHAR NOT NULL,
			type VARCHAR NOT NULL CHECK (type <> ''),
			s3_config JSONB,
			pmm_server_config JSONB,
			pmm_client_config JSONB,

			created_at TIMESTAMP NOT NULL,
			updated_at TIMESTAMP NOT NULL,

			PRIMARY KEY (id),
			UNIQUE (name)
		)`,
	},
	28: {
		`ALTER TABLE agents ADD COLUMN disabled_collectors VARCHAR[]`,
	},
	29: {
		`CREATE TABLE artifacts (
			id VARCHAR NOT NULL,
			name VARCHAR NOT NULL CHECK (name <> ''),
			vendor VARCHAR NOT NULL CHECK (vendor <> ''),
			location_id VARCHAR NOT NULL CHECK (location_id <> ''),
			service_id VARCHAR NOT NULL CHECK (service_id <> ''),
			data_model VARCHAR NOT NULL CHECK (data_model <> ''),
			status VARCHAR NOT NULL CHECK (status <> ''),
			created_at TIMESTAMP NOT NULL,

			PRIMARY KEY (id)
		)`,
	},
	30: {
		`CREATE TABLE job_results (
			id VARCHAR NOT NULL,
			pmm_agent_id VARCHAR CHECK (pmm_agent_id <> ''),
			type VARCHAR NOT NULL,
			done BOOLEAN NOT NULL,
			error VARCHAR NOT NULL,
			result JSONB,

			created_at TIMESTAMP NOT NULL,
			updated_at TIMESTAMP NOT NULL,

			PRIMARY KEY (id)
		)`,
	},
	31: {
		`ALTER TABLE agents
			ADD COLUMN azure_options VARCHAR`,
	},
	32: {
		`CREATE TABLE check_settings (
			name VARCHAR NOT NULL,
			interval VARCHAR NOT NULL,
			PRIMARY KEY (name)
		)`,
	},
	33: {
		`ALTER TABLE kubernetes_clusters ADD COLUMN pxc JSONB`,
		`ALTER TABLE kubernetes_clusters ADD COLUMN proxysql JSONB`,
		`ALTER TABLE kubernetes_clusters ADD COLUMN mongod JSONB`,
	},
	34: {
		`ALTER TABLE kubernetes_clusters ADD COLUMN haproxy JSONB`,
	},
	35: {
		`CREATE TABLE restore_history (
			id VARCHAR NOT NULL,
			artifact_id VARCHAR NOT NULL CHECK (artifact_id <> ''),
			service_id VARCHAR NOT NULL CHECK (service_id <> ''),
			status VARCHAR NOT NULL CHECK (status <> ''),
			started_at TIMESTAMP NOT NULL,
			finished_at TIMESTAMP,

			PRIMARY KEY (id),
			FOREIGN KEY (artifact_id) REFERENCES artifacts (id),
			FOREIGN KEY (service_id) REFERENCES services (service_id)
		)`,
	},
	36: {
		`ALTER TABLE agents
		ADD COLUMN mysql_options VARCHAR`,
	},
	37: {
<<<<<<< HEAD
		`ALTER TABLE artifacts ADD FOREIGN KEY (location_id) REFERENCES backup_locations (id)`,
		`ALTER TABLE artifacts ADD FOREIGN KEY (service_id) REFERENCES services (service_id)`,
=======
		`ALTER TABLE agents ALTER COLUMN max_query_log_size TYPE BIGINT`,
>>>>>>> 9a833f42
	},
}

// ^^^ Avoid default values in schema definition. ^^^
// aleksi: Go's zero values and non-zero default values in database do play nicely together in INSERTs and UPDATEs.

// OpenDB returns configured connection pool for PostgreSQL.
func OpenDB(address, name, username, password string) (*sql.DB, error) {
	q := make(url.Values)
	q.Set("sslmode", "disable")

	uri := url.URL{
		Scheme:   "postgres",
		User:     url.UserPassword(username, password),
		Host:     address,
		Path:     name,
		RawQuery: q.Encode(),
	}
	if uri.Path == "" {
		uri.Path = "postgres"
	}
	dsn := uri.String()

	db, err := sql.Open("postgres", dsn)
	if err != nil {
		return nil, errors.Wrap(err, "failed to create a connection pool to PostgreSQL")
	}

	db.SetConnMaxLifetime(0)
	db.SetMaxIdleConns(5)
	db.SetMaxOpenConns(10)

	return db, nil
}

// SetupFixturesMode defines if SetupDB adds initial data to the database or not.
type SetupFixturesMode int

const (
	// SetupFixtures adds initial data to the database.
	SetupFixtures SetupFixturesMode = iota
	// SkipFixtures skips adding initial data to the database. Useful for tests.
	SkipFixtures
)

// SetupDBParams represents SetupDB parameters.
type SetupDBParams struct {
	Logf             reform.Printf
	Username         string
	Password         string
	SetupFixtures    SetupFixturesMode
	MigrationVersion *int
}

// SetupDB runs PostgreSQL database migrations and optionally adds initial data.
func SetupDB(sqlDB *sql.DB, params *SetupDBParams) (*reform.DB, error) {
	var logger reform.Logger
	if params.Logf != nil {
		logger = reform.NewPrintfLogger(params.Logf)
	}
	db := reform.NewDB(sqlDB, postgresql.Dialect, logger)

	latestVersion := len(databaseSchema) - 1 // skip item 0
	if params.MigrationVersion != nil {
		latestVersion = *params.MigrationVersion
	}
	var currentVersion int
	err := db.QueryRow("SELECT id FROM schema_migrations ORDER BY id DESC LIMIT 1").Scan(&currentVersion)
	if pErr, ok := err.(*pq.Error); ok && pErr.Code == "42P01" { // undefined_table (see https://www.postgresql.org/docs/current/errcodes-appendix.html)
		err = nil
	}
	if err != nil {
		return nil, errors.WithStack(err)
	}
	if params.Logf != nil {
		params.Logf("Current database schema version: %d. Latest version: %d.", currentVersion, latestVersion)
	}

	// rollback all migrations if one of them fails; PostgreSQL supports DDL transactions
	err = db.InTransaction(func(tx *reform.TX) error {
		for version := currentVersion + 1; version <= latestVersion; version++ {
			if params.Logf != nil {
				params.Logf("Migrating database to schema version %d ...", version)
			}

			queries := databaseSchema[version]
			queries = append(queries, fmt.Sprintf(`INSERT INTO schema_migrations (id) VALUES (%d)`, version))
			for _, q := range queries {
				q = strings.TrimSpace(q)
				if _, err = tx.Exec(q); err != nil {
					return errors.Wrapf(err, "failed to execute statement:\n%s", q)
				}
			}
		}

		if params.SetupFixtures == SkipFixtures {
			return nil
		}

		// fill settings with defaults
		s, err := GetSettings(tx)
		if err != nil {
			return err
		}
		if err = SaveSettings(tx, s); err != nil {
			return err
		}

		if err = setupFixture1(tx.Querier, params.Username, params.Password); err != nil {
			return err
		}
		if err = setupFixture2(tx.Querier, params.Username, params.Password); err != nil {
			return err
		}
		return nil
	})
	if err != nil {
		return nil, err
	}
	return db, nil
}

func setupFixture1(q *reform.Querier, username, password string) error {
	// create PMM Server Node and associated Agents
	node, err := createNodeWithID(q, PMMServerNodeID, GenericNodeType, &CreateNodeParams{
		NodeName: "pmm-server",
		Address:  "127.0.0.1",
	})
	if err != nil {
		if status.Code(err) == codes.AlreadyExists {
			// this fixture was already added previously
			return nil
		}
		return err
	}
	if _, err = createPMMAgentWithID(q, PMMServerAgentID, node.NodeID, nil); err != nil {
		return err
	}
	if _, err = CreateNodeExporter(q, PMMServerAgentID, nil, false, []string{}); err != nil {
		return err
	}

	// create PostgreSQL Service and associated Agents
	service, err := AddNewService(q, PostgreSQLServiceType, &AddDBMSServiceParams{
		ServiceName: PMMServerPostgreSQLServiceName,
		NodeID:      node.NodeID,
		Address:     pointer.ToString("127.0.0.1"),
		Port:        pointer.ToUint16(5432),
	})
	if err != nil {
		return err
	}
	_, err = CreateAgent(q, PostgresExporterType, &CreateAgentParams{
		PMMAgentID: PMMServerAgentID,
		ServiceID:  service.ServiceID,
		Username:   username,
		Password:   password,
	})
	if err != nil {
		return err
	}
	_, err = CreateAgent(q, QANPostgreSQLPgStatementsAgentType, &CreateAgentParams{
		PMMAgentID: PMMServerAgentID,
		ServiceID:  service.ServiceID,
		Username:   username,
		Password:   password,
	})
	if err != nil {
		return err
	}

	return nil
}

func setupFixture2(q *reform.Querier, username, password string) error {
	// TODO add clickhouse_exporter

	return nil
}<|MERGE_RESOLUTION|>--- conflicted
+++ resolved
@@ -506,12 +506,10 @@
 		ADD COLUMN mysql_options VARCHAR`,
 	},
 	37: {
-<<<<<<< HEAD
+		`ALTER TABLE agents ALTER COLUMN max_query_log_size TYPE BIGINT`,
+	},
+	38: {
 		`ALTER TABLE artifacts ADD FOREIGN KEY (location_id) REFERENCES backup_locations (id)`,
-		`ALTER TABLE artifacts ADD FOREIGN KEY (service_id) REFERENCES services (service_id)`,
-=======
-		`ALTER TABLE agents ALTER COLUMN max_query_log_size TYPE BIGINT`,
->>>>>>> 9a833f42
 	},
 }
 
