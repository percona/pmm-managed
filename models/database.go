// pmm-managed
// Copyright (C) 2017 Percona LLC
//
// This program is free software: you can redistribute it and/or modify
// it under the terms of the GNU Affero General Public License as published by
// the Free Software Foundation, either version 3 of the License, or
// (at your option) any later version.
//
// This program is distributed in the hope that it will be useful,
// but WITHOUT ANY WARRANTY; without even the implied warranty of
// MERCHANTABILITY or FITNESS FOR A PARTICULAR PURPOSE. See the
// GNU Affero General Public License for more details.
//
// You should have received a copy of the GNU Affero General Public License
// along with this program. If not, see <https://www.gnu.org/licenses/>.

package models

import (
	"database/sql"
	"fmt"
	"net/url"
	"strings"

	"github.com/AlekSi/pointer"
	"github.com/lib/pq"
	"github.com/pkg/errors"
	"google.golang.org/grpc/codes"
	"google.golang.org/grpc/status"
	"gopkg.in/reform.v1"
	"gopkg.in/reform.v1/dialects/postgresql"
)

// PMMServerPostgreSQLServiceName is a special Service Name representing PMM Server's PostgreSQL Service.
const PMMServerPostgreSQLServiceName = "pmm-server-postgresql"

// databaseSchema maps schema version from schema_migrations table (id column) to a slice of DDL queries.
var databaseSchema = [][]string{
	1: {
		`CREATE TABLE schema_migrations (
			id INTEGER NOT NULL,
			PRIMARY KEY (id)
		)`,

		`CREATE TABLE nodes (
			-- common
			node_id VARCHAR NOT NULL,
			node_type VARCHAR NOT NULL CHECK (node_type <> ''),
			node_name VARCHAR NOT NULL CHECK (node_name <> ''),
			machine_id VARCHAR CHECK (machine_id <> ''),
			distro VARCHAR NOT NULL,
			node_model VARCHAR NOT NULL,
			az VARCHAR NOT NULL,
			custom_labels TEXT,
			address VARCHAR NOT NULL,
			created_at TIMESTAMP NOT NULL,
			updated_at TIMESTAMP NOT NULL,

			-- Container
			container_id VARCHAR CHECK (container_id <> ''),
			container_name VARCHAR CHECK (container_name <> ''),

			-- RemoteAmazonRDS
			-- RDS instance is stored in address
			region VARCHAR CHECK (region <> ''),

			PRIMARY KEY (node_id),
			UNIQUE (node_name),
			UNIQUE (container_id),
			UNIQUE (address, region)
		)`,

		`CREATE TABLE services (
			-- common
			service_id VARCHAR NOT NULL,
			service_type VARCHAR NOT NULL CHECK (service_type <> ''),
			service_name VARCHAR NOT NULL CHECK (service_name <> ''),
			node_id VARCHAR NOT NULL CHECK (node_id <> ''),
			environment VARCHAR NOT NULL,
			cluster VARCHAR NOT NULL,
			replication_set VARCHAR NOT NULL,
			custom_labels TEXT,
			created_at TIMESTAMP NOT NULL,
			updated_at TIMESTAMP NOT NULL,

			address VARCHAR(255) CHECK (address <> ''),
			port INTEGER,

			PRIMARY KEY (service_id),
			UNIQUE (service_name),
			FOREIGN KEY (node_id) REFERENCES nodes (node_id)
		)`,

		`CREATE TABLE agents (
			-- common
			agent_id VARCHAR NOT NULL,
			agent_type VARCHAR NOT NULL CHECK (agent_type <> ''),
			runs_on_node_id VARCHAR CHECK (runs_on_node_id <> ''),
			pmm_agent_id VARCHAR CHECK (pmm_agent_id <> ''),
			custom_labels TEXT,
			created_at TIMESTAMP NOT NULL,
			updated_at TIMESTAMP NOT NULL,

			-- state
			disabled BOOLEAN NOT NULL,
			status VARCHAR NOT NULL,
			listen_port INTEGER,
			version VARCHAR CHECK (version <> ''),

			-- Credentials to access service
			username VARCHAR CHECK (username <> ''),
			password VARCHAR CHECK (password <> ''),
			metrics_url VARCHAR CHECK (metrics_url <> ''),

			PRIMARY KEY (agent_id),
			FOREIGN KEY (runs_on_node_id) REFERENCES nodes (node_id),
			FOREIGN KEY (pmm_agent_id) REFERENCES agents (agent_id),
			CONSTRAINT runs_on_node_id_xor_pmm_agent_id CHECK ((runs_on_node_id IS NULL) <> (pmm_agent_id IS NULL)),
			CONSTRAINT runs_on_node_id_only_for_pmm_agent CHECK ((runs_on_node_id IS NULL) <> (agent_type='` + string(PMMAgentType) + `'))
		)`,

		`CREATE TABLE agent_nodes (
			agent_id VARCHAR NOT NULL,
			node_id VARCHAR NOT NULL,
			created_at TIMESTAMP NOT NULL,

			FOREIGN KEY (agent_id) REFERENCES agents (agent_id),
			FOREIGN KEY (node_id) REFERENCES nodes (node_id),
			UNIQUE (agent_id, node_id)
		)`,

		`CREATE TABLE agent_services (
			agent_id VARCHAR NOT NULL,
			service_id VARCHAR NOT NULL,
			created_at TIMESTAMP NOT NULL,

			FOREIGN KEY (agent_id) REFERENCES agents (agent_id),
			FOREIGN KEY (service_id) REFERENCES services (service_id),
			UNIQUE (agent_id, service_id)
		)`,

		`CREATE TABLE action_results (
			id VARCHAR NOT NULL,
			pmm_agent_id VARCHAR CHECK (pmm_agent_id <> ''),
			done BOOLEAN NOT NULL,
			error VARCHAR NOT NULL,
			output TEXT NOT NULL,

			created_at TIMESTAMP NOT NULL,
			updated_at TIMESTAMP NOT NULL,

			PRIMARY KEY (id)
		)`,
	},

	2: {
		`CREATE TABLE settings (
			settings JSONB
		)`,
		`INSERT INTO settings (settings) VALUES ('{}')`,
	},

	3: {
		`ALTER TABLE agents
			ADD COLUMN tls BOOLEAN NOT NULL DEFAULT false,
			ADD COLUMN tls_skip_verify BOOLEAN NOT NULL DEFAULT false`,

		`ALTER TABLE agents
			ALTER COLUMN tls DROP DEFAULT,
			ALTER COLUMN tls_skip_verify DROP DEFAULT`,
	},

	4: {
		`ALTER TABLE agents
			ADD COLUMN query_examples_disabled BOOLEAN NOT NULL DEFAULT FALSE,
			ADD COLUMN max_query_log_size INTEGER NOT NULL DEFAULT 0`,

		`ALTER TABLE agents
			ALTER COLUMN query_examples_disabled DROP DEFAULT,
			ALTER COLUMN max_query_log_size DROP DEFAULT`,
	},

	5: {
		// e'\n' to treat \n as a newline, not as two characters
		`UPDATE nodes SET machine_id = trim(e'\n' from machine_id) WHERE machine_id IS NOT NULL`,
	},

	6: {
		`ALTER TABLE agents
			ADD COLUMN table_count INTEGER`,
	},

	7: {
		`ALTER TABLE agents
			ADD COLUMN node_id VARCHAR CHECK (node_id <> ''),
			ADD COLUMN service_id VARCHAR CHECK (service_id <> '')`,
		`UPDATE agents SET node_id=agent_nodes.node_id
			FROM agent_nodes
			WHERE agent_nodes.agent_id = agents.agent_id`,
		`UPDATE agents SET service_id=agent_services.service_id
			FROM agent_services
			WHERE agent_services.agent_id = agents.agent_id`,

		`DROP TABLE agent_nodes, agent_services`,

		`ALTER TABLE agents
			ADD CONSTRAINT node_id_or_service_id_or_pmm_agent_id CHECK (
				(CASE WHEN node_id IS NULL THEN 0 ELSE 1 END) +
  				(CASE WHEN service_id IS NULL THEN 0 ELSE 1 END) +
  				(CASE WHEN pmm_agent_id IS NOT NULL THEN 0 ELSE 1 END) = 1),
			ADD FOREIGN KEY (service_id) REFERENCES services(service_id),
			ADD FOREIGN KEY (node_id) REFERENCES nodes(node_id)`,
	},

	8: {
		// default to 1000 for soft migration from 2.1
		`ALTER TABLE agents
			ADD COLUMN table_count_tablestats_group_limit INTEGER NOT NULL DEFAULT 1000`,

		`ALTER TABLE agents
			ALTER COLUMN table_count_tablestats_group_limit DROP DEFAULT`,
	},

	9: {
		`ALTER TABLE agents
			ADD COLUMN aws_access_key VARCHAR,
			ADD COLUMN aws_secret_key VARCHAR`,
	},

	10: {
		// update 5/5/60 to 5/10/60 for 2.4 only if defaults were not changed
		`UPDATE settings SET
			settings = settings || '{"metrics_resolutions":{"hr": 5000000000, "mr": 10000000000, "lr": 60000000000}}'
			WHERE settings->'metrics_resolutions'->>'hr' = '5000000000'
			AND settings->'metrics_resolutions'->>'mr' = '5000000000'
			AND settings->'metrics_resolutions'->>'lr' = '60000000000'`,
	},

	11: {
		`ALTER TABLE services
			ADD COLUMN socket VARCHAR CONSTRAINT address_socket_check CHECK (
				(address IS NOT NULL AND socket IS NULL) OR (address IS NULL AND socket IS NOT NULL)
			)`,

		`ALTER TABLE services
			ADD CONSTRAINT address_port_check CHECK (
				(address IS NULL AND port IS NULL) OR (address IS NOT NULL AND port IS NOT NULL)
			),
			ADD CONSTRAINT port_check CHECK (
				port IS NULL OR (port > 0 AND port < 65535)
			)`,
	},

	12: {
		`ALTER TABLE agents
			ADD COLUMN rds_basic_metrics_disabled BOOLEAN NOT NULL DEFAULT FALSE,
			ADD COLUMN rds_enhanced_metrics_disabled BOOLEAN NOT NULL DEFAULT FALSE`,

		`ALTER TABLE agents
			ALTER COLUMN rds_basic_metrics_disabled DROP DEFAULT,
			ALTER COLUMN rds_enhanced_metrics_disabled DROP DEFAULT`,
	},

	13: {
		`ALTER TABLE services
			DROP CONSTRAINT address_socket_check`,

		`ALTER TABLE services
			ADD CONSTRAINT address_socket_check CHECK (
				(address IS NOT NULL AND socket IS NULL) OR (address IS NULL AND socket IS NOT NULL) OR (address IS NULL AND socket IS NULL)
			)`,
	},

	14: {
		`ALTER TABLE agents
			DROP CONSTRAINT node_id_or_service_id_or_pmm_agent_id,
			DROP CONSTRAINT runs_on_node_id_only_for_pmm_agent,
			DROP CONSTRAINT agents_metrics_url_check`,
		`ALTER TABLE agents
			ADD CONSTRAINT node_id_or_service_id_for_non_pmm_agent CHECK (
				(node_id IS NULL) <> (service_id IS NULL) OR (agent_type = '` + string(PMMAgentType) + `')),
			ADD CONSTRAINT runs_on_node_id_only_for_pmm_agent_and_external
				CHECK ((runs_on_node_id IS NULL) <> (agent_type='` + string(PMMAgentType) + `' OR agent_type='` + string(ExternalExporterType) + `' ))`,
		`ALTER TABLE agents RENAME COLUMN metrics_url TO metrics_path`,
		`ALTER TABLE agents
			ADD CONSTRAINT agents_metrics_path_check CHECK (metrics_path <> '')`,
		`ALTER TABLE agents ADD COLUMN metrics_scheme VARCHAR`,
	},

	15: {
		// query action results are binary data
		`ALTER TABLE action_results
			DROP COLUMN output,
			ADD COLUMN output bytea`,
	},

	16: {
		`ALTER TABLE services
			DROP CONSTRAINT port_check`,

		`ALTER TABLE services
			ADD CONSTRAINT port_check CHECK (
				port IS NULL OR (port > 0 AND port < 65536)
			)`,
	},

	17: {
		`CREATE TABLE kubernetes_clusters (
			id VARCHAR NOT NULL,
			kubernetes_cluster_name VARCHAR NOT NULL CHECK (kubernetes_cluster_name <> ''),
			kube_config TEXT NOT NULL CHECK (kube_config <> ''),
			created_at TIMESTAMP NOT NULL,
			updated_at TIMESTAMP NOT NULL,

			PRIMARY KEY (id),
			UNIQUE (kubernetes_cluster_name)
		)`,
	},

	18: {
		`ALTER TABLE services
			ADD COLUMN external_group VARCHAR NOT NULL DEFAULT ''`,

		`UPDATE services SET external_group = 'external' WHERE service_type = '` + string(ExternalServiceType) + `'`,

		`ALTER TABLE services
			ALTER COLUMN external_group DROP DEFAULT`,

		// Only service with type external can have non empty value of group.
		`ALTER TABLE services
			ADD CONSTRAINT services_external_group_check CHECK (
				(service_type <> '` + string(ExternalServiceType) + `' AND external_group = '')
				OR
				(service_type = '` + string(ExternalServiceType) + `' AND external_group <> '')
			)`,
	},

	19: {
		`ALTER TABLE agents
			ADD COLUMN push_metrics BOOLEAN NOT NULL DEFAULT FALSE`,
		`ALTER TABLE agents
			ALTER COLUMN push_metrics DROP DEFAULT`,
	},

	20: {
		`ALTER TABLE agents DROP CONSTRAINT runs_on_node_id_only_for_pmm_agent_and_external`,
	},

	21: {
		`ALTER TABLE agents
			ADD CONSTRAINT runs_on_node_id_only_for_pmm_agent
            CHECK (((runs_on_node_id IS NULL) <> (agent_type='` + string(PMMAgentType) + `'))  OR (agent_type='` + string(ExternalExporterType) + `'))`,
	},

	22: {
		`CREATE TABLE ia_channels (
			id VARCHAR NOT NULL,
			summary VARCHAR NOT NULL,
			type VARCHAR NOT NULL,

			email_config JSONB,
			pagerduty_config JSONB,
			slack_config JSONB,
			webhook_config JSONB,

			disabled BOOLEAN NOT NULL,

			created_at TIMESTAMP NOT NULL,
			updated_at TIMESTAMP NOT NULL,

			PRIMARY KEY (id)
		)`,
	},

	23: {
		`CREATE TABLE ia_templates (
			name VARCHAR NOT NULL,
			version INTEGER NOT NULL,
			summary VARCHAR NOT NULL,
			tiers JSONB NOT NULL,
			expr VARCHAR NOT NULL,
			params JSONB,
			"for" BIGINT,
			severity VARCHAR NOT NULL,
			labels TEXT,
			annotations TEXT,
			source VARCHAR NOT NULL,
			yaml TEXT NOT NULL,

			created_at TIMESTAMP NOT NULL,
			updated_at TIMESTAMP NOT NULL,

			PRIMARY KEY (name)
		)`,
	},

	24: {
		`CREATE TABLE ia_rules (
			id VARCHAR NOT NULL,
			template_name VARCHAR NOT NULL,
			summary VARCHAR NOT NULL,
			disabled BOOLEAN NOT NULL,
			params JSONB,
			"for" BIGINT,
			severity VARCHAR NOT NULL,
			custom_labels TEXT,
			filters JSONB,
			channel_ids JSONB NOT NULL,

			created_at TIMESTAMP NOT NULL,
			updated_at TIMESTAMP NOT NULL,

			PRIMARY KEY (id)
		)`,
	},
	25: {
		`ALTER TABLE agents ADD COLUMN mongo_db_tls_options JSONB`,
	},
	26: {
		`ALTER TABLE ia_rules ALTER COLUMN channel_ids DROP NOT NULL`,
	},
	27: {
		`CREATE TABLE backup_locations (
			id VARCHAR NOT NULL,
			name VARCHAR NOT NULL CHECK (name <> ''),
			description VARCHAR NOT NULL,
			type VARCHAR NOT NULL CHECK (type <> ''),
			s3_config JSONB,
			pmm_server_config JSONB,
			pmm_client_config JSONB,

			created_at TIMESTAMP NOT NULL,
			updated_at TIMESTAMP NOT NULL,

			PRIMARY KEY (id),
			UNIQUE (name)
		)`,
	},
	28: {
		`ALTER TABLE agents ADD COLUMN disabled_collectors VARCHAR[]`,
	},
	29: {
		`CREATE TABLE artifacts (
			id VARCHAR NOT NULL,
			name VARCHAR NOT NULL CHECK (name <> ''),
			vendor VARCHAR NOT NULL CHECK (vendor <> ''),
			location_id VARCHAR NOT NULL CHECK (location_id <> ''),
			service_id VARCHAR NOT NULL CHECK (service_id <> ''),
			data_model VARCHAR NOT NULL CHECK (data_model <> ''),
			status VARCHAR NOT NULL CHECK (status <> ''),
			created_at TIMESTAMP NOT NULL,

			PRIMARY KEY (id)
		)`,
	},
	30: {
		`CREATE TABLE job_results (
			id VARCHAR NOT NULL,
			pmm_agent_id VARCHAR CHECK (pmm_agent_id <> ''),
			type VARCHAR NOT NULL,
			done BOOLEAN NOT NULL,
			error VARCHAR NOT NULL,
			result JSONB,

			created_at TIMESTAMP NOT NULL,
			updated_at TIMESTAMP NOT NULL,

			PRIMARY KEY (id)
		)`,
	},
	31: {
		`ALTER TABLE agents
			ADD COLUMN azure_options VARCHAR`,
	},
	32: {
		`CREATE TABLE check_settings (
			name VARCHAR NOT NULL,
			interval VARCHAR NOT NULL,
			PRIMARY KEY (name)
		)`,
	},
	33: {
		`ALTER TABLE kubernetes_clusters ADD COLUMN pxc JSONB`,
		`ALTER TABLE kubernetes_clusters ADD COLUMN proxysql JSONB`,
		`ALTER TABLE kubernetes_clusters ADD COLUMN mongod JSONB`,
	},
	34: {
		`ALTER TABLE kubernetes_clusters ADD COLUMN haproxy JSONB`,
	},
	35: {
		`CREATE TABLE restore_history (
			id VARCHAR NOT NULL,
			artifact_id VARCHAR NOT NULL CHECK (artifact_id <> ''),
			service_id VARCHAR NOT NULL CHECK (service_id <> ''),
			status VARCHAR NOT NULL CHECK (status <> ''),
			started_at TIMESTAMP NOT NULL,
			finished_at TIMESTAMP,

			PRIMARY KEY (id),
			FOREIGN KEY (artifact_id) REFERENCES artifacts (id),
			FOREIGN KEY (service_id) REFERENCES services (service_id)
		)`,
	},
	36: {
		`ALTER TABLE agents
		ADD COLUMN mysql_options VARCHAR`,
	},
	37: {
		`ALTER TABLE agents ALTER COLUMN max_query_log_size TYPE BIGINT`,
	},
	38: {
		`DELETE FROM artifacts a
			WHERE NOT EXISTS (
				SELECT FROM backup_locations
   				WHERE id = a.location_id
   			)`,
		`ALTER TABLE artifacts ADD FOREIGN KEY (location_id) REFERENCES backup_locations (id)`,
		`ALTER TABLE artifacts DROP CONSTRAINT artifacts_service_id_check`,
	},
	39: {
		`CREATE TABLE scheduled_tasks (
			id VARCHAR NOT NULL,
			cron_expression VARCHAR NOT NULL CHECK (cron_expression <> ''),
			type VARCHAR NOT NULL CHECK (type <> ''),
			start_at TIMESTAMP,
			last_run TIMESTAMP,
			next_run TIMESTAMP,
			data JSONB,
			disabled BOOLEAN,
			running BOOLEAN,
			error VARCHAR,

			created_at TIMESTAMP NOT NULL,
			updated_at TIMESTAMP NOT NULL,

			PRIMARY KEY (id)
		)`,
	},
	40: {
		`ALTER TABLE artifacts
      ADD COLUMN type VARCHAR NOT NULL CHECK (type <> '') DEFAULT 'on_demand',
      ADD COLUMN schedule_id VARCHAR`,
		`ALTER TABLE artifacts ALTER COLUMN type DROP DEFAULT`,
	},
	41: {
		`ALTER TABLE agents ADD COLUMN postgresql_options JSONB`,
	},
	42: {
		`ALTER TABLE agents
		ADD COLUMN agent_password VARCHAR CHECK (agent_password <> '')`,
	},
	43: {
		`UPDATE artifacts SET schedule_id = '' WHERE schedule_id IS NULL`,
		`ALTER TABLE artifacts ALTER COLUMN schedule_id SET NOT NULL`,
	},
	44: {
		`CREATE TABLE service_software_versions (
			service_id VARCHAR NOT NULL CHECK (service_id <> ''),
			service_type VARCHAR NOT NULL CHECK (service_type <> ''),
			software_versions JSONB,
			next_check_at TIMESTAMP,

			created_at TIMESTAMP NOT NULL,
			updated_at TIMESTAMP NOT NULL,

			PRIMARY KEY (service_id),
			FOREIGN KEY (service_id) REFERENCES services (service_id) ON DELETE CASCADE
		);`,
		`INSERT INTO service_software_versions(
			service_id,
			service_type,
			software_versions,
			next_check_at,
			created_at,
			updated_at
		)
		SELECT
			service_id,
			service_type,
			'[]' AS software_versions,
			(NOW() AT TIME ZONE 'utc') AS next_check_at,
			(NOW() AT TIME ZONE 'utc') AS created_at,
			(NOW() AT TIME ZONE 'utc') AS updated_at
		FROM services
        WHERE service_type = 'mysql';`,
	},
	45: {
		`ALTER TABLE artifacts
			ADD COLUMN updated_at TIMESTAMP`,
		`UPDATE artifacts SET updated_at = created_at`,
		`ALTER TABLE artifacts ALTER COLUMN updated_at SET NOT NULL`,
		`ALTER TABLE job_results RENAME TO jobs`,
		`ALTER TABLE jobs
			ADD COLUMN data JSONB,
			ADD COLUMN retries INTEGER,
			ADD COLUMN interval BIGINT,
			ADD COLUMN timeout BIGINT
		`,
	},
	46: {
		`ALTER TABLE artifacts ADD COLUMN db_version VARCHAR NOT NULL DEFAULT ''`,
		`ALTER TABLE artifacts ALTER COLUMN db_version DROP DEFAULT`,
	},
	47: {
		`CREATE TABLE job_logs (
			job_id VARCHAR NOT NULL,
			chunk_id INTEGER NOT NULL,
			data TEXT NOT NULL,
			last_chunk BOOLEAN NOT NULL,
			FOREIGN KEY (job_id) REFERENCES jobs (id) ON DELETE CASCADE,
			PRIMARY KEY (job_id, chunk_id)
		)`,
	},
	48: {
		`ALTER TABLE artifacts
      ADD COLUMN mode VARCHAR NOT NULL CHECK (mode <> '') DEFAULT 'snapshot'`,
		`ALTER TABLE artifacts ALTER COLUMN mode DROP DEFAULT`,
		`UPDATE scheduled_tasks set data = jsonb_set(data::jsonb, '{mysql_backup, data_model}', '"physical"') WHERE type = 'mysql_backup'`,
		`UPDATE scheduled_tasks set data = jsonb_set(data::jsonb, '{mysql_backup, mode}', '"snapshot"') WHERE type = 'mysql_backup'`,
		`UPDATE scheduled_tasks set data = jsonb_set(data::jsonb, '{mongodb_backup, data_model}', '"logical"') WHERE type = 'mongodb_backup'`,
		`UPDATE scheduled_tasks set data = jsonb_set(data::jsonb, '{mongodb_backup, mode}', '"snapshot"') WHERE type = 'mongodb_backup'`,
		`UPDATE jobs SET data = jsonb_set(data::jsonb, '{mongo_db_backup, mode}', '"snapshot"') WHERE type = 'mongodb_backup'`,
		`UPDATE jobs SET data = data - 'mongo_db_backup' || jsonb_build_object('mongodb_backup', data->'mongo_db_backup') WHERE type = 'mongodb_backup';`,
		`UPDATE jobs SET data = data - 'mongo_db_restore_backup' || jsonb_build_object('mongodb_restore_backup', data->'mongo_db_restore_backup') WHERE type = 'mongodb_restore_backup';`,
	},
	49: {
		`CREATE TABLE percona_sso_details (
			client_id VARCHAR NOT NULL,
			client_secret VARCHAR NOT NULL,
			issuer_url VARCHAR NOT NULL,
			scope VARCHAR NOT NULL,
			created_at TIMESTAMP NOT NULL
		)`,
	},
	50: {
		`INSERT INTO job_logs(
			job_id,
			chunk_id,
			data,
			last_chunk
		)
        SELECT
            id AS job_id,
            0 AS chunk_id,
            '' AS data,
            TRUE AS last_chunk
        FROM jobs j
			WHERE type = 'mongodb_backup' AND NOT EXISTS (
				SELECT FROM job_logs
				WHERE job_id = j.id
			);`,
	},
	51: {
		`ALTER TABLE services
			ADD COLUMN database_name VARCHAR NOT NULL DEFAULT ''`,
	},
	52: {
		`UPDATE services SET database_name = 'postgresql' 
			WHERE service_type = 'postgresql' and database_name = ''`,
	},
	53: {
		`UPDATE services SET database_name = 'postgres' 
			WHERE service_type = 'postgresql' and database_name = 'postgresql'`,
	},
	54: {
<<<<<<< HEAD
		`DELETE FROM ia_rules`,
		`ALTER TABLE ia_rules
			RENAME COLUMN params TO params_values`,
		`ALTER TABLE ia_rules
			ADD COLUMN name VARCHAR NOT NULL,
			ADD COLUMN expr_template VARCHAR NOT NULL,
			ADD COLUMN params_definitions JSONB,
			ADD COLUMN default_for BIGINT,
			ADD COLUMN default_severity VARCHAR NOT NULL,
			ADD COLUMN labels TEXT,
			ADD COLUMN annotations TEXT`,
	},
	55: {
		`ALTER TABLE ia_templates
			DROP COLUMN tiers`,
=======
		`ALTER TABLE percona_sso_details
			ADD COLUMN access_token VARCHAR`,
>>>>>>> 3613f414
	},
}

// ^^^ Avoid default values in schema definition. ^^^
// aleksi: Go's zero values and non-zero default values in database do play nicely together in INSERTs and UPDATEs.

// OpenDB returns configured connection pool for PostgreSQL.
func OpenDB(address, name, username, password string) (*sql.DB, error) {
	q := make(url.Values)
	q.Set("sslmode", "disable")

	uri := url.URL{
		Scheme:   "postgres",
		User:     url.UserPassword(username, password),
		Host:     address,
		Path:     name,
		RawQuery: q.Encode(),
	}
	if uri.Path == "" {
		uri.Path = "postgres"
	}
	dsn := uri.String()

	db, err := sql.Open("postgres", dsn)
	if err != nil {
		return nil, errors.Wrap(err, "failed to create a connection pool to PostgreSQL")
	}

	db.SetConnMaxLifetime(0)
	db.SetMaxIdleConns(5)
	db.SetMaxOpenConns(10)

	return db, nil
}

// SetupFixturesMode defines if SetupDB adds initial data to the database or not.
type SetupFixturesMode int

const (
	// SetupFixtures adds initial data to the database.
	SetupFixtures SetupFixturesMode = iota
	// SkipFixtures skips adding initial data to the database. Useful for tests.
	SkipFixtures
)

// SetupDBParams represents SetupDB parameters.
type SetupDBParams struct {
	Logf             reform.Printf
	Address          string
	Name             string
	Username         string
	Password         string
	SetupFixtures    SetupFixturesMode
	MigrationVersion *int
}

// SetupDB runs PostgreSQL database migrations and optionally creates database and adds initial data.
func SetupDB(sqlDB *sql.DB, params *SetupDBParams) (*reform.DB, error) {
	var logger reform.Logger
	if params.Logf != nil {
		logger = reform.NewPrintfLogger(params.Logf)
	}
	db := reform.NewDB(sqlDB, postgresql.Dialect, logger)

	latestVersion := len(databaseSchema) - 1 // skip item 0
	if params.MigrationVersion != nil {
		latestVersion = *params.MigrationVersion
	}
	var currentVersion int
	errDB := db.QueryRow("SELECT id FROM schema_migrations ORDER BY id DESC LIMIT 1").Scan(&currentVersion)

	if pErr, ok := errDB.(*pq.Error); ok && pErr.Code == "28000" {
		// invalid_authorization_specification	(see https://www.postgresql.org/docs/current/errcodes-appendix.html)
		var databaseName = params.Name
		var roleName = params.Username

		if params.Logf != nil {
			params.Logf("Creating database %s and role %s", databaseName, roleName)
		}
		// we use empty password/db and postgres user for creating database
		db, err := OpenDB(params.Address, "", "postgres", "")
		if err != nil {
			return nil, errors.WithStack(err)
		}
		defer db.Close() //nolint:errcheck

		var countDatabases int
		err = db.QueryRow(`SELECT COUNT(*) FROM pg_database WHERE datname = $1`, databaseName).Scan(&countDatabases)
		if err != nil {
			return nil, errors.WithStack(err)
		}

		if countDatabases == 0 {
			_, err = db.Exec(fmt.Sprintf(`CREATE DATABASE "%s"`, databaseName))
			if err != nil {
				return nil, errors.WithStack(err)
			}
		}

		var countRoles int
		err = db.QueryRow(`SELECT COUNT(*) FROM pg_roles WHERE rolname=$1`, roleName).Scan(&countRoles)
		if err != nil {
			return nil, errors.WithStack(err)
		}

		if countRoles == 0 {
			_, err = db.Exec(fmt.Sprintf(`CREATE USER "%s" LOGIN PASSWORD '%s'`, roleName, params.Password))
			if err != nil {
				return nil, errors.WithStack(err)
			}

			_, err = db.Exec(`GRANT ALL PRIVILEGES ON DATABASE $1 TO $2`, databaseName, roleName)
			if err != nil {
				return nil, errors.WithStack(err)
			}
		}
		errDB = db.QueryRow("SELECT id FROM schema_migrations ORDER BY id DESC LIMIT 1").Scan(&currentVersion)
	}
	if pErr, ok := errDB.(*pq.Error); ok && pErr.Code == "42P01" { // undefined_table (see https://www.postgresql.org/docs/current/errcodes-appendix.html)
		errDB = nil
	}

	if errDB != nil {
		return nil, errors.WithStack(errDB)
	}
	if params.Logf != nil {
		params.Logf("Current database schema version: %d. Latest version: %d.", currentVersion, latestVersion)
	}

	// rollback all migrations if one of them fails; PostgreSQL supports DDL transactions
	err := db.InTransaction(func(tx *reform.TX) error {
		for version := currentVersion + 1; version <= latestVersion; version++ {
			if params.Logf != nil {
				params.Logf("Migrating database to schema version %d ...", version)
			}

			queries := databaseSchema[version]
			queries = append(queries, fmt.Sprintf(`INSERT INTO schema_migrations (id) VALUES (%d)`, version))
			for _, q := range queries {
				q = strings.TrimSpace(q)
				if _, err := tx.Exec(q); err != nil {
					return errors.Wrapf(err, "failed to execute statement:\n%s", q)
				}
			}
		}

		if params.SetupFixtures == SkipFixtures {
			return nil
		}

		// fill settings with defaults
		s, err := GetSettings(tx)
		if err != nil {
			return err
		}
		if err = SaveSettings(tx, s); err != nil {
			return err
		}

		if err = setupFixture1(tx.Querier, params.Username, params.Password); err != nil {
			return err
		}
		if err = setupFixture2(tx.Querier, params.Username, params.Password); err != nil {
			return err
		}
		return nil
	})
	if err != nil {
		return nil, err
	}
	return db, nil
}

func setupFixture1(q *reform.Querier, username, password string) error {
	// create PMM Server Node and associated Agents
	node, err := createNodeWithID(q, PMMServerNodeID, GenericNodeType, &CreateNodeParams{
		NodeName: "pmm-server",
		Address:  "127.0.0.1",
	})
	if err != nil {
		if status.Code(err) == codes.AlreadyExists {
			// this fixture was already added previously
			return nil
		}
		return err
	}
	if _, err = createPMMAgentWithID(q, PMMServerAgentID, node.NodeID, nil); err != nil {
		return err
	}
	if _, err = CreateNodeExporter(q, PMMServerAgentID, nil, false, []string{}); err != nil {
		return err
	}

	// create PostgreSQL Service and associated Agents
	service, err := AddNewService(q, PostgreSQLServiceType, &AddDBMSServiceParams{
		ServiceName: PMMServerPostgreSQLServiceName,
		NodeID:      node.NodeID,
		Address:     pointer.ToString("127.0.0.1"),
		Port:        pointer.ToUint16(5432),
	})
	if err != nil {
		return err
	}
	_, err = CreateAgent(q, PostgresExporterType, &CreateAgentParams{
		PMMAgentID: PMMServerAgentID,
		ServiceID:  service.ServiceID,
		Username:   username,
		Password:   password,
	})
	if err != nil {
		return err
	}
	_, err = CreateAgent(q, QANPostgreSQLPgStatementsAgentType, &CreateAgentParams{
		PMMAgentID: PMMServerAgentID,
		ServiceID:  service.ServiceID,
		Username:   username,
		Password:   password,
	})
	if err != nil {
		return err
	}

	return nil
}

func setupFixture2(q *reform.Querier, username, password string) error {
	// TODO add clickhouse_exporter

	return nil
}<|MERGE_RESOLUTION|>--- conflicted
+++ resolved
@@ -663,7 +663,10 @@
 			WHERE service_type = 'postgresql' and database_name = 'postgresql'`,
 	},
 	54: {
-<<<<<<< HEAD
+		`ALTER TABLE percona_sso_details
+			ADD COLUMN access_token VARCHAR`,
+	},
+	55: {
 		`DELETE FROM ia_rules`,
 		`ALTER TABLE ia_rules
 			RENAME COLUMN params TO params_values`,
@@ -676,13 +679,9 @@
 			ADD COLUMN labels TEXT,
 			ADD COLUMN annotations TEXT`,
 	},
-	55: {
+	56: {
 		`ALTER TABLE ia_templates
 			DROP COLUMN tiers`,
-=======
-		`ALTER TABLE percona_sso_details
-			ADD COLUMN access_token VARCHAR`,
->>>>>>> 3613f414
 	},
 }
 
