--- conflicted
+++ resolved
@@ -550,10 +550,6 @@
 		ADD COLUMN agent_password VARCHAR CHECK (agent_password <> '')`,
 	},
 	43: {
-<<<<<<< HEAD
-		`CREATE TABLE service_software_versions (
-			service_id VARCHAR NOT NULL CHECK (service_id <> ''),
-=======
 		`UPDATE artifacts SET schedule_id = '' WHERE schedule_id IS NULL`,
 		`ALTER TABLE artifacts ALTER COLUMN schedule_id SET NOT NULL`,
 	},
@@ -561,7 +557,6 @@
 		`CREATE TABLE service_software_versions (
 			service_id VARCHAR NOT NULL CHECK (service_id <> ''),
 			service_type VARCHAR NOT NULL CHECK (service_type <> ''),
->>>>>>> a0251fe4
 			software_versions JSONB,
 			next_check_at TIMESTAMP,
 
@@ -572,12 +567,9 @@
 			FOREIGN KEY (service_id) REFERENCES services (service_id) ON DELETE CASCADE
 		);`,
 	},
-<<<<<<< HEAD
 	44: {
 		`ALTER TABLE artifacts ADD COLUMN db_version VARCHAR NOT NULL`,
 	},
-=======
->>>>>>> a0251fe4
 }
 
 // ^^^ Avoid default values in schema definition. ^^^
