// pmm-managed
// Copyright (C) 2017 Percona LLC
//
// This program is free software: you can redistribute it and/or modify
// it under the terms of the GNU Affero General Public License as published by
// the Free Software Foundation, either version 3 of the License, or
// (at your option) any later version.
//
// This program is distributed in the hope that it will be useful,
// but WITHOUT ANY WARRANTY; without even the implied warranty of
// MERCHANTABILITY or FITNESS FOR A PARTICULAR PURPOSE. See the
// GNU Affero General Public License for more details.
//
// You should have received a copy of the GNU Affero General Public License
// along with this program. If not, see <https://www.gnu.org/licenses/>.

package models

import (
	"database/sql"
	"fmt"
	"net/url"
	"strings"
	"time"

	"github.com/AlekSi/pointer"
	"github.com/lib/pq"
	"github.com/pkg/errors"
	"google.golang.org/grpc/codes"
	"google.golang.org/grpc/status"
	"gopkg.in/reform.v1"
	"gopkg.in/reform.v1/dialects/postgresql"
)

var initialCurrentTime = Now().Format(time.RFC3339)

// databaseSchema maps schema version from schema_migrations table (id column) to a slice of DDL queries.
var databaseSchema = [][]string{
	1: {
		`CREATE TABLE schema_migrations (
			id INTEGER NOT NULL,
			PRIMARY KEY (id)
		)`,

		`CREATE TABLE nodes (
			-- common
			node_id VARCHAR NOT NULL,
			node_type VARCHAR NOT NULL CHECK (node_type <> ''),
			node_name VARCHAR NOT NULL CHECK (node_name <> ''),
			machine_id VARCHAR CHECK (machine_id <> ''),
			distro VARCHAR NOT NULL,
			node_model VARCHAR NOT NULL,
			az VARCHAR NOT NULL,
			custom_labels TEXT,
			address VARCHAR NOT NULL,
			created_at TIMESTAMP NOT NULL,
			updated_at TIMESTAMP NOT NULL,

			-- Container
			container_id VARCHAR CHECK (container_id <> ''),
			container_name VARCHAR CHECK (container_name <> ''),

			-- RemoteAmazonRDS
			-- RDS instance is stored in address
			region VARCHAR CHECK (region <> ''),

			PRIMARY KEY (node_id),
			UNIQUE (node_name),
			UNIQUE (container_id),
			UNIQUE (address, region)
		)`,

		`CREATE TABLE services (
			-- common
			service_id VARCHAR NOT NULL,
			service_type VARCHAR NOT NULL CHECK (service_type <> ''),
			service_name VARCHAR NOT NULL CHECK (service_name <> ''),
			node_id VARCHAR NOT NULL CHECK (node_id <> ''),
			environment VARCHAR NOT NULL,
			cluster VARCHAR NOT NULL,
			replication_set VARCHAR NOT NULL,
			custom_labels TEXT,
			created_at TIMESTAMP NOT NULL,
			updated_at TIMESTAMP NOT NULL,

			address VARCHAR(255) CHECK (address <> ''),
			port INTEGER,

			PRIMARY KEY (service_id),
			UNIQUE (service_name),
			FOREIGN KEY (node_id) REFERENCES nodes (node_id)
		)`,

		`CREATE TABLE agents (
			-- common
			agent_id VARCHAR NOT NULL,
			agent_type VARCHAR NOT NULL CHECK (agent_type <> ''),
			runs_on_node_id VARCHAR CHECK (runs_on_node_id <> ''),
			pmm_agent_id VARCHAR CHECK (pmm_agent_id <> ''),
			custom_labels TEXT,
			created_at TIMESTAMP NOT NULL,
			updated_at TIMESTAMP NOT NULL,

			-- state
			disabled BOOLEAN NOT NULL,
			status VARCHAR NOT NULL,
			listen_port INTEGER,
			version VARCHAR CHECK (version <> ''),

			-- Credentials to access service
			username VARCHAR CHECK (username <> ''),
			password VARCHAR CHECK (password <> ''),
			metrics_url VARCHAR CHECK (metrics_url <> ''),

			PRIMARY KEY (agent_id),
			FOREIGN KEY (runs_on_node_id) REFERENCES nodes (node_id),
			FOREIGN KEY (pmm_agent_id) REFERENCES agents (agent_id),
			CONSTRAINT runs_on_node_id_xor_pmm_agent_id CHECK ((runs_on_node_id IS NULL) <> (pmm_agent_id IS NULL)),
			CONSTRAINT runs_on_node_id_only_for_pmm_agent CHECK ((runs_on_node_id IS NULL) <> (agent_type='` + string(PMMAgentType) + `'))
		)`,

		`CREATE TABLE agent_nodes (
			agent_id VARCHAR NOT NULL,
			node_id VARCHAR NOT NULL,
			created_at TIMESTAMP NOT NULL,

			FOREIGN KEY (agent_id) REFERENCES agents (agent_id),
			FOREIGN KEY (node_id) REFERENCES nodes (node_id),
			UNIQUE (agent_id, node_id)
		)`,

		`CREATE TABLE agent_services (
			agent_id VARCHAR NOT NULL,
			service_id VARCHAR NOT NULL,
			created_at TIMESTAMP NOT NULL,

			FOREIGN KEY (agent_id) REFERENCES agents (agent_id),
			FOREIGN KEY (service_id) REFERENCES services (service_id),
			UNIQUE (agent_id, service_id)
		)`,

		`CREATE TABLE action_results (
			id VARCHAR NOT NULL,
			pmm_agent_id VARCHAR CHECK (pmm_agent_id <> ''),
			done BOOLEAN NOT NULL,
			error VARCHAR NOT NULL,
			output TEXT NOT NULL,

			created_at TIMESTAMP NOT NULL,
			updated_at TIMESTAMP NOT NULL,

			PRIMARY KEY (id)
		)`,
	},

	2: {
		`CREATE TABLE settings (
			settings JSONB
		)`,
		`INSERT INTO settings (settings) VALUES ('{}')`,
	},

	3: {
		`ALTER TABLE agents
			ADD COLUMN tls BOOLEAN NOT NULL DEFAULT false,
			ADD COLUMN tls_skip_verify BOOLEAN NOT NULL DEFAULT false`,

		`ALTER TABLE agents
			ALTER COLUMN tls DROP DEFAULT,
			ALTER COLUMN tls_skip_verify DROP DEFAULT`,
	},

	4: {
		`ALTER TABLE agents
			ADD COLUMN query_examples_disabled BOOLEAN NOT NULL DEFAULT FALSE,
			ADD COLUMN max_query_log_size INTEGER NOT NULL DEFAULT 0`,

		`ALTER TABLE agents
			ALTER COLUMN query_examples_disabled DROP DEFAULT,
			ALTER COLUMN max_query_log_size DROP DEFAULT`,
	},

	5: {
		// e'\n' to treat \n as a newline, not as two characters
		`UPDATE nodes SET machine_id = trim(e'\n' from machine_id) WHERE machine_id IS NOT NULL`,
	},

	6: {
		`ALTER TABLE agents
			ADD COLUMN table_count INTEGER`,
	},

	7: {
		`ALTER TABLE agents
<<<<<<< HEAD
			ADD COLUMN table_count_tablestats_limit INTEGER`,
=======
			ADD COLUMN node_id VARCHAR CHECK (node_id <> ''),
			ADD COLUMN service_id VARCHAR CHECK (service_id <> '')`,
		`UPDATE agents SET node_id=agent_nodes.node_id
			FROM agent_nodes
			WHERE agent_nodes.agent_id = agents.agent_id`,
		`UPDATE agents SET service_id=agent_services.service_id
			FROM agent_services
			WHERE agent_services.agent_id = agents.agent_id`,

		`DROP TABLE agent_nodes, agent_services`,

		`ALTER TABLE agents
			ADD CONSTRAINT node_id_or_service_id_or_pmm_agent_id CHECK (
				(CASE WHEN node_id IS NULL THEN 0 ELSE 1 END) +
  				(CASE WHEN service_id IS NULL THEN 0 ELSE 1 END) +
  				(CASE WHEN pmm_agent_id IS NOT NULL THEN 0 ELSE 1 END) = 1),
			ADD FOREIGN KEY (service_id) REFERENCES services(service_id),
			ADD FOREIGN KEY (node_id) REFERENCES nodes(node_id)`,
>>>>>>> ae4605e8
	},
}

// OpenDB returns configured connection pool for PostgreSQL.
func OpenDB(address, name, username, password string) (*sql.DB, error) {
	q := make(url.Values)
	q.Set("sslmode", "disable")

	uri := url.URL{
		Scheme:   "postgres",
		User:     url.UserPassword(username, password),
		Host:     address,
		Path:     name,
		RawQuery: q.Encode(),
	}
	if uri.Path == "" {
		uri.Path = "postgres"
	}
	dsn := uri.String()

	db, err := sql.Open("postgres", dsn)
	if err != nil {
		return nil, errors.Wrap(err, "failed to create a connection pool to PostgreSQL")
	}

	db.SetMaxIdleConns(10)
	db.SetMaxOpenConns(10)
	db.SetConnMaxLifetime(0)
	return db, nil
}

// SetupFixturesMode defines if SetupDB adds initial data to the database or not.
type SetupFixturesMode int

const (
	// SetupFixtures adds initial data to the database.
	SetupFixtures SetupFixturesMode = iota
	// SkipFixtures skips adding initial data to the database. Useful for tests.
	SkipFixtures
)

// SetupDBParams represents SetupDB parameters.
type SetupDBParams struct {
	Logf          reform.Printf
	Username      string
	Password      string
	SetupFixtures SetupFixturesMode
}

// SetupDB runs PostgreSQL database migrations and optionally adds initial data.
func SetupDB(sqlDB *sql.DB, params *SetupDBParams) (*reform.DB, error) {
	var logger reform.Logger
	if params.Logf != nil {
		logger = reform.NewPrintfLogger(params.Logf)
	}
	db := reform.NewDB(sqlDB, postgresql.Dialect, logger)

	latestVersion := len(databaseSchema) - 1 // skip item 0
	var currentVersion int
	err := db.QueryRow("SELECT id FROM schema_migrations ORDER BY id DESC LIMIT 1").Scan(&currentVersion)
	if pErr, ok := err.(*pq.Error); ok && pErr.Code == "42P01" { // undefined_table (see https://www.postgresql.org/docs/current/errcodes-appendix.html)
		err = nil
	}
	if err != nil {
		return nil, errors.WithStack(err)
	}
	if params.Logf != nil {
		params.Logf("Current database schema version: %d. Latest version: %d.", currentVersion, latestVersion)
	}

	// rollback all migrations if one of them fails; PostgreSQL supports DDL transactions
	err = db.InTransaction(func(tx *reform.TX) error {
		for version := currentVersion + 1; version <= latestVersion; version++ {
			if params.Logf != nil {
				params.Logf("Migrating database to schema version %d ...", version)
			}

			queries := databaseSchema[version]
			queries = append(queries, fmt.Sprintf(`INSERT INTO schema_migrations (id) VALUES (%d)`, version))
			for _, q := range queries {
				q = strings.TrimSpace(q)
				if _, err = tx.Exec(q); err != nil {
					return errors.Wrapf(err, "failed to execute statement:\n%s", q)
				}
			}
		}

		if params.SetupFixtures == SkipFixtures {
			return nil
		}

		// fill settings with defaults
		s, err := GetSettings(tx)
		if err != nil {
			return err
		}
		if err = SaveSettings(tx, s); err != nil {
			return err
		}

		if err = setupFixture1(tx.Querier, params.Username, params.Password); err != nil {
			return err
		}
		if err = setupFixture2(tx.Querier, params.Username, params.Password); err != nil {
			return err
		}
		return nil
	})
	if err != nil {
		return nil, err
	}
	return db, nil
}

func setupFixture1(q *reform.Querier, username, password string) error {
	// create PMM Server Node and associated Agents
	node, err := createNodeWithID(q, PMMServerNodeID, GenericNodeType, &CreateNodeParams{
		NodeName: "pmm-server",
		Address:  "127.0.0.1",
	})
	if err != nil {
		if status.Code(err) == codes.AlreadyExists {
			// this fixture was already added previously
			return nil
		}
		return err
	}
	if _, err = createPMMAgentWithID(q, PMMServerAgentID, node.NodeID, nil); err != nil {
		return err
	}
	if _, err = CreateNodeExporter(q, PMMServerAgentID, nil); err != nil {
		return err
	}

	// create PostgreSQL Service and associated Agents
	service, err := AddNewService(q, PostgreSQLServiceType, &AddDBMSServiceParams{
		ServiceName: "pmm-server-postgresql",
		NodeID:      node.NodeID,
		Address:     pointer.ToString("127.0.0.1"),
		Port:        pointer.ToUint16(5432),
	})
	if err != nil {
		return err
	}
	_, err = CreateAgent(q, PostgresExporterType, &CreateAgentParams{
		PMMAgentID: PMMServerAgentID,
		ServiceID:  service.ServiceID,
		Username:   username,
		Password:   password,
	})
	if err != nil {
		return err
	}
	_, err = CreateAgent(q, QANPostgreSQLPgStatementsAgentType, &CreateAgentParams{
		PMMAgentID: PMMServerAgentID,
		ServiceID:  service.ServiceID,
		Username:   username,
		Password:   password,
	})
	if err != nil {
		return err
	}

	return nil
}

func setupFixture2(q *reform.Querier, username, password string) error {
	// TODO add clickhouse_exporter

	return nil
}<|MERGE_RESOLUTION|>--- conflicted
+++ resolved
@@ -192,9 +192,6 @@
 
 	7: {
 		`ALTER TABLE agents
-<<<<<<< HEAD
-			ADD COLUMN table_count_tablestats_limit INTEGER`,
-=======
 			ADD COLUMN node_id VARCHAR CHECK (node_id <> ''),
 			ADD COLUMN service_id VARCHAR CHECK (service_id <> '')`,
 		`UPDATE agents SET node_id=agent_nodes.node_id
@@ -213,7 +210,14 @@
   				(CASE WHEN pmm_agent_id IS NOT NULL THEN 0 ELSE 1 END) = 1),
 			ADD FOREIGN KEY (service_id) REFERENCES services(service_id),
 			ADD FOREIGN KEY (node_id) REFERENCES nodes(node_id)`,
->>>>>>> ae4605e8
+	},
+
+	8: {
+		`ALTER TABLE agents
+			ADD COLUMN table_count_tablestats_group_limit INTEGER NOT NULL DEFAULT 0`,
+
+		`ALTER TABLE agents
+			ALTER COLUMN table_count_tablestats_group_limit DROP DEFAULT`,
 	},
 }
 
