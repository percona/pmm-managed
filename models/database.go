// pmm-managed
// Copyright (C) 2017 Percona LLC
//
// This program is free software: you can redistribute it and/or modify
// it under the terms of the GNU Affero General Public License as published by
// the Free Software Foundation, either version 3 of the License, or
// (at your option) any later version.
//
// This program is distributed in the hope that it will be useful,
// but WITHOUT ANY WARRANTY; without even the implied warranty of
// MERCHANTABILITY or FITNESS FOR A PARTICULAR PURPOSE. See the
// GNU Affero General Public License for more details.
//
// You should have received a copy of the GNU Affero General Public License
// along with this program. If not, see <https://www.gnu.org/licenses/>.

package models

import (
	"database/sql"
	"fmt"
	"net/url"
	"strings"

	"github.com/AlekSi/pointer"
	"github.com/lib/pq"
	"github.com/pkg/errors"
	"google.golang.org/grpc/codes"
	"google.golang.org/grpc/status"
	"gopkg.in/reform.v1"
	"gopkg.in/reform.v1/dialects/postgresql"
)

// PMMServerPostgreSQLServiceName is a special Service Name representing PMM Server's PostgreSQL Service.
const PMMServerPostgreSQLServiceName = "pmm-server-postgresql"

// databaseSchema maps schema version from schema_migrations table (id column) to a slice of DDL queries.
var databaseSchema = [][]string{
	1: {
		`CREATE TABLE schema_migrations (
			id INTEGER NOT NULL,
			PRIMARY KEY (id)
		)`,

		`CREATE TABLE nodes (
			-- common
			node_id VARCHAR NOT NULL,
			node_type VARCHAR NOT NULL CHECK (node_type <> ''),
			node_name VARCHAR NOT NULL CHECK (node_name <> ''),
			machine_id VARCHAR CHECK (machine_id <> ''),
			distro VARCHAR NOT NULL,
			node_model VARCHAR NOT NULL,
			az VARCHAR NOT NULL,
			custom_labels TEXT,
			address VARCHAR NOT NULL,
			created_at TIMESTAMP NOT NULL,
			updated_at TIMESTAMP NOT NULL,

			-- Container
			container_id VARCHAR CHECK (container_id <> ''),
			container_name VARCHAR CHECK (container_name <> ''),

			-- RemoteAmazonRDS
			-- RDS instance is stored in address
			region VARCHAR CHECK (region <> ''),

			PRIMARY KEY (node_id),
			UNIQUE (node_name),
			UNIQUE (container_id),
			UNIQUE (address, region)
		)`,

		`CREATE TABLE services (
			-- common
			service_id VARCHAR NOT NULL,
			service_type VARCHAR NOT NULL CHECK (service_type <> ''),
			service_name VARCHAR NOT NULL CHECK (service_name <> ''),
			node_id VARCHAR NOT NULL CHECK (node_id <> ''),
			environment VARCHAR NOT NULL,
			cluster VARCHAR NOT NULL,
			replication_set VARCHAR NOT NULL,
			custom_labels TEXT,
			created_at TIMESTAMP NOT NULL,
			updated_at TIMESTAMP NOT NULL,

			address VARCHAR(255) CHECK (address <> ''),
			port INTEGER,

			PRIMARY KEY (service_id),
			UNIQUE (service_name),
			FOREIGN KEY (node_id) REFERENCES nodes (node_id)
		)`,

		`CREATE TABLE agents (
			-- common
			agent_id VARCHAR NOT NULL,
			agent_type VARCHAR NOT NULL CHECK (agent_type <> ''),
			runs_on_node_id VARCHAR CHECK (runs_on_node_id <> ''),
			pmm_agent_id VARCHAR CHECK (pmm_agent_id <> ''),
			custom_labels TEXT,
			created_at TIMESTAMP NOT NULL,
			updated_at TIMESTAMP NOT NULL,

			-- state
			disabled BOOLEAN NOT NULL,
			status VARCHAR NOT NULL,
			listen_port INTEGER,
			version VARCHAR CHECK (version <> ''),

			-- Credentials to access service
			username VARCHAR CHECK (username <> ''),
			password VARCHAR CHECK (password <> ''),
			metrics_url VARCHAR CHECK (metrics_url <> ''),

			PRIMARY KEY (agent_id),
			FOREIGN KEY (runs_on_node_id) REFERENCES nodes (node_id),
			FOREIGN KEY (pmm_agent_id) REFERENCES agents (agent_id),
			CONSTRAINT runs_on_node_id_xor_pmm_agent_id CHECK ((runs_on_node_id IS NULL) <> (pmm_agent_id IS NULL)),
			CONSTRAINT runs_on_node_id_only_for_pmm_agent CHECK ((runs_on_node_id IS NULL) <> (agent_type='` + string(PMMAgentType) + `'))
		)`,

		`CREATE TABLE agent_nodes (
			agent_id VARCHAR NOT NULL,
			node_id VARCHAR NOT NULL,
			created_at TIMESTAMP NOT NULL,

			FOREIGN KEY (agent_id) REFERENCES agents (agent_id),
			FOREIGN KEY (node_id) REFERENCES nodes (node_id),
			UNIQUE (agent_id, node_id)
		)`,

		`CREATE TABLE agent_services (
			agent_id VARCHAR NOT NULL,
			service_id VARCHAR NOT NULL,
			created_at TIMESTAMP NOT NULL,

			FOREIGN KEY (agent_id) REFERENCES agents (agent_id),
			FOREIGN KEY (service_id) REFERENCES services (service_id),
			UNIQUE (agent_id, service_id)
		)`,

		`CREATE TABLE action_results (
			id VARCHAR NOT NULL,
			pmm_agent_id VARCHAR CHECK (pmm_agent_id <> ''),
			done BOOLEAN NOT NULL,
			error VARCHAR NOT NULL,
			output TEXT NOT NULL,

			created_at TIMESTAMP NOT NULL,
			updated_at TIMESTAMP NOT NULL,

			PRIMARY KEY (id)
		)`,
	},

	2: {
		`CREATE TABLE settings (
			settings JSONB
		)`,
		`INSERT INTO settings (settings) VALUES ('{}')`,
	},

	3: {
		`ALTER TABLE agents
			ADD COLUMN tls BOOLEAN NOT NULL DEFAULT false,
			ADD COLUMN tls_skip_verify BOOLEAN NOT NULL DEFAULT false`,

		`ALTER TABLE agents
			ALTER COLUMN tls DROP DEFAULT,
			ALTER COLUMN tls_skip_verify DROP DEFAULT`,
	},

	4: {
		`ALTER TABLE agents
			ADD COLUMN query_examples_disabled BOOLEAN NOT NULL DEFAULT FALSE,
			ADD COLUMN max_query_log_size INTEGER NOT NULL DEFAULT 0`,

		`ALTER TABLE agents
			ALTER COLUMN query_examples_disabled DROP DEFAULT,
			ALTER COLUMN max_query_log_size DROP DEFAULT`,
	},

	5: {
		// e'\n' to treat \n as a newline, not as two characters
		`UPDATE nodes SET machine_id = trim(e'\n' from machine_id) WHERE machine_id IS NOT NULL`,
	},

	6: {
		`ALTER TABLE agents
			ADD COLUMN table_count INTEGER`,
	},

	7: {
		`ALTER TABLE agents
			ADD COLUMN node_id VARCHAR CHECK (node_id <> ''),
			ADD COLUMN service_id VARCHAR CHECK (service_id <> '')`,
		`UPDATE agents SET node_id=agent_nodes.node_id
			FROM agent_nodes
			WHERE agent_nodes.agent_id = agents.agent_id`,
		`UPDATE agents SET service_id=agent_services.service_id
			FROM agent_services
			WHERE agent_services.agent_id = agents.agent_id`,

		`DROP TABLE agent_nodes, agent_services`,

		`ALTER TABLE agents
			ADD CONSTRAINT node_id_or_service_id_or_pmm_agent_id CHECK (
				(CASE WHEN node_id IS NULL THEN 0 ELSE 1 END) +
  				(CASE WHEN service_id IS NULL THEN 0 ELSE 1 END) +
  				(CASE WHEN pmm_agent_id IS NOT NULL THEN 0 ELSE 1 END) = 1),
			ADD FOREIGN KEY (service_id) REFERENCES services(service_id),
			ADD FOREIGN KEY (node_id) REFERENCES nodes(node_id)`,
	},

	8: {
		// default to 1000 for soft migration from 2.1
		`ALTER TABLE agents
			ADD COLUMN table_count_tablestats_group_limit INTEGER NOT NULL DEFAULT 1000`,

		`ALTER TABLE agents
			ALTER COLUMN table_count_tablestats_group_limit DROP DEFAULT`,
	},

	9: {
		`ALTER TABLE agents
			ADD COLUMN aws_access_key VARCHAR,
			ADD COLUMN aws_secret_key VARCHAR`,
	},

	10: {
		// update 5/5/60 to 5/10/60 for 2.4 only if defaults were not changed
		`UPDATE settings SET
			settings = settings || '{"metrics_resolutions":{"hr": 5000000000, "mr": 10000000000, "lr": 60000000000}}'
			WHERE settings->'metrics_resolutions'->>'hr' = '5000000000'
			AND settings->'metrics_resolutions'->>'mr' = '5000000000'
			AND settings->'metrics_resolutions'->>'lr' = '60000000000'`,
	},

	11: {
		`ALTER TABLE services
			ADD COLUMN socket VARCHAR CONSTRAINT address_socket_check CHECK (
				(address IS NOT NULL AND socket IS NULL) OR (address IS NULL AND socket IS NOT NULL)
			)`,

		`ALTER TABLE services
			ADD CONSTRAINT address_port_check CHECK (
				(address IS NULL AND port IS NULL) OR (address IS NOT NULL AND port IS NOT NULL)
			),
			ADD CONSTRAINT port_check CHECK (
				port IS NULL OR (port > 0 AND port < 65535)
			)`,
	},

	12: {
		`ALTER TABLE agents
			ADD COLUMN rds_basic_metrics_disabled BOOLEAN NOT NULL DEFAULT FALSE,
			ADD COLUMN rds_enhanced_metrics_disabled BOOLEAN NOT NULL DEFAULT FALSE`,

		`ALTER TABLE agents
			ALTER COLUMN rds_basic_metrics_disabled DROP DEFAULT,
			ALTER COLUMN rds_enhanced_metrics_disabled DROP DEFAULT`,
	},

	13: {
		`ALTER TABLE services
			DROP CONSTRAINT address_socket_check`,

		`ALTER TABLE services
			ADD CONSTRAINT address_socket_check CHECK (
				(address IS NOT NULL AND socket IS NULL) OR (address IS NULL AND socket IS NOT NULL) OR (address IS NULL AND socket IS NULL)
			)`,
	},

	14: {
		`ALTER TABLE agents
			DROP CONSTRAINT node_id_or_service_id_or_pmm_agent_id,
			DROP CONSTRAINT runs_on_node_id_only_for_pmm_agent,
			DROP CONSTRAINT agents_metrics_url_check`,
		`ALTER TABLE agents
			ADD CONSTRAINT node_id_or_service_id_for_non_pmm_agent CHECK (
				(node_id IS NULL) <> (service_id IS NULL) OR (agent_type = '` + string(PMMAgentType) + `')),
			ADD CONSTRAINT runs_on_node_id_only_for_pmm_agent_and_external
				CHECK ((runs_on_node_id IS NULL) <> (agent_type='` + string(PMMAgentType) + `' OR agent_type='` + string(ExternalExporterType) + `' ))`,
		`ALTER TABLE agents RENAME COLUMN metrics_url TO metrics_path`,
		`ALTER TABLE agents
			ADD CONSTRAINT agents_metrics_path_check CHECK (metrics_path <> '')`,
		`ALTER TABLE agents ADD COLUMN metrics_scheme VARCHAR`,
	},

	15: {
		// query action results are binary data
		`ALTER TABLE action_results
			DROP COLUMN output,
			ADD COLUMN output bytea`,
	},

	16: {
		`ALTER TABLE services
			DROP CONSTRAINT port_check`,

		`ALTER TABLE services
			ADD CONSTRAINT port_check CHECK (
				port IS NULL OR (port > 0 AND port < 65536)
			)`,
	},

	17: {
		`CREATE TABLE kubernetes_clusters (
			id VARCHAR NOT NULL,
			kubernetes_cluster_name VARCHAR NOT NULL CHECK (kubernetes_cluster_name <> ''),
			kube_config TEXT NOT NULL CHECK (kube_config <> ''),
			created_at TIMESTAMP NOT NULL,
			updated_at TIMESTAMP NOT NULL,

			PRIMARY KEY (id),
			UNIQUE (kubernetes_cluster_name)
		)`,
	},

	18: {
		`ALTER TABLE services
			ADD COLUMN external_group VARCHAR NOT NULL DEFAULT ''`,

		`UPDATE services SET external_group = 'external' WHERE service_type = '` + string(ExternalServiceType) + `'`,

		`ALTER TABLE services
			ALTER COLUMN external_group DROP DEFAULT`,

		// Only service with type external can have non empty value of group.
		`ALTER TABLE services
			ADD CONSTRAINT services_external_group_check CHECK (
				(service_type <> '` + string(ExternalServiceType) + `' AND external_group = '')
				OR
				(service_type = '` + string(ExternalServiceType) + `' AND external_group <> '')
			)`,
	},

	19: {
		`ALTER TABLE agents
			ADD COLUMN push_metrics BOOLEAN NOT NULL DEFAULT FALSE`,
		`ALTER TABLE agents
			ALTER COLUMN push_metrics DROP DEFAULT`,
	},

	20: {
		`ALTER TABLE agents DROP CONSTRAINT runs_on_node_id_only_for_pmm_agent_and_external`,
	},

	21: {
		`ALTER TABLE agents
			ADD CONSTRAINT runs_on_node_id_only_for_pmm_agent
            CHECK (((runs_on_node_id IS NULL) <> (agent_type='` + string(PMMAgentType) + `'))  OR (agent_type='` + string(ExternalExporterType) + `'))`,
	},

	22: {
		`CREATE TABLE ia_channels (
			id VARCHAR NOT NULL,
			summary VARCHAR NOT NULL,
			type VARCHAR NOT NULL,

			email_config JSONB,
			pagerduty_config JSONB,
			slack_config JSONB,
			webhook_config JSONB,

			disabled BOOLEAN NOT NULL,

			created_at TIMESTAMP NOT NULL,
			updated_at TIMESTAMP NOT NULL,

			PRIMARY KEY (id)
		)`,
	},

	23: {
		`CREATE TABLE ia_templates (
			name VARCHAR NOT NULL,
			version INTEGER NOT NULL,
			summary VARCHAR NOT NULL,
			tiers JSONB NOT NULL,
			expr VARCHAR NOT NULL,
			params JSONB,
			"for" BIGINT,
			severity VARCHAR NOT NULL,
			labels TEXT,
			annotations TEXT,
			source VARCHAR NOT NULL,
			yaml TEXT NOT NULL,

			created_at TIMESTAMP NOT NULL,
			updated_at TIMESTAMP NOT NULL,

			PRIMARY KEY (name)
		)`,
	},

	24: {
		`CREATE TABLE ia_rules (
			id VARCHAR NOT NULL,
			template_name VARCHAR NOT NULL,
			summary VARCHAR NOT NULL,
			disabled BOOLEAN NOT NULL,
			params JSONB,
			"for" BIGINT,
			severity VARCHAR NOT NULL,
			custom_labels TEXT,
			filters JSONB,
			channel_ids JSONB NOT NULL,

			created_at TIMESTAMP NOT NULL,
			updated_at TIMESTAMP NOT NULL,

			PRIMARY KEY (id)
		)`,
	},
	25: {
		`ALTER TABLE agents ADD COLUMN mongo_db_tls_options JSONB`,
	},
	26: {
		`ALTER TABLE ia_rules ALTER COLUMN channel_ids DROP NOT NULL`,
	},
	27: {
		`CREATE TABLE backup_locations (
			id VARCHAR NOT NULL,
			name VARCHAR NOT NULL CHECK (name <> ''),
			description VARCHAR NOT NULL,
			type VARCHAR NOT NULL CHECK (type <> ''),
			s3_config JSONB,
			pmm_server_config JSONB,
			pmm_client_config JSONB,

			created_at TIMESTAMP NOT NULL,
			updated_at TIMESTAMP NOT NULL,

			PRIMARY KEY (id),
			UNIQUE (name)
		)`,
	},
	28: {
		`ALTER TABLE agents ADD COLUMN disabled_collectors VARCHAR[]`,
	},
	29: {
		`CREATE TABLE artifacts (
			id VARCHAR NOT NULL,
			name VARCHAR NOT NULL CHECK (name <> ''),
			vendor VARCHAR NOT NULL CHECK (vendor <> ''),
			location_id VARCHAR NOT NULL CHECK (location_id <> ''),
			service_id VARCHAR NOT NULL CHECK (service_id <> ''),
			data_model VARCHAR NOT NULL CHECK (data_model <> ''),
			status VARCHAR NOT NULL CHECK (status <> ''),
			created_at TIMESTAMP NOT NULL,

			PRIMARY KEY (id)
		)`,
	},
	30: {
		`CREATE TABLE job_results (
			id VARCHAR NOT NULL,
			pmm_agent_id VARCHAR CHECK (pmm_agent_id <> ''),
			type VARCHAR NOT NULL,
			done BOOLEAN NOT NULL,
			error VARCHAR NOT NULL,
			result JSONB,

			created_at TIMESTAMP NOT NULL,
			updated_at TIMESTAMP NOT NULL,

			PRIMARY KEY (id)
		)`,
	},
	31: {
		`ALTER TABLE agents
			ADD COLUMN azure_options VARCHAR`,
	},
	32: {
		`CREATE TABLE check_settings (
			name VARCHAR NOT NULL,
			interval VARCHAR NOT NULL,
			PRIMARY KEY (name)
		)`,
	},
	33: {
		`ALTER TABLE kubernetes_clusters ADD COLUMN pxc JSONB`,
		`ALTER TABLE kubernetes_clusters ADD COLUMN proxysql JSONB`,
		`ALTER TABLE kubernetes_clusters ADD COLUMN mongod JSONB`,
	},
	34: {
		`ALTER TABLE kubernetes_clusters ADD COLUMN haproxy JSONB`,
	},
	35: {
		`CREATE TABLE restore_history (
			id VARCHAR NOT NULL,
			artifact_id VARCHAR NOT NULL CHECK (artifact_id <> ''),
			service_id VARCHAR NOT NULL CHECK (service_id <> ''),
			status VARCHAR NOT NULL CHECK (status <> ''),
			started_at TIMESTAMP NOT NULL,
			finished_at TIMESTAMP,

			PRIMARY KEY (id),
			FOREIGN KEY (artifact_id) REFERENCES artifacts (id),
			FOREIGN KEY (service_id) REFERENCES services (service_id)
		)`,
	},
	36: {
		`ALTER TABLE agents
		ADD COLUMN mysql_options VARCHAR`,
	},
	37: {
		`ALTER TABLE agents ALTER COLUMN max_query_log_size TYPE BIGINT`,
	},
	38: {
		`DELETE FROM artifacts a
			WHERE NOT EXISTS (
				SELECT FROM backup_locations
   				WHERE id = a.location_id
   			)`,
		`ALTER TABLE artifacts ADD FOREIGN KEY (location_id) REFERENCES backup_locations (id)`,
		`ALTER TABLE artifacts DROP CONSTRAINT artifacts_service_id_check`,
	},
	39: {
		`CREATE TABLE scheduled_tasks (
			id VARCHAR NOT NULL,
			cron_expression VARCHAR NOT NULL CHECK (cron_expression <> ''),
			type VARCHAR NOT NULL CHECK (type <> ''),
			start_at TIMESTAMP,
			last_run TIMESTAMP,
			next_run TIMESTAMP,
			data JSONB,
			disabled BOOLEAN,
			running BOOLEAN,
			error VARCHAR,

			created_at TIMESTAMP NOT NULL,
			updated_at TIMESTAMP NOT NULL,

			PRIMARY KEY (id)
		)`,
	},
	40: {
		`ALTER TABLE artifacts
      ADD COLUMN type VARCHAR NOT NULL CHECK (type <> '') DEFAULT 'on_demand',
      ADD COLUMN schedule_id VARCHAR`,
		`ALTER TABLE artifacts ALTER COLUMN type DROP DEFAULT`,
	},
	41: {
		`ALTER TABLE agents ADD COLUMN postgresql_options JSONB`,
	},
	42: {
		`ALTER TABLE agents
		ADD COLUMN agent_password VARCHAR CHECK (agent_password <> '')`,
	},
	43: {
		`UPDATE artifacts SET schedule_id = '' WHERE schedule_id IS NULL`,
		`ALTER TABLE artifacts ALTER COLUMN schedule_id SET NOT NULL`,
	},
	44: {
		`CREATE TABLE service_software_versions (
			service_id VARCHAR NOT NULL CHECK (service_id <> ''),
			service_type VARCHAR NOT NULL CHECK (service_type <> ''),
			software_versions JSONB,
			next_check_at TIMESTAMP,

			created_at TIMESTAMP NOT NULL,
			updated_at TIMESTAMP NOT NULL,

			PRIMARY KEY (service_id),
			FOREIGN KEY (service_id) REFERENCES services (service_id) ON DELETE CASCADE
		);`,
		`INSERT INTO service_software_versions(
			service_id,
			service_type,
			software_versions,
			next_check_at,
			created_at,
			updated_at
		)
		SELECT
			service_id,
			service_type,
			'[]' AS software_versions,
			(NOW() AT TIME ZONE 'utc') AS next_check_at,
			(NOW() AT TIME ZONE 'utc') AS created_at,
			(NOW() AT TIME ZONE 'utc') AS updated_at
		FROM services
        WHERE service_type = 'mysql';`,
	},
	45: {
		`ALTER TABLE artifacts
			ADD COLUMN updated_at TIMESTAMP`,
		`UPDATE artifacts SET updated_at = created_at`,
		`ALTER TABLE artifacts ALTER COLUMN updated_at SET NOT NULL`,
		`ALTER TABLE job_results RENAME TO jobs`,
		`ALTER TABLE jobs
			ADD COLUMN data JSONB,
			ADD COLUMN retries INTEGER,
			ADD COLUMN interval BIGINT,
			ADD COLUMN timeout BIGINT
		`,
	},
	46: {
		`ALTER TABLE artifacts ADD COLUMN db_version VARCHAR NOT NULL DEFAULT ''`,
		`ALTER TABLE artifacts ALTER COLUMN db_version DROP DEFAULT`,
	},
	47: {
		`CREATE TABLE job_logs (
			job_id VARCHAR NOT NULL,
			chunk_id INTEGER NOT NULL,
			data TEXT NOT NULL,
			last_chunk BOOLEAN NOT NULL,
			FOREIGN KEY (job_id) REFERENCES jobs (id) ON DELETE CASCADE,
			PRIMARY KEY (job_id, chunk_id)
		)`,
	},
	48: {
		`ALTER TABLE artifacts
      ADD COLUMN mode VARCHAR NOT NULL CHECK (mode <> '') DEFAULT 'snapshot'`,
		`ALTER TABLE artifacts ALTER COLUMN mode DROP DEFAULT`,
		`UPDATE scheduled_tasks set data = jsonb_set(data::jsonb, '{mysql_backup, data_model}', '"physical"') WHERE type = 'mysql_backup'`,
		`UPDATE scheduled_tasks set data = jsonb_set(data::jsonb, '{mysql_backup, mode}', '"snapshot"') WHERE type = 'mysql_backup'`,
		`UPDATE scheduled_tasks set data = jsonb_set(data::jsonb, '{mongodb_backup, data_model}', '"logical"') WHERE type = 'mongodb_backup'`,
		`UPDATE scheduled_tasks set data = jsonb_set(data::jsonb, '{mongodb_backup, mode}', '"snapshot"') WHERE type = 'mongodb_backup'`,
		`UPDATE jobs SET data = jsonb_set(data::jsonb, '{mongo_db_backup, mode}', '"snapshot"') WHERE type = 'mongodb_backup'`,
		`UPDATE jobs SET data = data - 'mongo_db_backup' || jsonb_build_object('mongodb_backup', data->'mongo_db_backup') WHERE type = 'mongodb_backup';`,
		`UPDATE jobs SET data = data - 'mongo_db_restore_backup' || jsonb_build_object('mongodb_restore_backup', data->'mongo_db_restore_backup') WHERE type = 'mongodb_restore_backup';`,
	},
	49: {
		`CREATE TABLE percona_sso_details (
			client_id VARCHAR NOT NULL,
			client_secret VARCHAR NOT NULL,
			issuer_url VARCHAR NOT NULL,
			scope VARCHAR NOT NULL,
			created_at TIMESTAMP NOT NULL
		)`,
	},
	50: {
<<<<<<< HEAD
		`ALTER TABLE services
			ADD COLUMN database_name VARCHAR NOT NULL DEFAULT ''`,
=======
		`INSERT INTO job_logs(
			job_id,
			chunk_id,
			data,
			last_chunk
		)
        SELECT
            id AS job_id,
            0 AS chunk_id,
            '' AS data,
            TRUE AS last_chunk
        FROM jobs j
			WHERE type = 'mongodb_backup' AND NOT EXISTS (
				SELECT FROM job_logs
				WHERE job_id = j.id
			);`,
>>>>>>> 52a4cd82
	},
}

// ^^^ Avoid default values in schema definition. ^^^
// aleksi: Go's zero values and non-zero default values in database do play nicely together in INSERTs and UPDATEs.

// OpenDB returns configured connection pool for PostgreSQL.
func OpenDB(address, name, username, password string) (*sql.DB, error) {
	q := make(url.Values)
	q.Set("sslmode", "disable")

	uri := url.URL{
		Scheme:   "postgres",
		User:     url.UserPassword(username, password),
		Host:     address,
		Path:     name,
		RawQuery: q.Encode(),
	}
	if uri.Path == "" {
		uri.Path = "postgres"
	}
	dsn := uri.String()

	db, err := sql.Open("postgres", dsn)
	if err != nil {
		return nil, errors.Wrap(err, "failed to create a connection pool to PostgreSQL")
	}

	db.SetConnMaxLifetime(0)
	db.SetMaxIdleConns(5)
	db.SetMaxOpenConns(10)

	return db, nil
}

// SetupFixturesMode defines if SetupDB adds initial data to the database or not.
type SetupFixturesMode int

const (
	// SetupFixtures adds initial data to the database.
	SetupFixtures SetupFixturesMode = iota
	// SkipFixtures skips adding initial data to the database. Useful for tests.
	SkipFixtures
)

// SetupDBParams represents SetupDB parameters.
type SetupDBParams struct {
	Logf             reform.Printf
	Address          string
	Name             string
	Username         string
	Password         string
	SetupFixtures    SetupFixturesMode
	MigrationVersion *int
}

// SetupDB runs PostgreSQL database migrations and optionally creates database and adds initial data.
func SetupDB(sqlDB *sql.DB, params *SetupDBParams) (*reform.DB, error) {
	var logger reform.Logger
	if params.Logf != nil {
		logger = reform.NewPrintfLogger(params.Logf)
	}
	db := reform.NewDB(sqlDB, postgresql.Dialect, logger)

	latestVersion := len(databaseSchema) - 1 // skip item 0
	if params.MigrationVersion != nil {
		latestVersion = *params.MigrationVersion
	}
	var currentVersion int
	errDB := db.QueryRow("SELECT id FROM schema_migrations ORDER BY id DESC LIMIT 1").Scan(&currentVersion)

	if pErr, ok := errDB.(*pq.Error); ok && pErr.Code == "28000" {
		// invalid_authorization_specification	(see https://www.postgresql.org/docs/current/errcodes-appendix.html)
		var databaseName = params.Name
		var roleName = params.Username

		if params.Logf != nil {
			params.Logf("Creating database %s and role %s", databaseName, roleName)
		}
		// we use empty password/db and postgres user for creating database
		db, err := OpenDB(params.Address, "", "postgres", "")
		if err != nil {
			return nil, errors.WithStack(err)
		}
		defer db.Close() //nolint:errcheck

		var countDatabases int
		err = db.QueryRow(`SELECT COUNT(*) FROM pg_database WHERE datname = $1`, databaseName).Scan(&countDatabases)
		if err != nil {
			return nil, errors.WithStack(err)
		}

		if countDatabases == 0 {
			_, err = db.Exec(fmt.Sprintf(`CREATE DATABASE "%s"`, databaseName))
			if err != nil {
				return nil, errors.WithStack(err)
			}
		}

		var countRoles int
		err = db.QueryRow(`SELECT COUNT(*) FROM pg_roles WHERE rolname=$1`, roleName).Scan(&countRoles)
		if err != nil {
			return nil, errors.WithStack(err)
		}

		if countRoles == 0 {
			_, err = db.Exec(fmt.Sprintf(`CREATE USER "%s" LOGIN PASSWORD '%s'`, roleName, params.Password))
			if err != nil {
				return nil, errors.WithStack(err)
			}

			_, err = db.Exec(`GRANT ALL PRIVILEGES ON DATABASE $1 TO $2`, databaseName, roleName)
			if err != nil {
				return nil, errors.WithStack(err)
			}
		}
		errDB = db.QueryRow("SELECT id FROM schema_migrations ORDER BY id DESC LIMIT 1").Scan(&currentVersion)
	}
	if pErr, ok := errDB.(*pq.Error); ok && pErr.Code == "42P01" { // undefined_table (see https://www.postgresql.org/docs/current/errcodes-appendix.html)
		errDB = nil
	}

	if errDB != nil {
		return nil, errors.WithStack(errDB)
	}
	if params.Logf != nil {
		params.Logf("Current database schema version: %d. Latest version: %d.", currentVersion, latestVersion)
	}

	// rollback all migrations if one of them fails; PostgreSQL supports DDL transactions
	err := db.InTransaction(func(tx *reform.TX) error {
		for version := currentVersion + 1; version <= latestVersion; version++ {
			if params.Logf != nil {
				params.Logf("Migrating database to schema version %d ...", version)
			}

			queries := databaseSchema[version]
			queries = append(queries, fmt.Sprintf(`INSERT INTO schema_migrations (id) VALUES (%d)`, version))
			for _, q := range queries {
				q = strings.TrimSpace(q)
				if _, err := tx.Exec(q); err != nil {
					return errors.Wrapf(err, "failed to execute statement:\n%s", q)
				}
			}
		}

		if params.SetupFixtures == SkipFixtures {
			return nil
		}

		// fill settings with defaults
		s, err := GetSettings(tx)
		if err != nil {
			return err
		}
		if err = SaveSettings(tx, s); err != nil {
			return err
		}

		if err = setupFixture1(tx.Querier, params.Username, params.Password); err != nil {
			return err
		}
		if err = setupFixture2(tx.Querier, params.Username, params.Password); err != nil {
			return err
		}
		return nil
	})
	if err != nil {
		return nil, err
	}
	return db, nil
}

func setupFixture1(q *reform.Querier, username, password string) error {
	// create PMM Server Node and associated Agents
	node, err := createNodeWithID(q, PMMServerNodeID, GenericNodeType, &CreateNodeParams{
		NodeName: "pmm-server",
		Address:  "127.0.0.1",
	})
	if err != nil {
		if status.Code(err) == codes.AlreadyExists {
			// this fixture was already added previously
			return nil
		}
		return err
	}
	if _, err = createPMMAgentWithID(q, PMMServerAgentID, node.NodeID, nil); err != nil {
		return err
	}
	if _, err = CreateNodeExporter(q, PMMServerAgentID, nil, false, []string{}); err != nil {
		return err
	}

	// create PostgreSQL Service and associated Agents
	service, err := AddNewService(q, PostgreSQLServiceType, &AddDBMSServiceParams{
		ServiceName: PMMServerPostgreSQLServiceName,
		NodeID:      node.NodeID,
		Address:     pointer.ToString("127.0.0.1"),
		Port:        pointer.ToUint16(5432),
	})
	if err != nil {
		return err
	}
	_, err = CreateAgent(q, PostgresExporterType, &CreateAgentParams{
		PMMAgentID: PMMServerAgentID,
		ServiceID:  service.ServiceID,
		Username:   username,
		Password:   password,
	})
	if err != nil {
		return err
	}
	_, err = CreateAgent(q, QANPostgreSQLPgStatementsAgentType, &CreateAgentParams{
		PMMAgentID: PMMServerAgentID,
		ServiceID:  service.ServiceID,
		Username:   username,
		Password:   password,
	})
	if err != nil {
		return err
	}

	return nil
}

func setupFixture2(q *reform.Querier, username, password string) error {
	// TODO add clickhouse_exporter

	return nil
}<|MERGE_RESOLUTION|>--- conflicted
+++ resolved
@@ -633,10 +633,6 @@
 		)`,
 	},
 	50: {
-<<<<<<< HEAD
-		`ALTER TABLE services
-			ADD COLUMN database_name VARCHAR NOT NULL DEFAULT ''`,
-=======
 		`INSERT INTO job_logs(
 			job_id,
 			chunk_id,
@@ -653,7 +649,10 @@
 				SELECT FROM job_logs
 				WHERE job_id = j.id
 			);`,
->>>>>>> 52a4cd82
+	},
+	51: {
+		`ALTER TABLE services
+			ADD COLUMN database_name VARCHAR NOT NULL DEFAULT ''`,
 	},
 }
 
