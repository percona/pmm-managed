// pmm-managed
// Copyright (C) 2017 Percona LLC
//
// This program is free software: you can redistribute it and/or modify
// it under the terms of the GNU Affero General Public License as published by
// the Free Software Foundation, either version 3 of the License, or
// (at your option) any later version.
//
// This program is distributed in the hope that it will be useful,
// but WITHOUT ANY WARRANTY; without even the implied warranty of
// MERCHANTABILITY or FITNESS FOR A PARTICULAR PURPOSE. See the
// GNU Affero General Public License for more details.
//
// You should have received a copy of the GNU Affero General Public License
// along with this program. If not, see <https://www.gnu.org/licenses/>.

package models

import (
	"database/sql"
	"fmt"
	"net/url"
	"strings"

	"github.com/AlekSi/pointer"
	"github.com/lib/pq"
	"github.com/pkg/errors"
	"google.golang.org/grpc/codes"
	"google.golang.org/grpc/status"
	"gopkg.in/reform.v1"
	"gopkg.in/reform.v1/dialects/postgresql"
)

// PMMServerPostgreSQLServiceName is a special Service Name representing PMM Server's PostgreSQL Service.
const PMMServerPostgreSQLServiceName = "pmm-server-postgresql"

// databaseSchema maps schema version from schema_migrations table (id column) to a slice of DDL queries.
var databaseSchema = [][]string{
	1: {
		`CREATE TABLE schema_migrations (
			id INTEGER NOT NULL,
			PRIMARY KEY (id)
		)`,

		`CREATE TABLE nodes (
			-- common
			node_id VARCHAR NOT NULL,
			node_type VARCHAR NOT NULL CHECK (node_type <> ''),
			node_name VARCHAR NOT NULL CHECK (node_name <> ''),
			machine_id VARCHAR CHECK (machine_id <> ''),
			distro VARCHAR NOT NULL,
			node_model VARCHAR NOT NULL,
			az VARCHAR NOT NULL,
			custom_labels TEXT,
			address VARCHAR NOT NULL,
			created_at TIMESTAMP NOT NULL,
			updated_at TIMESTAMP NOT NULL,

			-- Container
			container_id VARCHAR CHECK (container_id <> ''),
			container_name VARCHAR CHECK (container_name <> ''),

			-- RemoteAmazonRDS
			-- RDS instance is stored in address
			region VARCHAR CHECK (region <> ''),

			PRIMARY KEY (node_id),
			UNIQUE (node_name),
			UNIQUE (container_id),
			UNIQUE (address, region)
		)`,

		`CREATE TABLE services (
			-- common
			service_id VARCHAR NOT NULL,
			service_type VARCHAR NOT NULL CHECK (service_type <> ''),
			service_name VARCHAR NOT NULL CHECK (service_name <> ''),
			node_id VARCHAR NOT NULL CHECK (node_id <> ''),
			environment VARCHAR NOT NULL,
			cluster VARCHAR NOT NULL,
			replication_set VARCHAR NOT NULL,
			custom_labels TEXT,
			created_at TIMESTAMP NOT NULL,
			updated_at TIMESTAMP NOT NULL,

			address VARCHAR(255) CHECK (address <> ''),
			port INTEGER,

			PRIMARY KEY (service_id),
			UNIQUE (service_name),
			FOREIGN KEY (node_id) REFERENCES nodes (node_id)
		)`,

		`CREATE TABLE agents (
			-- common
			agent_id VARCHAR NOT NULL,
			agent_type VARCHAR NOT NULL CHECK (agent_type <> ''),
			runs_on_node_id VARCHAR CHECK (runs_on_node_id <> ''),
			pmm_agent_id VARCHAR CHECK (pmm_agent_id <> ''),
			custom_labels TEXT,
			created_at TIMESTAMP NOT NULL,
			updated_at TIMESTAMP NOT NULL,

			-- state
			disabled BOOLEAN NOT NULL,
			status VARCHAR NOT NULL,
			listen_port INTEGER,
			version VARCHAR CHECK (version <> ''),

			-- Credentials to access service
			username VARCHAR CHECK (username <> ''),
			password VARCHAR CHECK (password <> ''),
			metrics_url VARCHAR CHECK (metrics_url <> ''),

			PRIMARY KEY (agent_id),
			FOREIGN KEY (runs_on_node_id) REFERENCES nodes (node_id),
			FOREIGN KEY (pmm_agent_id) REFERENCES agents (agent_id),
			CONSTRAINT runs_on_node_id_xor_pmm_agent_id CHECK ((runs_on_node_id IS NULL) <> (pmm_agent_id IS NULL)),
			CONSTRAINT runs_on_node_id_only_for_pmm_agent CHECK ((runs_on_node_id IS NULL) <> (agent_type='` + string(PMMAgentType) + `'))
		)`,

		`CREATE TABLE agent_nodes (
			agent_id VARCHAR NOT NULL,
			node_id VARCHAR NOT NULL,
			created_at TIMESTAMP NOT NULL,

			FOREIGN KEY (agent_id) REFERENCES agents (agent_id),
			FOREIGN KEY (node_id) REFERENCES nodes (node_id),
			UNIQUE (agent_id, node_id)
		)`,

		`CREATE TABLE agent_services (
			agent_id VARCHAR NOT NULL,
			service_id VARCHAR NOT NULL,
			created_at TIMESTAMP NOT NULL,

			FOREIGN KEY (agent_id) REFERENCES agents (agent_id),
			FOREIGN KEY (service_id) REFERENCES services (service_id),
			UNIQUE (agent_id, service_id)
		)`,

		`CREATE TABLE action_results (
			id VARCHAR NOT NULL,
			pmm_agent_id VARCHAR CHECK (pmm_agent_id <> ''),
			done BOOLEAN NOT NULL,
			error VARCHAR NOT NULL,
			output TEXT NOT NULL,

			created_at TIMESTAMP NOT NULL,
			updated_at TIMESTAMP NOT NULL,

			PRIMARY KEY (id)
		)`,
	},

	2: {
		`CREATE TABLE settings (
			settings JSONB
		)`,
		`INSERT INTO settings (settings) VALUES ('{}')`,
	},

	3: {
		`ALTER TABLE agents
			ADD COLUMN tls BOOLEAN NOT NULL DEFAULT false,
			ADD COLUMN tls_skip_verify BOOLEAN NOT NULL DEFAULT false`,

		`ALTER TABLE agents
			ALTER COLUMN tls DROP DEFAULT,
			ALTER COLUMN tls_skip_verify DROP DEFAULT`,
	},

	4: {
		`ALTER TABLE agents
			ADD COLUMN query_examples_disabled BOOLEAN NOT NULL DEFAULT FALSE,
			ADD COLUMN max_query_log_size INTEGER NOT NULL DEFAULT 0`,

		`ALTER TABLE agents
			ALTER COLUMN query_examples_disabled DROP DEFAULT,
			ALTER COLUMN max_query_log_size DROP DEFAULT`,
	},

	5: {
		// e'\n' to treat \n as a newline, not as two characters
		`UPDATE nodes SET machine_id = trim(e'\n' from machine_id) WHERE machine_id IS NOT NULL`,
	},

	6: {
		`ALTER TABLE agents
			ADD COLUMN table_count INTEGER`,
	},

	7: {
		`ALTER TABLE agents
			ADD COLUMN node_id VARCHAR CHECK (node_id <> ''),
			ADD COLUMN service_id VARCHAR CHECK (service_id <> '')`,
		`UPDATE agents SET node_id=agent_nodes.node_id
			FROM agent_nodes
			WHERE agent_nodes.agent_id = agents.agent_id`,
		`UPDATE agents SET service_id=agent_services.service_id
			FROM agent_services
			WHERE agent_services.agent_id = agents.agent_id`,

		`DROP TABLE agent_nodes, agent_services`,

		`ALTER TABLE agents
			ADD CONSTRAINT node_id_or_service_id_or_pmm_agent_id CHECK (
				(CASE WHEN node_id IS NULL THEN 0 ELSE 1 END) +
  				(CASE WHEN service_id IS NULL THEN 0 ELSE 1 END) +
  				(CASE WHEN pmm_agent_id IS NOT NULL THEN 0 ELSE 1 END) = 1),
			ADD FOREIGN KEY (service_id) REFERENCES services(service_id),
			ADD FOREIGN KEY (node_id) REFERENCES nodes(node_id)`,
	},

	8: {
		// default to 1000 for soft migration from 2.1
		`ALTER TABLE agents
			ADD COLUMN table_count_tablestats_group_limit INTEGER NOT NULL DEFAULT 1000`,

		`ALTER TABLE agents
			ALTER COLUMN table_count_tablestats_group_limit DROP DEFAULT`,
	},

	9: {
		`ALTER TABLE agents
			ADD COLUMN aws_access_key VARCHAR,
			ADD COLUMN aws_secret_key VARCHAR`,
	},

	10: {
		// update 5/5/60 to 5/10/60 for 2.4 only if defaults were not changed
		`UPDATE settings SET
			settings = settings || '{"metrics_resolutions":{"hr": 5000000000, "mr": 10000000000, "lr": 60000000000}}'
			WHERE settings->'metrics_resolutions'->>'hr' = '5000000000'
			AND settings->'metrics_resolutions'->>'mr' = '5000000000'
			AND settings->'metrics_resolutions'->>'lr' = '60000000000'`,
	},

	11: {
		`ALTER TABLE services
			ADD COLUMN socket VARCHAR CONSTRAINT address_socket_check CHECK (
				(address IS NOT NULL AND socket IS NULL) OR (address IS NULL AND socket IS NOT NULL)
			)`,

		`ALTER TABLE services
			ADD CONSTRAINT address_port_check CHECK (
				(address IS NULL AND port IS NULL) OR (address IS NOT NULL AND port IS NOT NULL)
			),
			ADD CONSTRAINT port_check CHECK (
				port IS NULL OR (port > 0 AND port < 65535)
			)`,
	},

	12: {
		`ALTER TABLE agents
			ADD COLUMN rds_basic_metrics_disabled BOOLEAN NOT NULL DEFAULT FALSE,
			ADD COLUMN rds_enhanced_metrics_disabled BOOLEAN NOT NULL DEFAULT FALSE`,

		`ALTER TABLE agents
			ALTER COLUMN rds_basic_metrics_disabled DROP DEFAULT,
			ALTER COLUMN rds_enhanced_metrics_disabled DROP DEFAULT`,
	},

	13: {
		`ALTER TABLE services
			DROP CONSTRAINT address_socket_check`,

		`ALTER TABLE services
			ADD CONSTRAINT address_socket_check CHECK (
				(address IS NOT NULL AND socket IS NULL) OR (address IS NULL AND socket IS NOT NULL) OR (address IS NULL AND socket IS NULL)
			)`,
	},

	14: {
		`ALTER TABLE agents
			DROP CONSTRAINT node_id_or_service_id_or_pmm_agent_id,
			DROP CONSTRAINT runs_on_node_id_only_for_pmm_agent,
			DROP CONSTRAINT agents_metrics_url_check`,
		`ALTER TABLE agents
			ADD CONSTRAINT node_id_or_service_id_for_non_pmm_agent CHECK (
				(node_id IS NULL) <> (service_id IS NULL) OR (agent_type = '` + string(PMMAgentType) + `')),
			ADD CONSTRAINT runs_on_node_id_only_for_pmm_agent_and_external
				CHECK ((runs_on_node_id IS NULL) <> (agent_type='` + string(PMMAgentType) + `' OR agent_type='` + string(ExternalExporterType) + `' ))`,
		`ALTER TABLE agents RENAME COLUMN metrics_url TO metrics_path`,
		`ALTER TABLE agents
			ADD CONSTRAINT agents_metrics_path_check CHECK (metrics_path <> '')`,
		`ALTER TABLE agents ADD COLUMN metrics_scheme VARCHAR`,
	},

	15: {
		// query action results are binary data
		`ALTER TABLE action_results
			DROP COLUMN output,
			ADD COLUMN output bytea`,
	},

	16: {
		`ALTER TABLE services
			DROP CONSTRAINT port_check`,

		`ALTER TABLE services
			ADD CONSTRAINT port_check CHECK (
				port IS NULL OR (port > 0 AND port < 65536)
			)`,
	},

	17: {
		`CREATE TABLE kubernetes_clusters (
			id VARCHAR NOT NULL,
			kubernetes_cluster_name VARCHAR NOT NULL CHECK (kubernetes_cluster_name <> ''),
			kube_config TEXT NOT NULL CHECK (kube_config <> ''),
			created_at TIMESTAMP NOT NULL,
			updated_at TIMESTAMP NOT NULL,

			PRIMARY KEY (id),
			UNIQUE (kubernetes_cluster_name)
		)`,
	},

	18: {
		`ALTER TABLE services
			ADD COLUMN external_group VARCHAR NOT NULL DEFAULT ''`,

		`UPDATE services SET external_group = 'external' WHERE service_type = '` + string(ExternalServiceType) + `'`,

		`ALTER TABLE services
			ALTER COLUMN external_group DROP DEFAULT`,

		// Only service with type external can have non empty value of group.
		`ALTER TABLE services
			ADD CONSTRAINT services_external_group_check CHECK (
				(service_type <> '` + string(ExternalServiceType) + `' AND external_group = '')
				OR
				(service_type = '` + string(ExternalServiceType) + `' AND external_group <> '')
			)`,
	},

	19: {
		`ALTER TABLE agents
			ADD COLUMN push_metrics BOOLEAN NOT NULL DEFAULT FALSE`,
		`ALTER TABLE agents
			ALTER COLUMN push_metrics DROP DEFAULT`,
	},

	20: {
		`ALTER TABLE agents DROP CONSTRAINT runs_on_node_id_only_for_pmm_agent_and_external`,
	},

	21: {
		`ALTER TABLE agents
			ADD CONSTRAINT runs_on_node_id_only_for_pmm_agent
            CHECK (((runs_on_node_id IS NULL) <> (agent_type='` + string(PMMAgentType) + `'))  OR (agent_type='` + string(ExternalExporterType) + `'))`,
	},

	22: {
		`CREATE TABLE ia_channels (
			id VARCHAR NOT NULL,
			summary VARCHAR NOT NULL,
			type VARCHAR NOT NULL,

			email_config JSONB,
			pagerduty_config JSONB,
			slack_config JSONB,
			webhook_config JSONB,

			disabled BOOLEAN NOT NULL,

			created_at TIMESTAMP NOT NULL,
			updated_at TIMESTAMP NOT NULL,

			PRIMARY KEY (id)
		)`,
	},

	23: {
		`CREATE TABLE ia_templates (
			name VARCHAR NOT NULL,
			version INTEGER NOT NULL,
			summary VARCHAR NOT NULL,
			tiers JSONB NOT NULL,
			expr VARCHAR NOT NULL,
			params JSONB,
			"for" BIGINT,
			severity VARCHAR NOT NULL,
			labels TEXT,
			annotations TEXT,
			source VARCHAR NOT NULL,
			yaml TEXT NOT NULL,

			created_at TIMESTAMP NOT NULL,
			updated_at TIMESTAMP NOT NULL,

			PRIMARY KEY (name)
		)`,
	},

	24: {
		`CREATE TABLE ia_rules (
			id VARCHAR NOT NULL,
			template_name VARCHAR NOT NULL,
			summary VARCHAR NOT NULL,
			disabled BOOLEAN NOT NULL,
			params JSONB,
			"for" BIGINT,
			severity VARCHAR NOT NULL,
			custom_labels TEXT,
			filters JSONB,
			channel_ids JSONB NOT NULL,

			created_at TIMESTAMP NOT NULL,
			updated_at TIMESTAMP NOT NULL,

			PRIMARY KEY (id)
		)`,
	},
	25: {
		`ALTER TABLE agents ADD COLUMN mongo_db_tls_options JSONB`,
	},
	26: {
		`ALTER TABLE ia_rules ALTER COLUMN channel_ids DROP NOT NULL`,
	},
	27: {
		`CREATE TABLE backup_locations (
			id VARCHAR NOT NULL,
			name VARCHAR NOT NULL CHECK (name <> ''),
			description VARCHAR NOT NULL,
			type VARCHAR NOT NULL CHECK (type <> ''),
			s3_config JSONB,
			pmm_server_config JSONB,
			pmm_client_config JSONB,

			created_at TIMESTAMP NOT NULL,
			updated_at TIMESTAMP NOT NULL,

			PRIMARY KEY (id),
			UNIQUE (name)
		)`,
	},
	28: {
		`ALTER TABLE agents ADD COLUMN disabled_collectors VARCHAR[]`,
	},
	29: {
		`CREATE TABLE artifacts (
			id VARCHAR NOT NULL,
			name VARCHAR NOT NULL CHECK (name <> ''),
			vendor VARCHAR NOT NULL CHECK (vendor <> ''),
			location_id VARCHAR NOT NULL CHECK (location_id <> ''),
			service_id VARCHAR NOT NULL CHECK (service_id <> ''),
			data_model VARCHAR NOT NULL CHECK (data_model <> ''),
			status VARCHAR NOT NULL CHECK (status <> ''),
			created_at TIMESTAMP NOT NULL,

			PRIMARY KEY (id)
		)`,
	},
	30: {
		`CREATE TABLE job_results (
			id VARCHAR NOT NULL,
			pmm_agent_id VARCHAR CHECK (pmm_agent_id <> ''),
			type VARCHAR NOT NULL,
			done BOOLEAN NOT NULL,
			error VARCHAR NOT NULL,
			result JSONB,

			created_at TIMESTAMP NOT NULL,
			updated_at TIMESTAMP NOT NULL,

			PRIMARY KEY (id)
		)`,
	},
	31: {
		`ALTER TABLE agents
			ADD COLUMN azure_options VARCHAR`,
	},
	32: {
		`CREATE TABLE check_settings (
			name VARCHAR NOT NULL,
			interval VARCHAR NOT NULL,
			PRIMARY KEY (name)
		)`,
	},
	33: {
<<<<<<< HEAD
		`ALTER TABLE agents
			ADD COLUMN mysql_options VARCHAR`,
=======
		`ALTER TABLE kubernetes_clusters ADD COLUMN pxc JSONB`,
		`ALTER TABLE kubernetes_clusters ADD COLUMN proxysql JSONB`,
		`ALTER TABLE kubernetes_clusters ADD COLUMN mongod JSONB`,
>>>>>>> eb9234fe
	},
}

// ^^^ Avoid default values in schema definition. ^^^
// aleksi: Go's zero values and non-zero default values in database do play nicely together in INSERTs and UPDATEs.

// OpenDB returns configured connection pool for PostgreSQL.
func OpenDB(address, name, username, password string) (*sql.DB, error) {
	q := make(url.Values)
	q.Set("sslmode", "disable")

	uri := url.URL{
		Scheme:   "postgres",
		User:     url.UserPassword(username, password),
		Host:     address,
		Path:     name,
		RawQuery: q.Encode(),
	}
	if uri.Path == "" {
		uri.Path = "postgres"
	}
	dsn := uri.String()

	db, err := sql.Open("postgres", dsn)
	if err != nil {
		return nil, errors.Wrap(err, "failed to create a connection pool to PostgreSQL")
	}

	db.SetConnMaxLifetime(0)
	db.SetMaxIdleConns(5)
	db.SetMaxOpenConns(10)

	return db, nil
}

// SetupFixturesMode defines if SetupDB adds initial data to the database or not.
type SetupFixturesMode int

const (
	// SetupFixtures adds initial data to the database.
	SetupFixtures SetupFixturesMode = iota
	// SkipFixtures skips adding initial data to the database. Useful for tests.
	SkipFixtures
)

// SetupDBParams represents SetupDB parameters.
type SetupDBParams struct {
	Logf             reform.Printf
	Username         string
	Password         string
	SetupFixtures    SetupFixturesMode
	MigrationVersion *int
}

// SetupDB runs PostgreSQL database migrations and optionally adds initial data.
func SetupDB(sqlDB *sql.DB, params *SetupDBParams) (*reform.DB, error) {
	var logger reform.Logger
	if params.Logf != nil {
		logger = reform.NewPrintfLogger(params.Logf)
	}
	db := reform.NewDB(sqlDB, postgresql.Dialect, logger)

	latestVersion := len(databaseSchema) - 1 // skip item 0
	if params.MigrationVersion != nil {
		latestVersion = *params.MigrationVersion
	}
	var currentVersion int
	err := db.QueryRow("SELECT id FROM schema_migrations ORDER BY id DESC LIMIT 1").Scan(&currentVersion)
	if pErr, ok := err.(*pq.Error); ok && pErr.Code == "42P01" { // undefined_table (see https://www.postgresql.org/docs/current/errcodes-appendix.html)
		err = nil
	}
	if err != nil {
		return nil, errors.WithStack(err)
	}
	if params.Logf != nil {
		params.Logf("Current database schema version: %d. Latest version: %d.", currentVersion, latestVersion)
	}

	// rollback all migrations if one of them fails; PostgreSQL supports DDL transactions
	err = db.InTransaction(func(tx *reform.TX) error {
		for version := currentVersion + 1; version <= latestVersion; version++ {
			if params.Logf != nil {
				params.Logf("Migrating database to schema version %d ...", version)
			}

			queries := databaseSchema[version]
			queries = append(queries, fmt.Sprintf(`INSERT INTO schema_migrations (id) VALUES (%d)`, version))
			for _, q := range queries {
				q = strings.TrimSpace(q)
				if _, err = tx.Exec(q); err != nil {
					return errors.Wrapf(err, "failed to execute statement:\n%s", q)
				}
			}
		}

		if params.SetupFixtures == SkipFixtures {
			return nil
		}

		// fill settings with defaults
		s, err := GetSettings(tx)
		if err != nil {
			return err
		}
		if err = SaveSettings(tx, s); err != nil {
			return err
		}

		if err = setupFixture1(tx.Querier, params.Username, params.Password); err != nil {
			return err
		}
		if err = setupFixture2(tx.Querier, params.Username, params.Password); err != nil {
			return err
		}
		return nil
	})
	if err != nil {
		return nil, err
	}
	return db, nil
}

func setupFixture1(q *reform.Querier, username, password string) error {
	// create PMM Server Node and associated Agents
	node, err := createNodeWithID(q, PMMServerNodeID, GenericNodeType, &CreateNodeParams{
		NodeName: "pmm-server",
		Address:  "127.0.0.1",
	})
	if err != nil {
		if status.Code(err) == codes.AlreadyExists {
			// this fixture was already added previously
			return nil
		}
		return err
	}
	if _, err = createPMMAgentWithID(q, PMMServerAgentID, node.NodeID, nil); err != nil {
		return err
	}
	if _, err = CreateNodeExporter(q, PMMServerAgentID, nil, false, []string{}); err != nil {
		return err
	}

	// create PostgreSQL Service and associated Agents
	service, err := AddNewService(q, PostgreSQLServiceType, &AddDBMSServiceParams{
		ServiceName: PMMServerPostgreSQLServiceName,
		NodeID:      node.NodeID,
		Address:     pointer.ToString("127.0.0.1"),
		Port:        pointer.ToUint16(5432),
	})
	if err != nil {
		return err
	}
	_, err = CreateAgent(q, PostgresExporterType, &CreateAgentParams{
		PMMAgentID: PMMServerAgentID,
		ServiceID:  service.ServiceID,
		Username:   username,
		Password:   password,
	})
	if err != nil {
		return err
	}
	_, err = CreateAgent(q, QANPostgreSQLPgStatementsAgentType, &CreateAgentParams{
		PMMAgentID: PMMServerAgentID,
		ServiceID:  service.ServiceID,
		Username:   username,
		Password:   password,
	})
	if err != nil {
		return err
	}

	return nil
}

func setupFixture2(q *reform.Querier, username, password string) error {
	// TODO add clickhouse_exporter

	return nil
}<|MERGE_RESOLUTION|>--- conflicted
+++ resolved
@@ -480,14 +480,13 @@
 		)`,
 	},
 	33: {
-<<<<<<< HEAD
-		`ALTER TABLE agents
-			ADD COLUMN mysql_options VARCHAR`,
-=======
 		`ALTER TABLE kubernetes_clusters ADD COLUMN pxc JSONB`,
 		`ALTER TABLE kubernetes_clusters ADD COLUMN proxysql JSONB`,
 		`ALTER TABLE kubernetes_clusters ADD COLUMN mongod JSONB`,
->>>>>>> eb9234fe
+	},
+	33: {
+		`ALTER TABLE agents
+			ADD COLUMN mysql_options VARCHAR`,
 	},
 }
 
