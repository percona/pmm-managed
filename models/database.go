--- conflicted
+++ resolved
@@ -159,14 +159,11 @@
 		)`,
 		`INSERT INTO settings (settings) VALUES ('{}')`,
 	},
-<<<<<<< HEAD
 	4: {
-		`ALTER TABLE services ADD COLUMN size_slow_logs INTEGER NOT NULL DEFAULT 0`,
-=======
-
+		`ALTER TABLE services ADD COLUMN max_slowlog_file_size INTEGER NOT NULL DEFAULT 0`,
+	},
 	3: {
 		`ALTER TABLE services ADD COLUMN queryexamples_disabled BOOLEAN NOT NULL DEFAULT FALSE`,
->>>>>>> eca42907
 	},
 }
 
