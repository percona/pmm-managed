--- conflicted
+++ resolved
@@ -598,7 +598,10 @@
 		`,
 	},
 	46: {
-<<<<<<< HEAD
+		`ALTER TABLE artifacts ADD COLUMN db_version VARCHAR NOT NULL DEFAULT ''`,
+		`ALTER TABLE artifacts ALTER COLUMN db_version DROP DEFAULT`,
+	},
+	47: {
 		`CREATE TABLE job_logs (
 			job_id VARCHAR NOT NULL,
 			chunk_id INTEGER NOT NULL,
@@ -607,10 +610,6 @@
 			FOREIGN KEY (job_id) REFERENCES jobs (id) ON DELETE CASCADE,
 			PRIMARY KEY (job_id, chunk_id)
 		)`,
-=======
-		`ALTER TABLE artifacts ADD COLUMN db_version VARCHAR NOT NULL DEFAULT ''`,
-		`ALTER TABLE artifacts ALTER COLUMN db_version DROP DEFAULT`,
->>>>>>> c103b251
 	},
 }
 
