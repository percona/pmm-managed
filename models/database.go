--- conflicted
+++ resolved
@@ -566,11 +566,8 @@
 			PRIMARY KEY (service_id),
 			FOREIGN KEY (service_id) REFERENCES services (service_id) ON DELETE CASCADE
 		);`,
-<<<<<<< HEAD
-	},
-	44: {
-		`ALTER TABLE artifacts ADD COLUMN db_version VARCHAR NOT NULL`,
-=======
+	},
+	45: {
 		`INSERT INTO service_software_versions(
 			service_id,
 			service_type,
@@ -588,7 +585,9 @@
 			(NOW() AT TIME ZONE 'utc') AS updated_at
 		FROM services
         WHERE service_type = 'mysql';`,
->>>>>>> 828d1dc9
+	},
+	46: {
+		`ALTER TABLE artifacts ADD COLUMN db_version VARCHAR NOT NULL`,
 	},
 }
 
