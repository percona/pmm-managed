--- conflicted
+++ resolved
@@ -709,11 +709,11 @@
 	},
 	62: {
 		`ALTER TABLE agents
-<<<<<<< HEAD
+		ADD COLUMN process_exec_path TEXT`,
+	},
+	63: {
+		`ALTER TABLE agents
 			ADD COLUMN log_level VARCHAR`,
-=======
-		ADD COLUMN process_exec_path TEXT`,
->>>>>>> 99d66cab
 	},
 }
 
