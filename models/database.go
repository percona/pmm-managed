// pmm-managed
// Copyright (C) 2017 Percona LLC
//
// This program is free software: you can redistribute it and/or modify
// it under the terms of the GNU Affero General Public License as published by
// the Free Software Foundation, either version 3 of the License, or
// (at your option) any later version.
//
// This program is distributed in the hope that it will be useful,
// but WITHOUT ANY WARRANTY; without even the implied warranty of
// MERCHANTABILITY or FITNESS FOR A PARTICULAR PURPOSE. See the
// GNU Affero General Public License for more details.
//
// You should have received a copy of the GNU Affero General Public License
// along with this program. If not, see <https://www.gnu.org/licenses/>.

package models

import (
	"database/sql"
	"fmt"
	"net/url"
	"strings"
	"time"

	"github.com/AlekSi/pointer"
	"github.com/lib/pq"
	"github.com/pkg/errors"
	"google.golang.org/grpc/codes"
	"google.golang.org/grpc/status"
	"gopkg.in/reform.v1"
	"gopkg.in/reform.v1/dialects/postgresql"
)

var initialCurrentTime = Now().Format(time.RFC3339)

// databaseSchema maps schema version from schema_migrations table (id column) to a slice of DDL queries.
var databaseSchema = [][]string{
	1: {
		`CREATE TABLE schema_migrations (
			id INTEGER NOT NULL,
			PRIMARY KEY (id)
		)`,

		`CREATE TABLE nodes (
			-- common
			node_id VARCHAR NOT NULL,
			node_type VARCHAR NOT NULL CHECK (node_type <> ''),
			node_name VARCHAR NOT NULL CHECK (node_name <> ''),
			machine_id VARCHAR CHECK (machine_id <> ''),
			distro VARCHAR NOT NULL,
			node_model VARCHAR NOT NULL,
			az VARCHAR NOT NULL,
			custom_labels TEXT,
			address VARCHAR NOT NULL,
			created_at TIMESTAMP NOT NULL,
			updated_at TIMESTAMP NOT NULL,

			-- Container
			container_id VARCHAR CHECK (container_id <> ''),
			container_name VARCHAR CHECK (container_name <> ''),

			-- RemoteAmazonRDS
			-- RDS instance is stored in address
			region VARCHAR CHECK (region <> ''),

			PRIMARY KEY (node_id),
			UNIQUE (node_name),
			UNIQUE (container_id),
			UNIQUE (address, region)
		)`,

		`CREATE TABLE services (
			-- common
			service_id VARCHAR NOT NULL,
			service_type VARCHAR NOT NULL CHECK (service_type <> ''),
			service_name VARCHAR NOT NULL CHECK (service_name <> ''),
			node_id VARCHAR NOT NULL CHECK (node_id <> ''),
			environment VARCHAR NOT NULL,
			cluster VARCHAR NOT NULL,
			replication_set VARCHAR NOT NULL,
			custom_labels TEXT,
			created_at TIMESTAMP NOT NULL,
			updated_at TIMESTAMP NOT NULL,

			address VARCHAR(255) CHECK (address <> ''),
			port INTEGER,

			PRIMARY KEY (service_id),
			UNIQUE (service_name),
			FOREIGN KEY (node_id) REFERENCES nodes (node_id)
		)`,

		`CREATE TABLE agents (
			-- common
			agent_id VARCHAR NOT NULL,
			agent_type VARCHAR NOT NULL CHECK (agent_type <> ''),
			runs_on_node_id VARCHAR CHECK (runs_on_node_id <> ''),
			pmm_agent_id VARCHAR CHECK (pmm_agent_id <> ''),
			custom_labels TEXT,
			created_at TIMESTAMP NOT NULL,
			updated_at TIMESTAMP NOT NULL,

			-- state
			disabled BOOLEAN NOT NULL,
			status VARCHAR NOT NULL,
			listen_port INTEGER,
			version VARCHAR CHECK (version <> ''),

			-- Credentials to access service
			username VARCHAR CHECK (username <> ''),
			password VARCHAR CHECK (password <> ''),
			metrics_url VARCHAR CHECK (metrics_url <> ''),

			PRIMARY KEY (agent_id),
			FOREIGN KEY (runs_on_node_id) REFERENCES nodes (node_id),
			FOREIGN KEY (pmm_agent_id) REFERENCES agents (agent_id),
			CONSTRAINT runs_on_node_id_xor_pmm_agent_id CHECK ((runs_on_node_id IS NULL) <> (pmm_agent_id IS NULL)),
			CONSTRAINT runs_on_node_id_only_for_pmm_agent CHECK ((runs_on_node_id IS NULL) <> (agent_type='` + string(PMMAgentType) + `'))
		)`,

		`CREATE TABLE agent_nodes (
			agent_id VARCHAR NOT NULL,
			node_id VARCHAR NOT NULL,
			created_at TIMESTAMP NOT NULL,

			FOREIGN KEY (agent_id) REFERENCES agents (agent_id),
			FOREIGN KEY (node_id) REFERENCES nodes (node_id),
			UNIQUE (agent_id, node_id)
		)`,

		`CREATE TABLE agent_services (
			agent_id VARCHAR NOT NULL,
			service_id VARCHAR NOT NULL,
			created_at TIMESTAMP NOT NULL,

			FOREIGN KEY (agent_id) REFERENCES agents (agent_id),
			FOREIGN KEY (service_id) REFERENCES services (service_id),
			UNIQUE (agent_id, service_id)
		)`,

		`CREATE TABLE action_results (
			id VARCHAR NOT NULL,
			pmm_agent_id VARCHAR CHECK (pmm_agent_id <> ''),
			done BOOLEAN NOT NULL,
			error VARCHAR NOT NULL,
			output TEXT NOT NULL,

			created_at TIMESTAMP NOT NULL,
			updated_at TIMESTAMP NOT NULL,

			PRIMARY KEY (id)
		)`,
	},

	2: {
		`CREATE TABLE settings (
			settings JSONB
		)`,
		`INSERT INTO settings (settings) VALUES ('{}')`,
	},

	3: {
		`ALTER TABLE agents
			ADD COLUMN tls BOOLEAN NOT NULL DEFAULT false,
			ADD COLUMN tls_skip_verify BOOLEAN NOT NULL DEFAULT false`,

		`ALTER TABLE agents
			ALTER COLUMN tls DROP DEFAULT,
			ALTER COLUMN tls_skip_verify DROP DEFAULT`,
	},

	4: {
		`ALTER TABLE agents
			ADD COLUMN query_examples_disabled BOOLEAN NOT NULL DEFAULT FALSE,
			ADD COLUMN max_query_log_size INTEGER NOT NULL DEFAULT 0`,

		`ALTER TABLE agents
			ALTER COLUMN query_examples_disabled DROP DEFAULT,
			ALTER COLUMN max_query_log_size DROP DEFAULT`,
	},

	5: {
		// e'\n' to treat \n as a newline, not as two characters
		`UPDATE nodes SET machine_id = trim(e'\n' from machine_id) WHERE machine_id IS NOT NULL`,
	},

	6: {
		`ALTER TABLE agents
<<<<<<< HEAD
			ADD COLUMN aws_access_key VARCHAR,
			ADD COLUMN aws_secret_key VARCHAR`,

		`ALTER TABLE agents
			ALTER COLUMN aws_access_key DROP DEFAULT,
			ALTER COLUMN aws_secret_key DROP DEFAULT`,
=======
			ADD COLUMN table_count INTEGER`,
	},

	7: {
		`ALTER TABLE agents
			ADD COLUMN node_id VARCHAR CHECK (node_id <> ''),
			ADD COLUMN service_id VARCHAR CHECK (service_id <> '')`,
		`UPDATE agents SET node_id=agent_nodes.node_id
			FROM agent_nodes
			WHERE agent_nodes.agent_id = agents.agent_id`,
		`UPDATE agents SET service_id=agent_services.service_id
			FROM agent_services
			WHERE agent_services.agent_id = agents.agent_id`,

		`DROP TABLE agent_nodes, agent_services`,

		`ALTER TABLE agents
			ADD CONSTRAINT node_id_or_service_id_or_pmm_agent_id CHECK (
				(CASE WHEN node_id IS NULL THEN 0 ELSE 1 END) +
  				(CASE WHEN service_id IS NULL THEN 0 ELSE 1 END) +
  				(CASE WHEN pmm_agent_id IS NOT NULL THEN 0 ELSE 1 END) = 1),
			ADD FOREIGN KEY (service_id) REFERENCES services(service_id),
			ADD FOREIGN KEY (node_id) REFERENCES nodes(node_id)`,
	},

	8: {
		// default to 1000 for soft migration from 2.1
		`ALTER TABLE agents
			ADD COLUMN table_count_tablestats_group_limit INTEGER NOT NULL DEFAULT 1000`,

		`ALTER TABLE agents
			ALTER COLUMN table_count_tablestats_group_limit DROP DEFAULT`,
>>>>>>> 7f1e001c
	},
}

// OpenDB returns configured connection pool for PostgreSQL.
func OpenDB(address, name, username, password string) (*sql.DB, error) {
	q := make(url.Values)
	q.Set("sslmode", "disable")

	uri := url.URL{
		Scheme:   "postgres",
		User:     url.UserPassword(username, password),
		Host:     address,
		Path:     name,
		RawQuery: q.Encode(),
	}
	if uri.Path == "" {
		uri.Path = "postgres"
	}
	dsn := uri.String()

	db, err := sql.Open("postgres", dsn)
	if err != nil {
		return nil, errors.Wrap(err, "failed to create a connection pool to PostgreSQL")
	}

	db.SetMaxIdleConns(10)
	db.SetMaxOpenConns(10)
	db.SetConnMaxLifetime(0)
	return db, nil
}

// SetupFixturesMode defines if SetupDB adds initial data to the database or not.
type SetupFixturesMode int

const (
	// SetupFixtures adds initial data to the database.
	SetupFixtures SetupFixturesMode = iota
	// SkipFixtures skips adding initial data to the database. Useful for tests.
	SkipFixtures
)

// SetupDBParams represents SetupDB parameters.
type SetupDBParams struct {
	Logf          reform.Printf
	Username      string
	Password      string
	SetupFixtures SetupFixturesMode
}

// SetupDB runs PostgreSQL database migrations and optionally adds initial data.
func SetupDB(sqlDB *sql.DB, params *SetupDBParams) (*reform.DB, error) {
	var logger reform.Logger
	if params.Logf != nil {
		logger = reform.NewPrintfLogger(params.Logf)
	}
	db := reform.NewDB(sqlDB, postgresql.Dialect, logger)

	latestVersion := len(databaseSchema) - 1 // skip item 0
	var currentVersion int
	err := db.QueryRow("SELECT id FROM schema_migrations ORDER BY id DESC LIMIT 1").Scan(&currentVersion)
	if pErr, ok := err.(*pq.Error); ok && pErr.Code == "42P01" { // undefined_table (see https://www.postgresql.org/docs/current/errcodes-appendix.html)
		err = nil
	}
	if err != nil {
		return nil, errors.WithStack(err)
	}
	if params.Logf != nil {
		params.Logf("Current database schema version: %d. Latest version: %d.", currentVersion, latestVersion)
	}

	// rollback all migrations if one of them fails; PostgreSQL supports DDL transactions
	err = db.InTransaction(func(tx *reform.TX) error {
		for version := currentVersion + 1; version <= latestVersion; version++ {
			if params.Logf != nil {
				params.Logf("Migrating database to schema version %d ...", version)
			}

			queries := databaseSchema[version]
			queries = append(queries, fmt.Sprintf(`INSERT INTO schema_migrations (id) VALUES (%d)`, version))
			for _, q := range queries {
				q = strings.TrimSpace(q)
				if _, err = tx.Exec(q); err != nil {
					return errors.Wrapf(err, "failed to execute statement:\n%s", q)
				}
			}
		}

		if params.SetupFixtures == SkipFixtures {
			return nil
		}

		// fill settings with defaults
		s, err := GetSettings(tx)
		if err != nil {
			return err
		}
		if err = SaveSettings(tx, s); err != nil {
			return err
		}

		if err = setupFixture1(tx.Querier, params.Username, params.Password); err != nil {
			return err
		}
		if err = setupFixture2(tx.Querier, params.Username, params.Password); err != nil {
			return err
		}
		return nil
	})
	if err != nil {
		return nil, err
	}
	return db, nil
}

func setupFixture1(q *reform.Querier, username, password string) error {
	// create PMM Server Node and associated Agents
	node, err := createNodeWithID(q, PMMServerNodeID, GenericNodeType, &CreateNodeParams{
		NodeName: "pmm-server",
		Address:  "127.0.0.1",
	})
	if err != nil {
		if status.Code(err) == codes.AlreadyExists {
			// this fixture was already added previously
			return nil
		}
		return err
	}
	if _, err = createPMMAgentWithID(q, PMMServerAgentID, node.NodeID, nil); err != nil {
		return err
	}
	if _, err = CreateNodeExporter(q, PMMServerAgentID, nil); err != nil {
		return err
	}

	// create PostgreSQL Service and associated Agents
	service, err := AddNewService(q, PostgreSQLServiceType, &AddDBMSServiceParams{
		ServiceName: "pmm-server-postgresql",
		NodeID:      node.NodeID,
		Address:     pointer.ToString("127.0.0.1"),
		Port:        pointer.ToUint16(5432),
	})
	if err != nil {
		return err
	}
	_, err = CreateAgent(q, PostgresExporterType, &CreateAgentParams{
		PMMAgentID: PMMServerAgentID,
		ServiceID:  service.ServiceID,
		Username:   username,
		Password:   password,
	})
	if err != nil {
		return err
	}
	_, err = CreateAgent(q, QANPostgreSQLPgStatementsAgentType, &CreateAgentParams{
		PMMAgentID: PMMServerAgentID,
		ServiceID:  service.ServiceID,
		Username:   username,
		Password:   password,
	})
	if err != nil {
		return err
	}

	return nil
}

func setupFixture2(q *reform.Querier, username, password string) error {
	// TODO add clickhouse_exporter

	return nil
}<|MERGE_RESOLUTION|>--- conflicted
+++ resolved
@@ -187,14 +187,6 @@
 
 	6: {
 		`ALTER TABLE agents
-<<<<<<< HEAD
-			ADD COLUMN aws_access_key VARCHAR,
-			ADD COLUMN aws_secret_key VARCHAR`,
-
-		`ALTER TABLE agents
-			ALTER COLUMN aws_access_key DROP DEFAULT,
-			ALTER COLUMN aws_secret_key DROP DEFAULT`,
-=======
 			ADD COLUMN table_count INTEGER`,
 	},
 
@@ -227,7 +219,12 @@
 
 		`ALTER TABLE agents
 			ALTER COLUMN table_count_tablestats_group_limit DROP DEFAULT`,
->>>>>>> 7f1e001c
+	},
+
+	9: {
+		`ALTER TABLE agents
+			ADD COLUMN aws_access_key VARCHAR,
+			ADD COLUMN aws_secret_key VARCHAR`,
 	},
 }
 
