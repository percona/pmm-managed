--- conflicted
+++ resolved
@@ -554,10 +554,6 @@
 		`ALTER TABLE artifacts ALTER COLUMN schedule_id SET NOT NULL`,
 	},
 	44: {
-<<<<<<< HEAD
-		`ALTER TABLE artifacts
-      ADD COLUMN mode VARCHAR NOT NULL CHECK (mode <> '') DEFAULT 'snapshot'`,
-=======
 		`CREATE TABLE service_software_versions (
 			service_id VARCHAR NOT NULL CHECK (service_id <> ''),
 			service_type VARCHAR NOT NULL CHECK (service_type <> ''),
@@ -587,7 +583,11 @@
 			(NOW() AT TIME ZONE 'utc') AS updated_at
 		FROM services
         WHERE service_type = 'mysql';`,
->>>>>>> 828d1dc9
+	},
+
+	45: {
+	`ALTER TABLE artifacts
+      ADD COLUMN mode VARCHAR NOT NULL CHECK (mode <> '') DEFAULT 'snapshot'`,
 	},
 }
 
