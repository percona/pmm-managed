// pmm-managed
// Copyright (C) 2017 Percona LLC
//
// This program is free software: you can redistribute it and/or modify
// it under the terms of the GNU Affero General Public License as published by
// the Free Software Foundation, either version 3 of the License, or
// (at your option) any later version.
//
// This program is distributed in the hope that it will be useful,
// but WITHOUT ANY WARRANTY; without even the implied warranty of
// MERCHANTABILITY or FITNESS FOR A PARTICULAR PURPOSE. See the
// GNU Affero General Public License for more details.
//
// You should have received a copy of the GNU Affero General Public License
// along with this program. If not, see <https://www.gnu.org/licenses/>.

package models

import (
	"database/sql"
	"fmt"
	"net/url"
	"strings"
	"time"

	"github.com/AlekSi/pointer"
	"github.com/lib/pq"
	"github.com/pkg/errors"
	"google.golang.org/grpc/codes"
	"google.golang.org/grpc/status"
	"gopkg.in/reform.v1"
	"gopkg.in/reform.v1/dialects/postgresql"
)

var initialCurrentTime = Now().Format(time.RFC3339)

// databaseSchema maps schema version from schema_migrations table (id column) to a slice of DDL queries.
var databaseSchema = [][]string{
	1: {
		`CREATE TABLE schema_migrations (
			id INTEGER NOT NULL,
			PRIMARY KEY (id)
		)`,

		`CREATE TABLE nodes (
			-- common
			node_id VARCHAR NOT NULL,
			node_type VARCHAR NOT NULL CHECK (node_type <> ''),
			node_name VARCHAR NOT NULL CHECK (node_name <> ''),
			machine_id VARCHAR CHECK (machine_id <> ''),
			distro VARCHAR NOT NULL,
			node_model VARCHAR NOT NULL,
			az VARCHAR NOT NULL,
			custom_labels TEXT,
			address VARCHAR NOT NULL,
			created_at TIMESTAMP NOT NULL,
			updated_at TIMESTAMP NOT NULL,

			-- Container
			container_id VARCHAR CHECK (container_id <> ''),
			container_name VARCHAR CHECK (container_name <> ''),

			-- RemoteAmazonRDS
			-- RDS instance is stored in address
			region VARCHAR CHECK (region <> ''),

			PRIMARY KEY (node_id),
			UNIQUE (node_name),
			UNIQUE (container_id),
			UNIQUE (address, region)
		)`,

		`CREATE TABLE services (
			-- common
			service_id VARCHAR NOT NULL,
			service_type VARCHAR NOT NULL CHECK (service_type <> ''),
			service_name VARCHAR NOT NULL CHECK (service_name <> ''),
			node_id VARCHAR NOT NULL CHECK (node_id <> ''),
			environment VARCHAR NOT NULL,
			cluster VARCHAR NOT NULL,
			replication_set VARCHAR NOT NULL,
			custom_labels TEXT,
			created_at TIMESTAMP NOT NULL,
			updated_at TIMESTAMP NOT NULL,

			address VARCHAR(255) CHECK (address <> ''),
			port INTEGER,

			PRIMARY KEY (service_id),
			UNIQUE (service_name),
			FOREIGN KEY (node_id) REFERENCES nodes (node_id)
		)`,

		`CREATE TABLE agents (
			-- common
			agent_id VARCHAR NOT NULL,
			agent_type VARCHAR NOT NULL CHECK (agent_type <> ''),
			runs_on_node_id VARCHAR CHECK (runs_on_node_id <> ''),
			pmm_agent_id VARCHAR CHECK (pmm_agent_id <> ''),
			custom_labels TEXT,
			created_at TIMESTAMP NOT NULL,
			updated_at TIMESTAMP NOT NULL,

			-- state
			disabled BOOLEAN NOT NULL,
			status VARCHAR NOT NULL,
			listen_port INTEGER,
			version VARCHAR CHECK (version <> ''),

			-- Credentials to access service
			username VARCHAR CHECK (username <> ''),
			password VARCHAR CHECK (password <> ''),
			metrics_url VARCHAR CHECK (metrics_url <> ''),

			PRIMARY KEY (agent_id),
			FOREIGN KEY (runs_on_node_id) REFERENCES nodes (node_id),
			FOREIGN KEY (pmm_agent_id) REFERENCES agents (agent_id),
			CONSTRAINT runs_on_node_id_xor_pmm_agent_id CHECK ((runs_on_node_id IS NULL) <> (pmm_agent_id IS NULL)),
			CONSTRAINT runs_on_node_id_only_for_pmm_agent CHECK ((runs_on_node_id IS NULL) <> (agent_type='` + string(PMMAgentType) + `'))
		)`,

		`CREATE TABLE agent_nodes (
			agent_id VARCHAR NOT NULL,
			node_id VARCHAR NOT NULL,
			created_at TIMESTAMP NOT NULL,

			FOREIGN KEY (agent_id) REFERENCES agents (agent_id),
			FOREIGN KEY (node_id) REFERENCES nodes (node_id),
			UNIQUE (agent_id, node_id)
		)`,

		`CREATE TABLE agent_services (
			agent_id VARCHAR NOT NULL,
			service_id VARCHAR NOT NULL,
			created_at TIMESTAMP NOT NULL,

			FOREIGN KEY (agent_id) REFERENCES agents (agent_id),
			FOREIGN KEY (service_id) REFERENCES services (service_id),
			UNIQUE (agent_id, service_id)
		)`,

		`CREATE TABLE action_results (
			id VARCHAR NOT NULL,
			pmm_agent_id VARCHAR CHECK (pmm_agent_id <> ''),
			done BOOLEAN NOT NULL,
			error VARCHAR NOT NULL,
			output TEXT NOT NULL,

			created_at TIMESTAMP NOT NULL,
			updated_at TIMESTAMP NOT NULL,

			PRIMARY KEY (id)
		)`,
	},

	2: {
		`CREATE TABLE settings (
			settings JSONB
		)`,
		`INSERT INTO settings (settings) VALUES ('{}')`,
	},

	3: {
		`ALTER TABLE agents
			ADD COLUMN tls BOOLEAN NOT NULL DEFAULT false,
			ADD COLUMN tls_skip_verify BOOLEAN NOT NULL DEFAULT false`,

		`ALTER TABLE agents
			ALTER COLUMN tls DROP DEFAULT,
			ALTER COLUMN tls_skip_verify DROP DEFAULT`,
	},

	4: {
		`ALTER TABLE agents
			ADD COLUMN query_examples_disabled BOOLEAN NOT NULL DEFAULT FALSE,
			ADD COLUMN max_query_log_size INTEGER NOT NULL DEFAULT 0`,

		`ALTER TABLE agents
			ALTER COLUMN query_examples_disabled DROP DEFAULT,
			ALTER COLUMN max_query_log_size DROP DEFAULT`,
	},

	5: {
		// e'\n' to treat \n as a newline, not as two characters
		`UPDATE nodes SET machine_id = trim(e'\n' from machine_id) WHERE machine_id IS NOT NULL`,
	},

	6: {
		`ALTER TABLE agents
			ADD COLUMN table_count INTEGER`,
	},

	7: {
		`ALTER TABLE agents
			ADD COLUMN node_id VARCHAR CHECK (node_id <> ''),
			ADD COLUMN service_id VARCHAR CHECK (service_id <> '')`,
		`UPDATE agents SET node_id=agent_nodes.node_id
			FROM agent_nodes
			WHERE agent_nodes.agent_id = agents.agent_id`,
		`UPDATE agents SET service_id=agent_services.service_id
			FROM agent_services
			WHERE agent_services.agent_id = agents.agent_id`,

		`DROP TABLE agent_nodes, agent_services`,

		`ALTER TABLE agents
			ADD CONSTRAINT node_id_or_service_id_or_pmm_agent_id CHECK (
				(CASE WHEN node_id IS NULL THEN 0 ELSE 1 END) +
  				(CASE WHEN service_id IS NULL THEN 0 ELSE 1 END) +
  				(CASE WHEN pmm_agent_id IS NOT NULL THEN 0 ELSE 1 END) = 1),
			ADD FOREIGN KEY (service_id) REFERENCES services(service_id),
			ADD FOREIGN KEY (node_id) REFERENCES nodes(node_id)`,
	},

	8: {
		// default to 1000 for soft migration from 2.1
		`ALTER TABLE agents
			ADD COLUMN table_count_tablestats_group_limit INTEGER NOT NULL DEFAULT 1000`,

		`ALTER TABLE agents
			ALTER COLUMN table_count_tablestats_group_limit DROP DEFAULT`,
	},

	9: {
		`ALTER TABLE agents
			ADD COLUMN aws_access_key VARCHAR,
			ADD COLUMN aws_secret_key VARCHAR`,
	},

	10: {
		// update 5/5/60 to 5/10/60 for 2.4 only if defaults were not changed
		`UPDATE settings SET
			settings = settings || '{"metrics_resolutions":{"hr": 5000000000, "mr": 10000000000, "lr": 60000000000}}'
			WHERE settings->'metrics_resolutions'->>'hr' = '5000000000' 
			AND settings->'metrics_resolutions'->>'mr' = '5000000000'
			AND settings->'metrics_resolutions'->>'lr' = '60000000000';`,
	},

	11: {
<<<<<<< HEAD
		`ALTER TABLE agents
			ADD COLUMN rds_basic_metrics_disabled BOOLEAN NOT NULL DEFAULT FALSE,
			ADD COLUMN rds_enhanced_metrics_disabled BOOLEAN NOT NULL DEFAULT FALSE`,

		`ALTER TABLE agents
			ALTER COLUMN rds_basic_metrics_disabled DROP DEFAULT,
			ALTER COLUMN rds_enhanced_metrics_disabled DROP DEFAULT`,
	},

	// ^^^ Avoid default values in schema definition. ^^^
	// aleksi: Go's zero values and non-zero default values in database do play nicely together in INSERTs and UPDATEs.
=======
		`ALTER TABLE services
			ADD COLUMN socket VARCHAR CONSTRAINT address_socket_check CHECK (
				(address IS NOT NULL AND socket IS NULL) OR (address IS NULL AND socket IS NOT NULL)
			);`,

		`ALTER TABLE services
			ADD CONSTRAINT address_port_check CHECK (
				(address IS NULL AND port IS NULL) OR (address IS NOT NULL AND port IS NOT NULL)
			),
			ADD CONSTRAINT port_check CHECK (
				port IS NULL OR (port > 0 AND port < 65535)
			);`,
	},
>>>>>>> 2d1d2e53
}

// OpenDB returns configured connection pool for PostgreSQL.
func OpenDB(address, name, username, password string) (*sql.DB, error) {
	q := make(url.Values)
	q.Set("sslmode", "disable")

	uri := url.URL{
		Scheme:   "postgres",
		User:     url.UserPassword(username, password),
		Host:     address,
		Path:     name,
		RawQuery: q.Encode(),
	}
	if uri.Path == "" {
		uri.Path = "postgres"
	}
	dsn := uri.String()

	db, err := sql.Open("postgres", dsn)
	if err != nil {
		return nil, errors.Wrap(err, "failed to create a connection pool to PostgreSQL")
	}

	db.SetConnMaxLifetime(0)
	db.SetMaxIdleConns(5)
	db.SetMaxOpenConns(10)

	return db, nil
}

// SetupFixturesMode defines if SetupDB adds initial data to the database or not.
type SetupFixturesMode int

const (
	// SetupFixtures adds initial data to the database.
	SetupFixtures SetupFixturesMode = iota
	// SkipFixtures skips adding initial data to the database. Useful for tests.
	SkipFixtures
)

// SetupDBParams represents SetupDB parameters.
type SetupDBParams struct {
	Logf             reform.Printf
	Username         string
	Password         string
	SetupFixtures    SetupFixturesMode
	MigrationVersion *int
}

// SetupDB runs PostgreSQL database migrations and optionally adds initial data.
func SetupDB(sqlDB *sql.DB, params *SetupDBParams) (*reform.DB, error) {
	var logger reform.Logger
	if params.Logf != nil {
		logger = reform.NewPrintfLogger(params.Logf)
	}
	db := reform.NewDB(sqlDB, postgresql.Dialect, logger)

	latestVersion := len(databaseSchema) - 1 // skip item 0
	if params.MigrationVersion != nil {
		latestVersion = *params.MigrationVersion
	}
	var currentVersion int
	err := db.QueryRow("SELECT id FROM schema_migrations ORDER BY id DESC LIMIT 1").Scan(&currentVersion)
	if pErr, ok := err.(*pq.Error); ok && pErr.Code == "42P01" { // undefined_table (see https://www.postgresql.org/docs/current/errcodes-appendix.html)
		err = nil
	}
	if err != nil {
		return nil, errors.WithStack(err)
	}
	if params.Logf != nil {
		params.Logf("Current database schema version: %d. Latest version: %d.", currentVersion, latestVersion)
	}

	// rollback all migrations if one of them fails; PostgreSQL supports DDL transactions
	err = db.InTransaction(func(tx *reform.TX) error {
		for version := currentVersion + 1; version <= latestVersion; version++ {
			if params.Logf != nil {
				params.Logf("Migrating database to schema version %d ...", version)
			}

			queries := databaseSchema[version]
			queries = append(queries, fmt.Sprintf(`INSERT INTO schema_migrations (id) VALUES (%d)`, version))
			for _, q := range queries {
				q = strings.TrimSpace(q)
				if _, err = tx.Exec(q); err != nil {
					return errors.Wrapf(err, "failed to execute statement:\n%s", q)
				}
			}
		}

		if params.SetupFixtures == SkipFixtures {
			return nil
		}

		// fill settings with defaults
		s, err := GetSettings(tx)
		if err != nil {
			return err
		}
		if err = SaveSettings(tx, s); err != nil {
			return err
		}

		if err = setupFixture1(tx.Querier, params.Username, params.Password); err != nil {
			return err
		}
		if err = setupFixture2(tx.Querier, params.Username, params.Password); err != nil {
			return err
		}
		return nil
	})
	if err != nil {
		return nil, err
	}
	return db, nil
}

func setupFixture1(q *reform.Querier, username, password string) error {
	// create PMM Server Node and associated Agents
	node, err := createNodeWithID(q, PMMServerNodeID, GenericNodeType, &CreateNodeParams{
		NodeName: "pmm-server",
		Address:  "127.0.0.1",
	})
	if err != nil {
		if status.Code(err) == codes.AlreadyExists {
			// this fixture was already added previously
			return nil
		}
		return err
	}
	if _, err = createPMMAgentWithID(q, PMMServerAgentID, node.NodeID, nil); err != nil {
		return err
	}
	if _, err = CreateNodeExporter(q, PMMServerAgentID, nil); err != nil {
		return err
	}

	// create PostgreSQL Service and associated Agents
	service, err := AddNewService(q, PostgreSQLServiceType, &AddDBMSServiceParams{
		ServiceName: "pmm-server-postgresql",
		NodeID:      node.NodeID,
		Address:     pointer.ToString("127.0.0.1"),
		Port:        pointer.ToUint16(5432),
	})
	if err != nil {
		return err
	}
	_, err = CreateAgent(q, PostgresExporterType, &CreateAgentParams{
		PMMAgentID: PMMServerAgentID,
		ServiceID:  service.ServiceID,
		Username:   username,
		Password:   password,
	})
	if err != nil {
		return err
	}
	_, err = CreateAgent(q, QANPostgreSQLPgStatementsAgentType, &CreateAgentParams{
		PMMAgentID: PMMServerAgentID,
		ServiceID:  service.ServiceID,
		Username:   username,
		Password:   password,
	})
	if err != nil {
		return err
	}

	return nil
}

func setupFixture2(q *reform.Querier, username, password string) error {
	// TODO add clickhouse_exporter

	return nil
}<|MERGE_RESOLUTION|>--- conflicted
+++ resolved
@@ -237,19 +237,6 @@
 	},
 
 	11: {
-<<<<<<< HEAD
-		`ALTER TABLE agents
-			ADD COLUMN rds_basic_metrics_disabled BOOLEAN NOT NULL DEFAULT FALSE,
-			ADD COLUMN rds_enhanced_metrics_disabled BOOLEAN NOT NULL DEFAULT FALSE`,
-
-		`ALTER TABLE agents
-			ALTER COLUMN rds_basic_metrics_disabled DROP DEFAULT,
-			ALTER COLUMN rds_enhanced_metrics_disabled DROP DEFAULT`,
-	},
-
-	// ^^^ Avoid default values in schema definition. ^^^
-	// aleksi: Go's zero values and non-zero default values in database do play nicely together in INSERTs and UPDATEs.
-=======
 		`ALTER TABLE services
 			ADD COLUMN socket VARCHAR CONSTRAINT address_socket_check CHECK (
 				(address IS NOT NULL AND socket IS NULL) OR (address IS NULL AND socket IS NOT NULL)
@@ -263,8 +250,20 @@
 				port IS NULL OR (port > 0 AND port < 65535)
 			);`,
 	},
->>>>>>> 2d1d2e53
+
+	12: {
+		`ALTER TABLE agents
+			ADD COLUMN rds_basic_metrics_disabled BOOLEAN NOT NULL DEFAULT FALSE,
+			ADD COLUMN rds_enhanced_metrics_disabled BOOLEAN NOT NULL DEFAULT FALSE`,
+
+		`ALTER TABLE agents
+			ALTER COLUMN rds_basic_metrics_disabled DROP DEFAULT,
+			ALTER COLUMN rds_enhanced_metrics_disabled DROP DEFAULT`,
+	},
+
 }
+// ^^^ Avoid default values in schema definition. ^^^
+// aleksi: Go's zero values and non-zero default values in database do play nicely together in INSERTs and UPDATEs.
 
 // OpenDB returns configured connection pool for PostgreSQL.
 func OpenDB(address, name, username, password string) (*sql.DB, error) {
