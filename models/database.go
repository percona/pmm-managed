// pmm-managed
// Copyright (C) 2017 Percona LLC
//
// This program is free software: you can redistribute it and/or modify
// it under the terms of the GNU Affero General Public License as published by
// the Free Software Foundation, either version 3 of the License, or
// (at your option) any later version.
//
// This program is distributed in the hope that it will be useful,
// but WITHOUT ANY WARRANTY; without even the implied warranty of
// MERCHANTABILITY or FITNESS FOR A PARTICULAR PURPOSE. See the
// GNU Affero General Public License for more details.
//
// You should have received a copy of the GNU Affero General Public License
// along with this program. If not, see <https://www.gnu.org/licenses/>.

package models

import (
	"database/sql"
	"fmt"
	"net/url"
	"strings"

	"github.com/AlekSi/pointer"
	"github.com/lib/pq"
	"github.com/pkg/errors"
	"google.golang.org/grpc/codes"
	"google.golang.org/grpc/status"
	"gopkg.in/reform.v1"
	"gopkg.in/reform.v1/dialects/postgresql"
)

// PMMServerPostgreSQLServiceName is a special Service Name representing PMM Server's PostgreSQL Service.
const PMMServerPostgreSQLServiceName = "pmm-server-postgresql"

// databaseSchema maps schema version from schema_migrations table (id column) to a slice of DDL queries.
var databaseSchema = [][]string{
	1: {
		`CREATE TABLE schema_migrations (
			id INTEGER NOT NULL,
			PRIMARY KEY (id)
		)`,

		`CREATE TABLE nodes (
			-- common
			node_id VARCHAR NOT NULL,
			node_type VARCHAR NOT NULL CHECK (node_type <> ''),
			node_name VARCHAR NOT NULL CHECK (node_name <> ''),
			machine_id VARCHAR CHECK (machine_id <> ''),
			distro VARCHAR NOT NULL,
			node_model VARCHAR NOT NULL,
			az VARCHAR NOT NULL,
			custom_labels TEXT,
			address VARCHAR NOT NULL,
			created_at TIMESTAMP NOT NULL,
			updated_at TIMESTAMP NOT NULL,

			-- Container
			container_id VARCHAR CHECK (container_id <> ''),
			container_name VARCHAR CHECK (container_name <> ''),

			-- RemoteAmazonRDS
			-- RDS instance is stored in address
			region VARCHAR CHECK (region <> ''),

			PRIMARY KEY (node_id),
			UNIQUE (node_name),
			UNIQUE (container_id),
			UNIQUE (address, region)
		)`,

		`CREATE TABLE services (
			-- common
			service_id VARCHAR NOT NULL,
			service_type VARCHAR NOT NULL CHECK (service_type <> ''),
			service_name VARCHAR NOT NULL CHECK (service_name <> ''),
			node_id VARCHAR NOT NULL CHECK (node_id <> ''),
			environment VARCHAR NOT NULL,
			cluster VARCHAR NOT NULL,
			replication_set VARCHAR NOT NULL,
			custom_labels TEXT,
			created_at TIMESTAMP NOT NULL,
			updated_at TIMESTAMP NOT NULL,

			address VARCHAR(255) CHECK (address <> ''),
			port INTEGER,

			PRIMARY KEY (service_id),
			UNIQUE (service_name),
			FOREIGN KEY (node_id) REFERENCES nodes (node_id)
		)`,

		`CREATE TABLE agents (
			-- common
			agent_id VARCHAR NOT NULL,
			agent_type VARCHAR NOT NULL CHECK (agent_type <> ''),
			runs_on_node_id VARCHAR CHECK (runs_on_node_id <> ''),
			pmm_agent_id VARCHAR CHECK (pmm_agent_id <> ''),
			custom_labels TEXT,
			created_at TIMESTAMP NOT NULL,
			updated_at TIMESTAMP NOT NULL,

			-- state
			disabled BOOLEAN NOT NULL,
			status VARCHAR NOT NULL,
			listen_port INTEGER,
			version VARCHAR CHECK (version <> ''),

			-- Credentials to access service
			username VARCHAR CHECK (username <> ''),
			password VARCHAR CHECK (password <> ''),
			metrics_url VARCHAR CHECK (metrics_url <> ''),

			PRIMARY KEY (agent_id),
			FOREIGN KEY (runs_on_node_id) REFERENCES nodes (node_id),
			FOREIGN KEY (pmm_agent_id) REFERENCES agents (agent_id),
			CONSTRAINT runs_on_node_id_xor_pmm_agent_id CHECK ((runs_on_node_id IS NULL) <> (pmm_agent_id IS NULL)),
			CONSTRAINT runs_on_node_id_only_for_pmm_agent CHECK ((runs_on_node_id IS NULL) <> (agent_type='` + string(PMMAgentType) + `'))
		)`,

		`CREATE TABLE agent_nodes (
			agent_id VARCHAR NOT NULL,
			node_id VARCHAR NOT NULL,
			created_at TIMESTAMP NOT NULL,

			FOREIGN KEY (agent_id) REFERENCES agents (agent_id),
			FOREIGN KEY (node_id) REFERENCES nodes (node_id),
			UNIQUE (agent_id, node_id)
		)`,

		`CREATE TABLE agent_services (
			agent_id VARCHAR NOT NULL,
			service_id VARCHAR NOT NULL,
			created_at TIMESTAMP NOT NULL,

			FOREIGN KEY (agent_id) REFERENCES agents (agent_id),
			FOREIGN KEY (service_id) REFERENCES services (service_id),
			UNIQUE (agent_id, service_id)
		)`,

		`CREATE TABLE action_results (
			id VARCHAR NOT NULL,
			pmm_agent_id VARCHAR CHECK (pmm_agent_id <> ''),
			done BOOLEAN NOT NULL,
			error VARCHAR NOT NULL,
			output TEXT NOT NULL,

			created_at TIMESTAMP NOT NULL,
			updated_at TIMESTAMP NOT NULL,

			PRIMARY KEY (id)
		)`,
	},

	2: {
		`CREATE TABLE settings (
			settings JSONB
		)`,
		`INSERT INTO settings (settings) VALUES ('{}')`,
	},

	3: {
		`ALTER TABLE agents
			ADD COLUMN tls BOOLEAN NOT NULL DEFAULT false,
			ADD COLUMN tls_skip_verify BOOLEAN NOT NULL DEFAULT false`,

		`ALTER TABLE agents
			ALTER COLUMN tls DROP DEFAULT,
			ALTER COLUMN tls_skip_verify DROP DEFAULT`,
	},

	4: {
		`ALTER TABLE agents
			ADD COLUMN query_examples_disabled BOOLEAN NOT NULL DEFAULT FALSE,
			ADD COLUMN max_query_log_size INTEGER NOT NULL DEFAULT 0`,

		`ALTER TABLE agents
			ALTER COLUMN query_examples_disabled DROP DEFAULT,
			ALTER COLUMN max_query_log_size DROP DEFAULT`,
	},

	5: {
		// e'\n' to treat \n as a newline, not as two characters
		`UPDATE nodes SET machine_id = trim(e'\n' from machine_id) WHERE machine_id IS NOT NULL`,
	},

	6: {
		`ALTER TABLE agents
			ADD COLUMN table_count INTEGER`,
	},

	7: {
		`ALTER TABLE agents
			ADD COLUMN node_id VARCHAR CHECK (node_id <> ''),
			ADD COLUMN service_id VARCHAR CHECK (service_id <> '')`,
		`UPDATE agents SET node_id=agent_nodes.node_id
			FROM agent_nodes
			WHERE agent_nodes.agent_id = agents.agent_id`,
		`UPDATE agents SET service_id=agent_services.service_id
			FROM agent_services
			WHERE agent_services.agent_id = agents.agent_id`,

		`DROP TABLE agent_nodes, agent_services`,

		`ALTER TABLE agents
			ADD CONSTRAINT node_id_or_service_id_or_pmm_agent_id CHECK (
				(CASE WHEN node_id IS NULL THEN 0 ELSE 1 END) +
  				(CASE WHEN service_id IS NULL THEN 0 ELSE 1 END) +
  				(CASE WHEN pmm_agent_id IS NOT NULL THEN 0 ELSE 1 END) = 1),
			ADD FOREIGN KEY (service_id) REFERENCES services(service_id),
			ADD FOREIGN KEY (node_id) REFERENCES nodes(node_id)`,
	},

	8: {
		// default to 1000 for soft migration from 2.1
		`ALTER TABLE agents
			ADD COLUMN table_count_tablestats_group_limit INTEGER NOT NULL DEFAULT 1000`,

		`ALTER TABLE agents
			ALTER COLUMN table_count_tablestats_group_limit DROP DEFAULT`,
	},

	9: {
		`ALTER TABLE agents
			ADD COLUMN aws_access_key VARCHAR,
			ADD COLUMN aws_secret_key VARCHAR`,
	},

	10: {
		// update 5/5/60 to 5/10/60 for 2.4 only if defaults were not changed
		`UPDATE settings SET
			settings = settings || '{"metrics_resolutions":{"hr": 5000000000, "mr": 10000000000, "lr": 60000000000}}'
			WHERE settings->'metrics_resolutions'->>'hr' = '5000000000'
			AND settings->'metrics_resolutions'->>'mr' = '5000000000'
			AND settings->'metrics_resolutions'->>'lr' = '60000000000'`,
	},

	11: {
		`ALTER TABLE services
			ADD COLUMN socket VARCHAR CONSTRAINT address_socket_check CHECK (
				(address IS NOT NULL AND socket IS NULL) OR (address IS NULL AND socket IS NOT NULL)
			)`,

		`ALTER TABLE services
			ADD CONSTRAINT address_port_check CHECK (
				(address IS NULL AND port IS NULL) OR (address IS NOT NULL AND port IS NOT NULL)
			),
			ADD CONSTRAINT port_check CHECK (
				port IS NULL OR (port > 0 AND port < 65535)
			)`,
	},

	12: {
		`ALTER TABLE agents
			ADD COLUMN rds_basic_metrics_disabled BOOLEAN NOT NULL DEFAULT FALSE,
			ADD COLUMN rds_enhanced_metrics_disabled BOOLEAN NOT NULL DEFAULT FALSE`,

		`ALTER TABLE agents
			ALTER COLUMN rds_basic_metrics_disabled DROP DEFAULT,
			ALTER COLUMN rds_enhanced_metrics_disabled DROP DEFAULT`,
	},

	13: {
		`ALTER TABLE services
			DROP CONSTRAINT address_socket_check`,

		`ALTER TABLE services
			ADD CONSTRAINT address_socket_check CHECK (
				(address IS NOT NULL AND socket IS NULL) OR (address IS NULL AND socket IS NOT NULL) OR (address IS NULL AND socket IS NULL)
			)`,
	},

	14: {
		`ALTER TABLE agents
			DROP CONSTRAINT node_id_or_service_id_or_pmm_agent_id,
			DROP CONSTRAINT runs_on_node_id_only_for_pmm_agent,
			DROP CONSTRAINT agents_metrics_url_check`,
		`ALTER TABLE agents
			ADD CONSTRAINT node_id_or_service_id_for_non_pmm_agent CHECK (
				(node_id IS NULL) <> (service_id IS NULL) OR (agent_type = '` + string(PMMAgentType) + `')),
			ADD CONSTRAINT runs_on_node_id_only_for_pmm_agent_and_external
				CHECK ((runs_on_node_id IS NULL) <> (agent_type='` + string(PMMAgentType) + `' OR agent_type='` + string(ExternalExporterType) + `' ))`,
		`ALTER TABLE agents RENAME COLUMN metrics_url TO metrics_path`,
		`ALTER TABLE agents
			ADD CONSTRAINT agents_metrics_path_check CHECK (metrics_path <> '')`,
		`ALTER TABLE agents ADD COLUMN metrics_scheme VARCHAR`,
	},

	15: {
		// query action results are binary data
		`ALTER TABLE action_results
			DROP COLUMN output,
			ADD COLUMN output bytea`,
	},

	16: {
		`ALTER TABLE services
			DROP CONSTRAINT port_check`,

		`ALTER TABLE services
			ADD CONSTRAINT port_check CHECK (
				port IS NULL OR (port > 0 AND port < 65536)
			)`,
	},

	17: {
		`CREATE TABLE kubernetes_clusters (
			id VARCHAR NOT NULL,
			kubernetes_cluster_name VARCHAR NOT NULL CHECK (kubernetes_cluster_name <> ''),
			kube_config TEXT NOT NULL CHECK (kube_config <> ''),
			created_at TIMESTAMP NOT NULL,
			updated_at TIMESTAMP NOT NULL,

			PRIMARY KEY (id),
			UNIQUE (kubernetes_cluster_name)
		)`,
	},

	18: {
		`ALTER TABLE services
			ADD COLUMN external_group VARCHAR NOT NULL DEFAULT ''`,

		`UPDATE services SET external_group = 'external' WHERE service_type = '` + string(ExternalServiceType) + `'`,

		`ALTER TABLE services
			ALTER COLUMN external_group DROP DEFAULT`,

		// Only service with type external can have non empty value of group.
		`ALTER TABLE services
			ADD CONSTRAINT services_external_group_check CHECK (
				(service_type <> '` + string(ExternalServiceType) + `' AND external_group = '')
				OR
				(service_type = '` + string(ExternalServiceType) + `' AND external_group <> '')
			)`,
	},

	19: {
		`ALTER TABLE agents
			ADD COLUMN push_metrics BOOLEAN NOT NULL DEFAULT FALSE`,
		`ALTER TABLE agents
			ALTER COLUMN push_metrics DROP DEFAULT`,
	},

	20: {
		`ALTER TABLE agents DROP CONSTRAINT runs_on_node_id_only_for_pmm_agent_and_external`,
	},

	21: {
		`ALTER TABLE agents
			ADD CONSTRAINT runs_on_node_id_only_for_pmm_agent
            CHECK (((runs_on_node_id IS NULL) <> (agent_type='` + string(PMMAgentType) + `'))  OR (agent_type='` + string(ExternalExporterType) + `'))`,
	},

	22: {
		`CREATE TABLE ia_channels (
			id VARCHAR NOT NULL,
			summary VARCHAR NOT NULL,
			type VARCHAR NOT NULL,

			email_config JSONB,
			pagerduty_config JSONB,
			slack_config JSONB,
			webhook_config JSONB,

			disabled BOOLEAN NOT NULL,

			created_at TIMESTAMP NOT NULL,
			updated_at TIMESTAMP NOT NULL,

			PRIMARY KEY (id)
		)`,
	},

	23: {
		`CREATE TABLE ia_templates (
			name VARCHAR NOT NULL,
			version INTEGER NOT NULL,
			summary VARCHAR NOT NULL,
			tiers JSONB NOT NULL,
			expr VARCHAR NOT NULL,
			params JSONB,
			"for" BIGINT,
			severity VARCHAR NOT NULL,
			labels TEXT,
			annotations TEXT,
			source VARCHAR NOT NULL,
			yaml TEXT NOT NULL,

			created_at TIMESTAMP NOT NULL,
			updated_at TIMESTAMP NOT NULL,

			PRIMARY KEY (name)
		)`,
	},

	24: {
		`CREATE TABLE ia_rules (
			id VARCHAR NOT NULL,
			template_name VARCHAR NOT NULL,
			summary VARCHAR NOT NULL,
			disabled BOOLEAN NOT NULL,
			params JSONB,
			"for" BIGINT,
			severity VARCHAR NOT NULL,
			custom_labels TEXT,
			filters JSONB,
			channel_ids JSONB NOT NULL,

			created_at TIMESTAMP NOT NULL,
			updated_at TIMESTAMP NOT NULL,

			PRIMARY KEY (id)
		)`,
	},
	25: {
		`ALTER TABLE agents ADD COLUMN mongo_db_tls_options JSONB`,
	},
	26: {
		`ALTER TABLE ia_rules ALTER COLUMN channel_ids DROP NOT NULL`,
	},
	27: {
		`CREATE TABLE backup_locations (
			id VARCHAR NOT NULL,
			name VARCHAR NOT NULL CHECK (name <> ''),
			description VARCHAR NOT NULL,
			type VARCHAR NOT NULL CHECK (type <> ''),
			s3_config JSONB,
			pmm_server_config JSONB,
			pmm_client_config JSONB,

			created_at TIMESTAMP NOT NULL,
			updated_at TIMESTAMP NOT NULL,

			PRIMARY KEY (id),
			UNIQUE (name)
		)`,
	},
	28: {
		`ALTER TABLE agents ADD COLUMN disabled_collectors VARCHAR[]`,
	},
	29: {
		`CREATE TABLE artifacts (
			id VARCHAR NOT NULL,
			name VARCHAR NOT NULL CHECK (name <> ''),
			vendor VARCHAR NOT NULL CHECK (vendor <> ''),
			location_id VARCHAR NOT NULL CHECK (location_id <> ''),
			service_id VARCHAR NOT NULL CHECK (service_id <> ''),
			data_model VARCHAR NOT NULL CHECK (data_model <> ''),
			status VARCHAR NOT NULL CHECK (status <> ''),
			created_at TIMESTAMP NOT NULL,

			PRIMARY KEY (id)
		)`,
	},
	30: {
		`CREATE TABLE job_results (
			id VARCHAR NOT NULL,
			pmm_agent_id VARCHAR CHECK (pmm_agent_id <> ''),
			type VARCHAR NOT NULL,
			done BOOLEAN NOT NULL,
			error VARCHAR NOT NULL,
			result JSONB,

			created_at TIMESTAMP NOT NULL,
			updated_at TIMESTAMP NOT NULL,

			PRIMARY KEY (id)
		)`,
	},
	31: {
		`ALTER TABLE agents
			ADD COLUMN azure_options VARCHAR`,
	},
	32: {
		`CREATE TABLE check_settings (
			name VARCHAR NOT NULL,
			interval VARCHAR NOT NULL,
			PRIMARY KEY (name)
		)`,
	},
	33: {
		`ALTER TABLE kubernetes_clusters ADD COLUMN pxc JSONB`,
		`ALTER TABLE kubernetes_clusters ADD COLUMN proxysql JSONB`,
		`ALTER TABLE kubernetes_clusters ADD COLUMN mongod JSONB`,
	},
	34: {
		`ALTER TABLE kubernetes_clusters ADD COLUMN haproxy JSONB`,
	},
	35: {
		`CREATE TABLE restore_history (
			id VARCHAR NOT NULL,
			artifact_id VARCHAR NOT NULL CHECK (artifact_id <> ''),
			service_id VARCHAR NOT NULL CHECK (service_id <> ''),
			status VARCHAR NOT NULL CHECK (status <> ''),
			started_at TIMESTAMP NOT NULL,
			finished_at TIMESTAMP,

			PRIMARY KEY (id),
			FOREIGN KEY (artifact_id) REFERENCES artifacts (id),
			FOREIGN KEY (service_id) REFERENCES services (service_id)
		)`,
	},
	36: {
		`ALTER TABLE agents
		ADD COLUMN mysql_options VARCHAR`,
	},
	37: {
		`ALTER TABLE agents ALTER COLUMN max_query_log_size TYPE BIGINT`,
	},
	38: {
		`DELETE FROM artifacts a
			WHERE NOT EXISTS (
				SELECT FROM backup_locations
   				WHERE id = a.location_id
   			)`,
		`ALTER TABLE artifacts ADD FOREIGN KEY (location_id) REFERENCES backup_locations (id)`,
		`ALTER TABLE artifacts DROP CONSTRAINT artifacts_service_id_check`,
	},
	39: {
		`CREATE TABLE scheduled_tasks (
			id VARCHAR NOT NULL,
			cron_expression VARCHAR NOT NULL CHECK (cron_expression <> ''),
			type VARCHAR NOT NULL CHECK (type <> ''),
			start_at TIMESTAMP,
			last_run TIMESTAMP,
			next_run TIMESTAMP,
			data JSONB,
			disabled BOOLEAN,
			running BOOLEAN,
			error VARCHAR,

			created_at TIMESTAMP NOT NULL,
			updated_at TIMESTAMP NOT NULL,

			PRIMARY KEY (id)
		)`,
	},
	40: {
		`ALTER TABLE artifacts
      ADD COLUMN type VARCHAR NOT NULL CHECK (type <> '') DEFAULT 'on_demand',
      ADD COLUMN schedule_id VARCHAR`,
		`ALTER TABLE artifacts ALTER COLUMN type DROP DEFAULT`,
	},
	41: {
		`ALTER TABLE agents ADD COLUMN postgresql_options JSONB`,
	},
	42: {
		`ALTER TABLE agents
		ADD COLUMN agent_password VARCHAR CHECK (agent_password <> '')`,
	},
	43: {
		`UPDATE artifacts SET schedule_id = '' WHERE schedule_id IS NULL`,
		`ALTER TABLE artifacts ALTER COLUMN schedule_id SET NOT NULL`,
	},
	44: {
		`CREATE TABLE service_software_versions (
			service_id VARCHAR NOT NULL CHECK (service_id <> ''),
			service_type VARCHAR NOT NULL CHECK (service_type <> ''),
			software_versions JSONB,
			next_check_at TIMESTAMP,

			created_at TIMESTAMP NOT NULL,
			updated_at TIMESTAMP NOT NULL,

			PRIMARY KEY (service_id),
			FOREIGN KEY (service_id) REFERENCES services (service_id) ON DELETE CASCADE
		);`,
		`INSERT INTO service_software_versions(
			service_id,
			service_type,
			software_versions,
			next_check_at,
			created_at,
			updated_at
		)
		SELECT
			service_id,
			service_type,
			'[]' AS software_versions,
			(NOW() AT TIME ZONE 'utc') AS next_check_at,
			(NOW() AT TIME ZONE 'utc') AS created_at,
			(NOW() AT TIME ZONE 'utc') AS updated_at
		FROM services
        WHERE service_type = 'mysql';`,
	},
	45: {
		`ALTER TABLE artifacts
			ADD COLUMN updated_at TIMESTAMP`,
		`UPDATE artifacts SET updated_at = created_at`,
		`ALTER TABLE artifacts ALTER COLUMN updated_at SET NOT NULL`,
		`ALTER TABLE job_results RENAME TO jobs`,
		`ALTER TABLE jobs
			ADD COLUMN data JSONB,
			ADD COLUMN retries INTEGER,
			ADD COLUMN interval BIGINT,
			ADD COLUMN timeout BIGINT
		`,
	},
	46: {
		`ALTER TABLE artifacts ADD COLUMN db_version VARCHAR NOT NULL DEFAULT ''`,
		`ALTER TABLE artifacts ALTER COLUMN db_version DROP DEFAULT`,
	},
	47: {
		`CREATE TABLE job_logs (
			job_id VARCHAR NOT NULL,
			chunk_id INTEGER NOT NULL,
			data TEXT NOT NULL,
			last_chunk BOOLEAN NOT NULL,
			FOREIGN KEY (job_id) REFERENCES jobs (id) ON DELETE CASCADE,
			PRIMARY KEY (job_id, chunk_id)
		)`,
	},
	48: {
		`ALTER TABLE artifacts
      ADD COLUMN mode VARCHAR NOT NULL CHECK (mode <> '') DEFAULT 'snapshot'`,
		`ALTER TABLE artifacts ALTER COLUMN mode DROP DEFAULT`,
		`UPDATE scheduled_tasks set data = jsonb_set(data::jsonb, '{mysql_backup, data_model}', '"physical"') WHERE type = 'mysql_backup'`,
		`UPDATE scheduled_tasks set data = jsonb_set(data::jsonb, '{mysql_backup, mode}', '"snapshot"') WHERE type = 'mysql_backup'`,
		`UPDATE scheduled_tasks set data = jsonb_set(data::jsonb, '{mongodb_backup, data_model}', '"logical"') WHERE type = 'mongodb_backup'`,
		`UPDATE scheduled_tasks set data = jsonb_set(data::jsonb, '{mongodb_backup, mode}', '"snapshot"') WHERE type = 'mongodb_backup'`,
		`UPDATE jobs SET data = jsonb_set(data::jsonb, '{mongo_db_backup, mode}', '"snapshot"') WHERE type = 'mongodb_backup'`,
		`UPDATE jobs SET data = data - 'mongo_db_backup' || jsonb_build_object('mongodb_backup', data->'mongo_db_backup') WHERE type = 'mongodb_backup';`,
		`UPDATE jobs SET data = data - 'mongo_db_restore_backup' || jsonb_build_object('mongodb_restore_backup', data->'mongo_db_restore_backup') WHERE type = 'mongodb_restore_backup';`,
	},
	49: {
		`CREATE TABLE percona_sso_details (
			client_id VARCHAR NOT NULL,
			client_secret VARCHAR NOT NULL,
			issuer_url VARCHAR NOT NULL,
			scope VARCHAR NOT NULL,
			created_at TIMESTAMP NOT NULL
		)`,
	},
	50: {
		`INSERT INTO job_logs(
			job_id,
			chunk_id,
			data,
			last_chunk
		)
        SELECT
            id AS job_id,
            0 AS chunk_id,
            '' AS data,
            TRUE AS last_chunk
        FROM jobs j
			WHERE type = 'mongodb_backup' AND NOT EXISTS (
				SELECT FROM job_logs
				WHERE job_id = j.id
			);`,
	},
	51: {
		`ALTER TABLE services
			ADD COLUMN database_name VARCHAR NOT NULL DEFAULT ''`,
	},
	52: {
		`UPDATE services SET database_name = 'postgresql' 
			WHERE service_type = 'postgresql' and database_name = ''`,
	},
	53: {
<<<<<<< HEAD
		`DELETE FROM ia_rules`,
		`ALTER TABLE ia_rules
			RENAME COLUMN params TO params_values`,
		`ALTER TABLE ia_rules
			ADD COLUMN name VARCHAR NOT NULL,
			ADD COLUMN expr_template VARCHAR NOT NULL,
			ADD COLUMN params_definitions JSONB,
			ADD COLUMN default_for BIGINT,
			ADD COLUMN default_severity VARCHAR NOT NULL,
			ADD COLUMN labels TEXT,
			ADD COLUMN annotations TEXT`,
	},
	54: {
		`ALTER TABLE ia_templates
			DROP COLUMN tiers`,
=======
		`UPDATE services SET database_name = 'postgres' 
			WHERE service_type = 'postgresql' and database_name = 'postgresql'`,
>>>>>>> a577cdfd
	},
}

// ^^^ Avoid default values in schema definition. ^^^
// aleksi: Go's zero values and non-zero default values in database do play nicely together in INSERTs and UPDATEs.

// OpenDB returns configured connection pool for PostgreSQL.
func OpenDB(address, name, username, password string) (*sql.DB, error) {
	q := make(url.Values)
	q.Set("sslmode", "disable")

	uri := url.URL{
		Scheme:   "postgres",
		User:     url.UserPassword(username, password),
		Host:     address,
		Path:     name,
		RawQuery: q.Encode(),
	}
	if uri.Path == "" {
		uri.Path = "postgres"
	}
	dsn := uri.String()

	db, err := sql.Open("postgres", dsn)
	if err != nil {
		return nil, errors.Wrap(err, "failed to create a connection pool to PostgreSQL")
	}

	db.SetConnMaxLifetime(0)
	db.SetMaxIdleConns(5)
	db.SetMaxOpenConns(10)

	return db, nil
}

// SetupFixturesMode defines if SetupDB adds initial data to the database or not.
type SetupFixturesMode int

const (
	// SetupFixtures adds initial data to the database.
	SetupFixtures SetupFixturesMode = iota
	// SkipFixtures skips adding initial data to the database. Useful for tests.
	SkipFixtures
)

// SetupDBParams represents SetupDB parameters.
type SetupDBParams struct {
	Logf             reform.Printf
	Address          string
	Name             string
	Username         string
	Password         string
	SetupFixtures    SetupFixturesMode
	MigrationVersion *int
}

// SetupDB runs PostgreSQL database migrations and optionally creates database and adds initial data.
func SetupDB(sqlDB *sql.DB, params *SetupDBParams) (*reform.DB, error) {
	var logger reform.Logger
	if params.Logf != nil {
		logger = reform.NewPrintfLogger(params.Logf)
	}
	db := reform.NewDB(sqlDB, postgresql.Dialect, logger)

	latestVersion := len(databaseSchema) - 1 // skip item 0
	if params.MigrationVersion != nil {
		latestVersion = *params.MigrationVersion
	}
	var currentVersion int
	errDB := db.QueryRow("SELECT id FROM schema_migrations ORDER BY id DESC LIMIT 1").Scan(&currentVersion)

	if pErr, ok := errDB.(*pq.Error); ok && pErr.Code == "28000" {
		// invalid_authorization_specification	(see https://www.postgresql.org/docs/current/errcodes-appendix.html)
		var databaseName = params.Name
		var roleName = params.Username

		if params.Logf != nil {
			params.Logf("Creating database %s and role %s", databaseName, roleName)
		}
		// we use empty password/db and postgres user for creating database
		db, err := OpenDB(params.Address, "", "postgres", "")
		if err != nil {
			return nil, errors.WithStack(err)
		}
		defer db.Close() //nolint:errcheck

		var countDatabases int
		err = db.QueryRow(`SELECT COUNT(*) FROM pg_database WHERE datname = $1`, databaseName).Scan(&countDatabases)
		if err != nil {
			return nil, errors.WithStack(err)
		}

		if countDatabases == 0 {
			_, err = db.Exec(fmt.Sprintf(`CREATE DATABASE "%s"`, databaseName))
			if err != nil {
				return nil, errors.WithStack(err)
			}
		}

		var countRoles int
		err = db.QueryRow(`SELECT COUNT(*) FROM pg_roles WHERE rolname=$1`, roleName).Scan(&countRoles)
		if err != nil {
			return nil, errors.WithStack(err)
		}

		if countRoles == 0 {
			_, err = db.Exec(fmt.Sprintf(`CREATE USER "%s" LOGIN PASSWORD '%s'`, roleName, params.Password))
			if err != nil {
				return nil, errors.WithStack(err)
			}

			_, err = db.Exec(`GRANT ALL PRIVILEGES ON DATABASE $1 TO $2`, databaseName, roleName)
			if err != nil {
				return nil, errors.WithStack(err)
			}
		}
		errDB = db.QueryRow("SELECT id FROM schema_migrations ORDER BY id DESC LIMIT 1").Scan(&currentVersion)
	}
	if pErr, ok := errDB.(*pq.Error); ok && pErr.Code == "42P01" { // undefined_table (see https://www.postgresql.org/docs/current/errcodes-appendix.html)
		errDB = nil
	}

	if errDB != nil {
		return nil, errors.WithStack(errDB)
	}
	if params.Logf != nil {
		params.Logf("Current database schema version: %d. Latest version: %d.", currentVersion, latestVersion)
	}

	// rollback all migrations if one of them fails; PostgreSQL supports DDL transactions
	err := db.InTransaction(func(tx *reform.TX) error {
		for version := currentVersion + 1; version <= latestVersion; version++ {
			if params.Logf != nil {
				params.Logf("Migrating database to schema version %d ...", version)
			}

			queries := databaseSchema[version]
			queries = append(queries, fmt.Sprintf(`INSERT INTO schema_migrations (id) VALUES (%d)`, version))
			for _, q := range queries {
				q = strings.TrimSpace(q)
				if _, err := tx.Exec(q); err != nil {
					return errors.Wrapf(err, "failed to execute statement:\n%s", q)
				}
			}
		}

		if params.SetupFixtures == SkipFixtures {
			return nil
		}

		// fill settings with defaults
		s, err := GetSettings(tx)
		if err != nil {
			return err
		}
		if err = SaveSettings(tx, s); err != nil {
			return err
		}

		if err = setupFixture1(tx.Querier, params.Username, params.Password); err != nil {
			return err
		}
		if err = setupFixture2(tx.Querier, params.Username, params.Password); err != nil {
			return err
		}
		return nil
	})
	if err != nil {
		return nil, err
	}
	return db, nil
}

func setupFixture1(q *reform.Querier, username, password string) error {
	// create PMM Server Node and associated Agents
	node, err := createNodeWithID(q, PMMServerNodeID, GenericNodeType, &CreateNodeParams{
		NodeName: "pmm-server",
		Address:  "127.0.0.1",
	})
	if err != nil {
		if status.Code(err) == codes.AlreadyExists {
			// this fixture was already added previously
			return nil
		}
		return err
	}
	if _, err = createPMMAgentWithID(q, PMMServerAgentID, node.NodeID, nil); err != nil {
		return err
	}
	if _, err = CreateNodeExporter(q, PMMServerAgentID, nil, false, []string{}); err != nil {
		return err
	}

	// create PostgreSQL Service and associated Agents
	service, err := AddNewService(q, PostgreSQLServiceType, &AddDBMSServiceParams{
		ServiceName: PMMServerPostgreSQLServiceName,
		NodeID:      node.NodeID,
		Address:     pointer.ToString("127.0.0.1"),
		Port:        pointer.ToUint16(5432),
	})
	if err != nil {
		return err
	}
	_, err = CreateAgent(q, PostgresExporterType, &CreateAgentParams{
		PMMAgentID: PMMServerAgentID,
		ServiceID:  service.ServiceID,
		Username:   username,
		Password:   password,
	})
	if err != nil {
		return err
	}
	_, err = CreateAgent(q, QANPostgreSQLPgStatementsAgentType, &CreateAgentParams{
		PMMAgentID: PMMServerAgentID,
		ServiceID:  service.ServiceID,
		Username:   username,
		Password:   password,
	})
	if err != nil {
		return err
	}

	return nil
}

func setupFixture2(q *reform.Querier, username, password string) error {
	// TODO add clickhouse_exporter

	return nil
}<|MERGE_RESOLUTION|>--- conflicted
+++ resolved
@@ -659,7 +659,10 @@
 			WHERE service_type = 'postgresql' and database_name = ''`,
 	},
 	53: {
-<<<<<<< HEAD
+		`UPDATE services SET database_name = 'postgres' 
+			WHERE service_type = 'postgresql' and database_name = 'postgresql'`,
+	},
+	54: {
 		`DELETE FROM ia_rules`,
 		`ALTER TABLE ia_rules
 			RENAME COLUMN params TO params_values`,
@@ -672,13 +675,9 @@
 			ADD COLUMN labels TEXT,
 			ADD COLUMN annotations TEXT`,
 	},
-	54: {
+	55: {
 		`ALTER TABLE ia_templates
 			DROP COLUMN tiers`,
-=======
-		`UPDATE services SET database_name = 'postgres' 
-			WHERE service_type = 'postgresql' and database_name = 'postgresql'`,
->>>>>>> a577cdfd
 	},
 }
 
