--- conflicted
+++ resolved
@@ -688,10 +688,6 @@
 			ADD COLUMN organization_id VARCHAR`,
 	},
 	58: {
-<<<<<<< HEAD
-		`ALTER TABLE agents
-		ADD COLUMN process_exec_path TEXT`,
-=======
 		`UPDATE agents SET mongo_db_tls_options = jsonb_set(mongo_db_tls_options, '{stats_collections}', to_jsonb(string_to_array(mongo_db_tls_options->>'stats_collections', ',')))
 			WHERE 'mongo_db_tls_options' is not null AND jsonb_typeof(mongo_db_tls_options->'stats_collections') = 'string'`,
 	},
@@ -707,7 +703,10 @@
 			ADD COLUMN grafana_client_id VARCHAR NOT NULL,
 			ADD COLUMN pmm_server_name VARCHAR NOT NULL,
 			ALTER COLUMN organization_id SET NOT NULL`,
->>>>>>> 9ed8953f
+	},
+	61: {
+		`ALTER TABLE agents
+		ADD COLUMN process_exec_path TEXT`,
 	},
 }
 
