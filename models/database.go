// pmm-managed
// Copyright (C) 2017 Percona LLC
//
// This program is free software: you can redistribute it and/or modify
// it under the terms of the GNU Affero General Public License as published by
// the Free Software Foundation, either version 3 of the License, or
// (at your option) any later version.
//
// This program is distributed in the hope that it will be useful,
// but WITHOUT ANY WARRANTY; without even the implied warranty of
// MERCHANTABILITY or FITNESS FOR A PARTICULAR PURPOSE. See the
// GNU Affero General Public License for more details.
//
// You should have received a copy of the GNU Affero General Public License
// along with this program. If not, see <https://www.gnu.org/licenses/>.

package models

import (
	"database/sql"
	"fmt"
	"net/url"
	"strings"

	"github.com/AlekSi/pointer"
	"github.com/lib/pq"
	"github.com/pkg/errors"
	"google.golang.org/grpc/codes"
	"google.golang.org/grpc/status"
	"gopkg.in/reform.v1"
	"gopkg.in/reform.v1/dialects/postgresql"
)

// PMMServerPostgreSQLServiceName is a special Service Name representing PMM Server's PostgreSQL Service.
const PMMServerPostgreSQLServiceName = "pmm-server-postgresql"

// databaseSchema maps schema version from schema_migrations table (id column) to a slice of DDL queries.
var databaseSchema = [][]string{
	1: {
		`CREATE TABLE schema_migrations (
			id INTEGER NOT NULL,
			PRIMARY KEY (id)
		)`,

		`CREATE TABLE nodes (
			-- common
			node_id VARCHAR NOT NULL,
			node_type VARCHAR NOT NULL CHECK (node_type <> ''),
			node_name VARCHAR NOT NULL CHECK (node_name <> ''),
			machine_id VARCHAR CHECK (machine_id <> ''),
			distro VARCHAR NOT NULL,
			node_model VARCHAR NOT NULL,
			az VARCHAR NOT NULL,
			custom_labels TEXT,
			address VARCHAR NOT NULL,
			created_at TIMESTAMP NOT NULL,
			updated_at TIMESTAMP NOT NULL,

			-- Container
			container_id VARCHAR CHECK (container_id <> ''),
			container_name VARCHAR CHECK (container_name <> ''),

			-- RemoteAmazonRDS
			-- RDS instance is stored in address
			region VARCHAR CHECK (region <> ''),

			PRIMARY KEY (node_id),
			UNIQUE (node_name),
			UNIQUE (container_id),
			UNIQUE (address, region)
		)`,

		`CREATE TABLE services (
			-- common
			service_id VARCHAR NOT NULL,
			service_type VARCHAR NOT NULL CHECK (service_type <> ''),
			service_name VARCHAR NOT NULL CHECK (service_name <> ''),
			node_id VARCHAR NOT NULL CHECK (node_id <> ''),
			environment VARCHAR NOT NULL,
			cluster VARCHAR NOT NULL,
			replication_set VARCHAR NOT NULL,
			custom_labels TEXT,
			created_at TIMESTAMP NOT NULL,
			updated_at TIMESTAMP NOT NULL,

			address VARCHAR(255) CHECK (address <> ''),
			port INTEGER,

			PRIMARY KEY (service_id),
			UNIQUE (service_name),
			FOREIGN KEY (node_id) REFERENCES nodes (node_id)
		)`,

		`CREATE TABLE agents (
			-- common
			agent_id VARCHAR NOT NULL,
			agent_type VARCHAR NOT NULL CHECK (agent_type <> ''),
			runs_on_node_id VARCHAR CHECK (runs_on_node_id <> ''),
			pmm_agent_id VARCHAR CHECK (pmm_agent_id <> ''),
			custom_labels TEXT,
			created_at TIMESTAMP NOT NULL,
			updated_at TIMESTAMP NOT NULL,

			-- state
			disabled BOOLEAN NOT NULL,
			status VARCHAR NOT NULL,
			listen_port INTEGER,
			version VARCHAR CHECK (version <> ''),

			-- Credentials to access service
			username VARCHAR CHECK (username <> ''),
			password VARCHAR CHECK (password <> ''),
			metrics_url VARCHAR CHECK (metrics_url <> ''),

			PRIMARY KEY (agent_id),
			FOREIGN KEY (runs_on_node_id) REFERENCES nodes (node_id),
			FOREIGN KEY (pmm_agent_id) REFERENCES agents (agent_id),
			CONSTRAINT runs_on_node_id_xor_pmm_agent_id CHECK ((runs_on_node_id IS NULL) <> (pmm_agent_id IS NULL)),
			CONSTRAINT runs_on_node_id_only_for_pmm_agent CHECK ((runs_on_node_id IS NULL) <> (agent_type='` + string(PMMAgentType) + `'))
		)`,

		`CREATE TABLE agent_nodes (
			agent_id VARCHAR NOT NULL,
			node_id VARCHAR NOT NULL,
			created_at TIMESTAMP NOT NULL,

			FOREIGN KEY (agent_id) REFERENCES agents (agent_id),
			FOREIGN KEY (node_id) REFERENCES nodes (node_id),
			UNIQUE (agent_id, node_id)
		)`,

		`CREATE TABLE agent_services (
			agent_id VARCHAR NOT NULL,
			service_id VARCHAR NOT NULL,
			created_at TIMESTAMP NOT NULL,

			FOREIGN KEY (agent_id) REFERENCES agents (agent_id),
			FOREIGN KEY (service_id) REFERENCES services (service_id),
			UNIQUE (agent_id, service_id)
		)`,

		`CREATE TABLE action_results (
			id VARCHAR NOT NULL,
			pmm_agent_id VARCHAR CHECK (pmm_agent_id <> ''),
			done BOOLEAN NOT NULL,
			error VARCHAR NOT NULL,
			output TEXT NOT NULL,

			created_at TIMESTAMP NOT NULL,
			updated_at TIMESTAMP NOT NULL,

			PRIMARY KEY (id)
		)`,
	},

	2: {
		`CREATE TABLE settings (
			settings JSONB
		)`,
		`INSERT INTO settings (settings) VALUES ('{}')`,
	},

	3: {
		`ALTER TABLE agents
			ADD COLUMN tls BOOLEAN NOT NULL DEFAULT false,
			ADD COLUMN tls_skip_verify BOOLEAN NOT NULL DEFAULT false`,

		`ALTER TABLE agents
			ALTER COLUMN tls DROP DEFAULT,
			ALTER COLUMN tls_skip_verify DROP DEFAULT`,
	},

	4: {
		`ALTER TABLE agents
			ADD COLUMN query_examples_disabled BOOLEAN NOT NULL DEFAULT FALSE,
			ADD COLUMN max_query_log_size INTEGER NOT NULL DEFAULT 0`,

		`ALTER TABLE agents
			ALTER COLUMN query_examples_disabled DROP DEFAULT,
			ALTER COLUMN max_query_log_size DROP DEFAULT`,
	},

	5: {
		// e'\n' to treat \n as a newline, not as two characters
		`UPDATE nodes SET machine_id = trim(e'\n' from machine_id) WHERE machine_id IS NOT NULL`,
	},

	6: {
		`ALTER TABLE agents
			ADD COLUMN table_count INTEGER`,
	},

	7: {
		`ALTER TABLE agents
			ADD COLUMN node_id VARCHAR CHECK (node_id <> ''),
			ADD COLUMN service_id VARCHAR CHECK (service_id <> '')`,
		`UPDATE agents SET node_id=agent_nodes.node_id
			FROM agent_nodes
			WHERE agent_nodes.agent_id = agents.agent_id`,
		`UPDATE agents SET service_id=agent_services.service_id
			FROM agent_services
			WHERE agent_services.agent_id = agents.agent_id`,

		`DROP TABLE agent_nodes, agent_services`,

		`ALTER TABLE agents
			ADD CONSTRAINT node_id_or_service_id_or_pmm_agent_id CHECK (
				(CASE WHEN node_id IS NULL THEN 0 ELSE 1 END) +
  				(CASE WHEN service_id IS NULL THEN 0 ELSE 1 END) +
  				(CASE WHEN pmm_agent_id IS NOT NULL THEN 0 ELSE 1 END) = 1),
			ADD FOREIGN KEY (service_id) REFERENCES services(service_id),
			ADD FOREIGN KEY (node_id) REFERENCES nodes(node_id)`,
	},

	8: {
		// default to 1000 for soft migration from 2.1
		`ALTER TABLE agents
			ADD COLUMN table_count_tablestats_group_limit INTEGER NOT NULL DEFAULT 1000`,

		`ALTER TABLE agents
			ALTER COLUMN table_count_tablestats_group_limit DROP DEFAULT`,
	},

	9: {
		`ALTER TABLE agents
			ADD COLUMN aws_access_key VARCHAR,
			ADD COLUMN aws_secret_key VARCHAR`,
	},

	10: {
		// update 5/5/60 to 5/10/60 for 2.4 only if defaults were not changed
		`UPDATE settings SET
			settings = settings || '{"metrics_resolutions":{"hr": 5000000000, "mr": 10000000000, "lr": 60000000000}}'
			WHERE settings->'metrics_resolutions'->>'hr' = '5000000000'
			AND settings->'metrics_resolutions'->>'mr' = '5000000000'
			AND settings->'metrics_resolutions'->>'lr' = '60000000000'`,
	},

	11: {
		`ALTER TABLE services
			ADD COLUMN socket VARCHAR CONSTRAINT address_socket_check CHECK (
				(address IS NOT NULL AND socket IS NULL) OR (address IS NULL AND socket IS NOT NULL)
			)`,

		`ALTER TABLE services
			ADD CONSTRAINT address_port_check CHECK (
				(address IS NULL AND port IS NULL) OR (address IS NOT NULL AND port IS NOT NULL)
			),
			ADD CONSTRAINT port_check CHECK (
				port IS NULL OR (port > 0 AND port < 65535)
			)`,
	},

	12: {
		`ALTER TABLE agents
			ADD COLUMN rds_basic_metrics_disabled BOOLEAN NOT NULL DEFAULT FALSE,
			ADD COLUMN rds_enhanced_metrics_disabled BOOLEAN NOT NULL DEFAULT FALSE`,

		`ALTER TABLE agents
			ALTER COLUMN rds_basic_metrics_disabled DROP DEFAULT,
			ALTER COLUMN rds_enhanced_metrics_disabled DROP DEFAULT`,
	},

	13: {
		`ALTER TABLE services
			DROP CONSTRAINT address_socket_check`,

		`ALTER TABLE services
			ADD CONSTRAINT address_socket_check CHECK (
				(address IS NOT NULL AND socket IS NULL) OR (address IS NULL AND socket IS NOT NULL) OR (address IS NULL AND socket IS NULL)
			)`,
	},

	14: {
		`ALTER TABLE agents
			DROP CONSTRAINT node_id_or_service_id_or_pmm_agent_id,
			DROP CONSTRAINT runs_on_node_id_only_for_pmm_agent,
			DROP CONSTRAINT agents_metrics_url_check`,
		`ALTER TABLE agents
			ADD CONSTRAINT node_id_or_service_id_for_non_pmm_agent CHECK (
				(node_id IS NULL) <> (service_id IS NULL) OR (agent_type = '` + string(PMMAgentType) + `')),
			ADD CONSTRAINT runs_on_node_id_only_for_pmm_agent_and_external
				CHECK ((runs_on_node_id IS NULL) <> (agent_type='` + string(PMMAgentType) + `' OR agent_type='` + string(ExternalExporterType) + `' ))`,
		`ALTER TABLE agents RENAME COLUMN metrics_url TO metrics_path`,
		`ALTER TABLE agents
			ADD CONSTRAINT agents_metrics_path_check CHECK (metrics_path <> '')`,
		`ALTER TABLE agents ADD COLUMN metrics_scheme VARCHAR`,
	},

	15: {
		// query action results are binary data
		`ALTER TABLE action_results
			DROP COLUMN output,
			ADD COLUMN output bytea`,
	},

	16: {
		`ALTER TABLE services
			DROP CONSTRAINT port_check`,

		`ALTER TABLE services
			ADD CONSTRAINT port_check CHECK (
				port IS NULL OR (port > 0 AND port < 65536)
			)`,
	},

	17: {
		`CREATE TABLE kubernetes_clusters (
			id VARCHAR NOT NULL,
			kubernetes_cluster_name VARCHAR NOT NULL CHECK (kubernetes_cluster_name <> ''),
			kube_config TEXT NOT NULL CHECK (kube_config <> ''),
			created_at TIMESTAMP NOT NULL,
			updated_at TIMESTAMP NOT NULL,

			PRIMARY KEY (id),
			UNIQUE (kubernetes_cluster_name)
		)`,
	},

	18: {
		`ALTER TABLE services
			ADD COLUMN external_group VARCHAR NOT NULL DEFAULT ''`,

		`UPDATE services SET external_group = 'external' WHERE service_type = '` + string(ExternalServiceType) + `'`,

		`ALTER TABLE services
			ALTER COLUMN external_group DROP DEFAULT`,

		// Only service with type external can have non empty value of group.
		`ALTER TABLE services
			ADD CONSTRAINT services_external_group_check CHECK (
				(service_type <> '` + string(ExternalServiceType) + `' AND external_group = '')
				OR
				(service_type = '` + string(ExternalServiceType) + `' AND external_group <> '')
			)`,
	},

	19: {
		`ALTER TABLE agents
			ADD COLUMN push_metrics BOOLEAN NOT NULL DEFAULT FALSE`,
		`ALTER TABLE agents
			ALTER COLUMN push_metrics DROP DEFAULT`,
	},

	20: {
		`ALTER TABLE agents DROP CONSTRAINT runs_on_node_id_only_for_pmm_agent_and_external`,
	},

	21: {
		`ALTER TABLE agents
			ADD CONSTRAINT runs_on_node_id_only_for_pmm_agent
            CHECK (((runs_on_node_id IS NULL) <> (agent_type='` + string(PMMAgentType) + `'))  OR (agent_type='` + string(ExternalExporterType) + `'))`,
	},

	22: {
		`CREATE TABLE ia_channels (
			id VARCHAR NOT NULL,
			summary VARCHAR NOT NULL,
			type VARCHAR NOT NULL,

			email_config JSONB,
			pagerduty_config JSONB,
			slack_config JSONB,
			webhook_config JSONB,

			disabled BOOLEAN NOT NULL,

			created_at TIMESTAMP NOT NULL,
			updated_at TIMESTAMP NOT NULL,

			PRIMARY KEY (id)
		)`,
	},

	23: {
		`CREATE TABLE ia_templates (
			name VARCHAR NOT NULL,
			version INTEGER NOT NULL,
			summary VARCHAR NOT NULL,
			tiers JSONB NOT NULL,
			expr VARCHAR NOT NULL,
			params JSONB,
			"for" BIGINT,
			severity VARCHAR NOT NULL,
			labels TEXT,
			annotations TEXT,
			source VARCHAR NOT NULL,
			yaml TEXT NOT NULL,

			created_at TIMESTAMP NOT NULL,
			updated_at TIMESTAMP NOT NULL,

			PRIMARY KEY (name)
		)`,
	},

	24: {
		`CREATE TABLE ia_rules (
			id VARCHAR NOT NULL,
			template_name VARCHAR NOT NULL,
			summary VARCHAR NOT NULL,
			disabled BOOLEAN NOT NULL,
			params JSONB,
			"for" BIGINT,
			severity VARCHAR NOT NULL,
			custom_labels TEXT,
			filters JSONB,
			channel_ids JSONB NOT NULL,

			created_at TIMESTAMP NOT NULL,
			updated_at TIMESTAMP NOT NULL,

			PRIMARY KEY (id)
		)`,
	},
	25: {
		`ALTER TABLE agents ADD COLUMN mongo_db_tls_options JSONB`,
	},
	26: {
		`ALTER TABLE ia_rules ALTER COLUMN channel_ids DROP NOT NULL`,
	},
	27: {
		`CREATE TABLE backup_locations (
			id VARCHAR NOT NULL,
			name VARCHAR NOT NULL CHECK (name <> ''),
			description VARCHAR NOT NULL,
			type VARCHAR NOT NULL CHECK (type <> ''),
			s3_config JSONB,
			pmm_server_config JSONB,
			pmm_client_config JSONB,

			created_at TIMESTAMP NOT NULL,
			updated_at TIMESTAMP NOT NULL,

			PRIMARY KEY (id),
			UNIQUE (name)
		)`,
	},
	28: {
		`ALTER TABLE agents ADD COLUMN disabled_collectors VARCHAR[]`,
	},
	29: {
		`CREATE TABLE artifacts (
			id VARCHAR NOT NULL,
			name VARCHAR NOT NULL CHECK (name <> ''),
			vendor VARCHAR NOT NULL CHECK (vendor <> ''),
			location_id VARCHAR NOT NULL CHECK (location_id <> ''),
			service_id VARCHAR NOT NULL CHECK (service_id <> ''),
			data_model VARCHAR NOT NULL CHECK (data_model <> ''),
			status VARCHAR NOT NULL CHECK (status <> ''),
			created_at TIMESTAMP NOT NULL,

			PRIMARY KEY (id)
		)`,
	},
	30: {
		`CREATE TABLE job_results (
			id VARCHAR NOT NULL,
			pmm_agent_id VARCHAR CHECK (pmm_agent_id <> ''),
			type VARCHAR NOT NULL,
			done BOOLEAN NOT NULL,
			error VARCHAR NOT NULL,
			result JSONB,

			created_at TIMESTAMP NOT NULL,
			updated_at TIMESTAMP NOT NULL,

			PRIMARY KEY (id)
		)`,
	},
	31: {
		`ALTER TABLE agents
			ADD COLUMN azure_options VARCHAR`,
	},
	32: {
		`CREATE TABLE check_settings (
			name VARCHAR NOT NULL,
			interval VARCHAR NOT NULL,
			PRIMARY KEY (name)
		)`,
	},
	33: {
		`ALTER TABLE kubernetes_clusters ADD COLUMN pxc JSONB`,
		`ALTER TABLE kubernetes_clusters ADD COLUMN proxysql JSONB`,
		`ALTER TABLE kubernetes_clusters ADD COLUMN mongod JSONB`,
	},
	34: {
		`ALTER TABLE kubernetes_clusters ADD COLUMN haproxy JSONB`,
	},
	35: {
		`CREATE TABLE restore_history (
			id VARCHAR NOT NULL,
			artifact_id VARCHAR NOT NULL CHECK (artifact_id <> ''),
			service_id VARCHAR NOT NULL CHECK (service_id <> ''),
			status VARCHAR NOT NULL CHECK (status <> ''),
			started_at TIMESTAMP NOT NULL,
			finished_at TIMESTAMP,

			PRIMARY KEY (id),
			FOREIGN KEY (artifact_id) REFERENCES artifacts (id),
			FOREIGN KEY (service_id) REFERENCES services (service_id)
		)`,
	},
	36: {
		`ALTER TABLE agents
		ADD COLUMN mysql_options VARCHAR`,
	},
	37: {
		`ALTER TABLE agents ALTER COLUMN max_query_log_size TYPE BIGINT`,
	},
	38: {
		`DELETE FROM artifacts a
			WHERE NOT EXISTS (
				SELECT FROM backup_locations
   				WHERE id = a.location_id
   			)`,
		`ALTER TABLE artifacts ADD FOREIGN KEY (location_id) REFERENCES backup_locations (id)`,
		`ALTER TABLE artifacts DROP CONSTRAINT artifacts_service_id_check`,
	},
	39: {
		`CREATE TABLE scheduled_tasks (
			id VARCHAR NOT NULL,
			cron_expression VARCHAR NOT NULL CHECK (cron_expression <> ''),
			type VARCHAR NOT NULL CHECK (type <> ''),
			start_at TIMESTAMP,
			last_run TIMESTAMP,
			next_run TIMESTAMP,
			data JSONB,
			disabled BOOLEAN,
			running BOOLEAN,
			error VARCHAR,

			created_at TIMESTAMP NOT NULL,
			updated_at TIMESTAMP NOT NULL,

			PRIMARY KEY (id)
		)`,
	},
	40: {
		`ALTER TABLE artifacts
      ADD COLUMN type VARCHAR NOT NULL CHECK (type <> '') DEFAULT 'on_demand',
      ADD COLUMN schedule_id VARCHAR`,
		`ALTER TABLE artifacts ALTER COLUMN type DROP DEFAULT`,
	},
	41: {
		`ALTER TABLE agents ADD COLUMN postgresql_options JSONB`,
	},
	42: {
		`ALTER TABLE agents
		ADD COLUMN agent_password VARCHAR CHECK (agent_password <> '')`,
	},
	43: {
		`UPDATE artifacts SET schedule_id = '' WHERE schedule_id IS NULL`,
		`ALTER TABLE artifacts ALTER COLUMN schedule_id SET NOT NULL`,
	},
	44: {
		`CREATE TABLE service_software_versions (
			service_id VARCHAR NOT NULL CHECK (service_id <> ''),
			service_type VARCHAR NOT NULL CHECK (service_type <> ''),
			software_versions JSONB,
			next_check_at TIMESTAMP,

			created_at TIMESTAMP NOT NULL,
			updated_at TIMESTAMP NOT NULL,

			PRIMARY KEY (service_id),
			FOREIGN KEY (service_id) REFERENCES services (service_id) ON DELETE CASCADE
		);`,
		`INSERT INTO service_software_versions(
			service_id,
			service_type,
			software_versions,
			next_check_at,
			created_at,
			updated_at
		)
		SELECT
			service_id,
			service_type,
			'[]' AS software_versions,
			(NOW() AT TIME ZONE 'utc') AS next_check_at,
			(NOW() AT TIME ZONE 'utc') AS created_at,
			(NOW() AT TIME ZONE 'utc') AS updated_at
		FROM services
        WHERE service_type = 'mysql';`,
	},
	45: {
		`ALTER TABLE artifacts
			ADD COLUMN updated_at TIMESTAMP`,
		`UPDATE artifacts SET updated_at = created_at`,
		`ALTER TABLE artifacts ALTER COLUMN updated_at SET NOT NULL`,
		`ALTER TABLE job_results RENAME TO jobs`,
		`ALTER TABLE jobs
			ADD COLUMN data JSONB,
			ADD COLUMN retries INTEGER,
			ADD COLUMN interval BIGINT,
			ADD COLUMN timeout BIGINT
		`,
	},
	46: {
		`ALTER TABLE artifacts ADD COLUMN db_version VARCHAR NOT NULL DEFAULT ''`,
		`ALTER TABLE artifacts ALTER COLUMN db_version DROP DEFAULT`,
	},
	47: {
		`CREATE TABLE job_logs (
			job_id VARCHAR NOT NULL,
			chunk_id INTEGER NOT NULL,
			data TEXT NOT NULL,
			last_chunk BOOLEAN NOT NULL,
			FOREIGN KEY (job_id) REFERENCES jobs (id) ON DELETE CASCADE,
			PRIMARY KEY (job_id, chunk_id)
		)`,
	},
	48: {
		`ALTER TABLE artifacts
      ADD COLUMN mode VARCHAR NOT NULL CHECK (mode <> '') DEFAULT 'snapshot'`,
		`ALTER TABLE artifacts ALTER COLUMN mode DROP DEFAULT`,
		`UPDATE scheduled_tasks set data = jsonb_set(data::jsonb, '{mysql_backup, data_model}', '"physical"') WHERE type = 'mysql_backup'`,
		`UPDATE scheduled_tasks set data = jsonb_set(data::jsonb, '{mysql_backup, mode}', '"snapshot"') WHERE type = 'mysql_backup'`,
		`UPDATE scheduled_tasks set data = jsonb_set(data::jsonb, '{mongodb_backup, data_model}', '"logical"') WHERE type = 'mongodb_backup'`,
		`UPDATE scheduled_tasks set data = jsonb_set(data::jsonb, '{mongodb_backup, mode}', '"snapshot"') WHERE type = 'mongodb_backup'`,
		`UPDATE jobs SET data = jsonb_set(data::jsonb, '{mongo_db_backup, mode}', '"snapshot"') WHERE type = 'mongodb_backup'`,
		`UPDATE jobs SET data = data - 'mongo_db_backup' || jsonb_build_object('mongodb_backup', data->'mongo_db_backup') WHERE type = 'mongodb_backup';`,
		`UPDATE jobs SET data = data - 'mongo_db_restore_backup' || jsonb_build_object('mongodb_restore_backup', data->'mongo_db_restore_backup') WHERE type = 'mongodb_restore_backup';`,
	},
	49: {
		`CREATE TABLE percona_sso_details (
			client_id VARCHAR NOT NULL,
			client_secret VARCHAR NOT NULL,
			issuer_url VARCHAR NOT NULL,
			scope VARCHAR NOT NULL,
			created_at TIMESTAMP NOT NULL
		)`,
	},
	50: {
		`INSERT INTO job_logs(
			job_id,
			chunk_id,
			data,
			last_chunk
		)
        SELECT
            id AS job_id,
            0 AS chunk_id,
            '' AS data,
            TRUE AS last_chunk
        FROM jobs j
			WHERE type = 'mongodb_backup' AND NOT EXISTS (
				SELECT FROM job_logs
				WHERE job_id = j.id
			);`,
	},
	51: {
		`ALTER TABLE services
			ADD COLUMN database_name VARCHAR NOT NULL DEFAULT ''`,
	},
	52: {
		`UPDATE services SET database_name = 'postgresql' 
			WHERE service_type = 'postgresql' and database_name = ''`,
	},
	53: {
		`UPDATE services SET database_name = 'postgres' 
			WHERE service_type = 'postgresql' and database_name = 'postgresql'`,
	},
	54: {
		`ALTER TABLE percona_sso_details
			ADD COLUMN access_token VARCHAR`,
	},
	55: {
		`DELETE FROM ia_rules`,
		`ALTER TABLE ia_rules
			RENAME COLUMN params TO params_values`,
		`ALTER TABLE ia_rules
			ADD COLUMN name VARCHAR NOT NULL,
			ADD COLUMN expr_template VARCHAR NOT NULL,
			ADD COLUMN params_definitions JSONB,
			ADD COLUMN default_for BIGINT,
			ADD COLUMN default_severity VARCHAR NOT NULL,
			ADD COLUMN labels TEXT,
			ADD COLUMN annotations TEXT`,
	},
	56: {
		`ALTER TABLE ia_templates
			DROP COLUMN tiers`,
	},
	57: {
<<<<<<< HEAD
		`ALTER TABLE agents
		ADD COLUMN process_exec_path VARCHAR`,
=======
		`ALTER TABLE percona_sso_details
			ADD COLUMN organization_id VARCHAR`,
>>>>>>> c6db1604
	},
}

// ^^^ Avoid default values in schema definition. ^^^
// aleksi: Go's zero values and non-zero default values in database do play nicely together in INSERTs and UPDATEs.

// OpenDB returns configured connection pool for PostgreSQL.
func OpenDB(address, name, username, password string) (*sql.DB, error) {
	q := make(url.Values)
	q.Set("sslmode", "disable")

	uri := url.URL{
		Scheme:   "postgres",
		User:     url.UserPassword(username, password),
		Host:     address,
		Path:     name,
		RawQuery: q.Encode(),
	}
	if uri.Path == "" {
		uri.Path = "postgres"
	}
	dsn := uri.String()

	db, err := sql.Open("postgres", dsn)
	if err != nil {
		return nil, errors.Wrap(err, "failed to create a connection pool to PostgreSQL")
	}

	db.SetConnMaxLifetime(0)
	db.SetMaxIdleConns(5)
	db.SetMaxOpenConns(10)

	return db, nil
}

// SetupFixturesMode defines if SetupDB adds initial data to the database or not.
type SetupFixturesMode int

const (
	// SetupFixtures adds initial data to the database.
	SetupFixtures SetupFixturesMode = iota
	// SkipFixtures skips adding initial data to the database. Useful for tests.
	SkipFixtures
)

// SetupDBParams represents SetupDB parameters.
type SetupDBParams struct {
	Logf             reform.Printf
	Address          string
	Name             string
	Username         string
	Password         string
	SetupFixtures    SetupFixturesMode
	MigrationVersion *int
}

// SetupDB runs PostgreSQL database migrations and optionally creates database and adds initial data.
func SetupDB(sqlDB *sql.DB, params *SetupDBParams) (*reform.DB, error) {
	var logger reform.Logger
	if params.Logf != nil {
		logger = reform.NewPrintfLogger(params.Logf)
	}
	db := reform.NewDB(sqlDB, postgresql.Dialect, logger)

	latestVersion := len(databaseSchema) - 1 // skip item 0
	if params.MigrationVersion != nil {
		latestVersion = *params.MigrationVersion
	}
	var currentVersion int
	errDB := db.QueryRow("SELECT id FROM schema_migrations ORDER BY id DESC LIMIT 1").Scan(&currentVersion)

	if pErr, ok := errDB.(*pq.Error); ok && pErr.Code == "28000" {
		// invalid_authorization_specification	(see https://www.postgresql.org/docs/current/errcodes-appendix.html)
		var databaseName = params.Name
		var roleName = params.Username

		if params.Logf != nil {
			params.Logf("Creating database %s and role %s", databaseName, roleName)
		}
		// we use empty password/db and postgres user for creating database
		db, err := OpenDB(params.Address, "", "postgres", "")
		if err != nil {
			return nil, errors.WithStack(err)
		}
		defer db.Close() //nolint:errcheck

		var countDatabases int
		err = db.QueryRow(`SELECT COUNT(*) FROM pg_database WHERE datname = $1`, databaseName).Scan(&countDatabases)
		if err != nil {
			return nil, errors.WithStack(err)
		}

		if countDatabases == 0 {
			_, err = db.Exec(fmt.Sprintf(`CREATE DATABASE "%s"`, databaseName))
			if err != nil {
				return nil, errors.WithStack(err)
			}
		}

		var countRoles int
		err = db.QueryRow(`SELECT COUNT(*) FROM pg_roles WHERE rolname=$1`, roleName).Scan(&countRoles)
		if err != nil {
			return nil, errors.WithStack(err)
		}

		if countRoles == 0 {
			_, err = db.Exec(fmt.Sprintf(`CREATE USER "%s" LOGIN PASSWORD '%s'`, roleName, params.Password))
			if err != nil {
				return nil, errors.WithStack(err)
			}

			_, err = db.Exec(`GRANT ALL PRIVILEGES ON DATABASE $1 TO $2`, databaseName, roleName)
			if err != nil {
				return nil, errors.WithStack(err)
			}
		}
		errDB = db.QueryRow("SELECT id FROM schema_migrations ORDER BY id DESC LIMIT 1").Scan(&currentVersion)
	}
	if pErr, ok := errDB.(*pq.Error); ok && pErr.Code == "42P01" { // undefined_table (see https://www.postgresql.org/docs/current/errcodes-appendix.html)
		errDB = nil
	}

	if errDB != nil {
		return nil, errors.WithStack(errDB)
	}
	if params.Logf != nil {
		params.Logf("Current database schema version: %d. Latest version: %d.", currentVersion, latestVersion)
	}

	// rollback all migrations if one of them fails; PostgreSQL supports DDL transactions
	err := db.InTransaction(func(tx *reform.TX) error {
		for version := currentVersion + 1; version <= latestVersion; version++ {
			if params.Logf != nil {
				params.Logf("Migrating database to schema version %d ...", version)
			}

			queries := databaseSchema[version]
			queries = append(queries, fmt.Sprintf(`INSERT INTO schema_migrations (id) VALUES (%d)`, version))
			for _, q := range queries {
				q = strings.TrimSpace(q)
				if _, err := tx.Exec(q); err != nil {
					return errors.Wrapf(err, "failed to execute statement:\n%s", q)
				}
			}
		}

		if params.SetupFixtures == SkipFixtures {
			return nil
		}

		// fill settings with defaults
		s, err := GetSettings(tx)
		if err != nil {
			return err
		}
		if err = SaveSettings(tx, s); err != nil {
			return err
		}

		if err = setupFixture1(tx.Querier, params.Username, params.Password); err != nil {
			return err
		}
		if err = setupFixture2(tx.Querier, params.Username, params.Password); err != nil {
			return err
		}
		return nil
	})
	if err != nil {
		return nil, err
	}
	return db, nil
}

func setupFixture1(q *reform.Querier, username, password string) error {
	// create PMM Server Node and associated Agents
	node, err := createNodeWithID(q, PMMServerNodeID, GenericNodeType, &CreateNodeParams{
		NodeName: "pmm-server",
		Address:  "127.0.0.1",
	})
	if err != nil {
		if status.Code(err) == codes.AlreadyExists {
			// this fixture was already added previously
			return nil
		}
		return err
	}
	if _, err = createPMMAgentWithID(q, PMMServerAgentID, node.NodeID, nil); err != nil {
		return err
	}
	if _, err = CreateNodeExporter(q, PMMServerAgentID, nil, false, []string{}); err != nil {
		return err
	}

	// create PostgreSQL Service and associated Agents
	service, err := AddNewService(q, PostgreSQLServiceType, &AddDBMSServiceParams{
		ServiceName: PMMServerPostgreSQLServiceName,
		NodeID:      node.NodeID,
		Address:     pointer.ToString("127.0.0.1"),
		Port:        pointer.ToUint16(5432),
	})
	if err != nil {
		return err
	}
	_, err = CreateAgent(q, PostgresExporterType, &CreateAgentParams{
		PMMAgentID: PMMServerAgentID,
		ServiceID:  service.ServiceID,
		Username:   username,
		Password:   password,
	})
	if err != nil {
		return err
	}
	_, err = CreateAgent(q, QANPostgreSQLPgStatementsAgentType, &CreateAgentParams{
		PMMAgentID: PMMServerAgentID,
		ServiceID:  service.ServiceID,
		Username:   username,
		Password:   password,
	})
	if err != nil {
		return err
	}

	return nil
}

func setupFixture2(q *reform.Querier, username, password string) error {
	// TODO add clickhouse_exporter

	return nil
}<|MERGE_RESOLUTION|>--- conflicted
+++ resolved
@@ -684,13 +684,12 @@
 			DROP COLUMN tiers`,
 	},
 	57: {
-<<<<<<< HEAD
 		`ALTER TABLE agents
 		ADD COLUMN process_exec_path VARCHAR`,
-=======
+	},
+	58: {
 		`ALTER TABLE percona_sso_details
 			ADD COLUMN organization_id VARCHAR`,
->>>>>>> c6db1604
 	},
 }
 
