--- conflicted
+++ resolved
@@ -469,17 +469,15 @@
 		)`,
 	},
 	31: {
-<<<<<<< HEAD
+		`ALTER TABLE agents
+			ADD COLUMN azure_options VARCHAR`,
+	},
+	32: {
 		`CREATE TABLE checks_state (
 			name VARCHAR NOT NULL,
 			interval VARCHAR NOT NULL,
-
 			PRIMARY KEY (name)
 		)`,
-=======
-		`ALTER TABLE agents
-			ADD COLUMN azure_options VARCHAR`,
->>>>>>> 61d6b235
 	},
 }
 
