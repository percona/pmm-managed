// pmm-managed
// Copyright (C) 2017 Percona LLC
//
// This program is free software: you can redistribute it and/or modify
// it under the terms of the GNU Affero General Public License as published by
// the Free Software Foundation, either version 3 of the License, or
// (at your option) any later version.
//
// This program is distributed in the hope that it will be useful,
// but WITHOUT ANY WARRANTY; without even the implied warranty of
// MERCHANTABILITY or FITNESS FOR A PARTICULAR PURPOSE. See the
// GNU Affero General Public License for more details.
//
// You should have received a copy of the GNU Affero General Public License
// along with this program. If not, see <https://www.gnu.org/licenses/>.

package models

import (
	"database/sql"
	"fmt"
	"net/url"
	"strings"

	"github.com/AlekSi/pointer"
	"github.com/lib/pq"
	"github.com/pkg/errors"
	"google.golang.org/grpc/codes"
	"google.golang.org/grpc/status"
	"gopkg.in/reform.v1"
	"gopkg.in/reform.v1/dialects/postgresql"
)

// PMMServerPostgreSQLServiceName is a special Service Name representing PMM Server's PostgreSQL Service.
const PMMServerPostgreSQLServiceName = "pmm-server-postgresql"

// databaseSchema maps schema version from schema_migrations table (id column) to a slice of DDL queries.
var databaseSchema = [][]string{
	1: {
		`CREATE TABLE schema_migrations (
			id INTEGER NOT NULL,
			PRIMARY KEY (id)
		)`,

		`CREATE TABLE nodes (
			-- common
			node_id VARCHAR NOT NULL,
			node_type VARCHAR NOT NULL CHECK (node_type <> ''),
			node_name VARCHAR NOT NULL CHECK (node_name <> ''),
			machine_id VARCHAR CHECK (machine_id <> ''),
			distro VARCHAR NOT NULL,
			node_model VARCHAR NOT NULL,
			az VARCHAR NOT NULL,
			custom_labels TEXT,
			address VARCHAR NOT NULL,
			created_at TIMESTAMP NOT NULL,
			updated_at TIMESTAMP NOT NULL,

			-- Container
			container_id VARCHAR CHECK (container_id <> ''),
			container_name VARCHAR CHECK (container_name <> ''),

			-- RemoteAmazonRDS
			-- RDS instance is stored in address
			region VARCHAR CHECK (region <> ''),

			PRIMARY KEY (node_id),
			UNIQUE (node_name),
			UNIQUE (container_id),
			UNIQUE (address, region)
		)`,

		`CREATE TABLE services (
			-- common
			service_id VARCHAR NOT NULL,
			service_type VARCHAR NOT NULL CHECK (service_type <> ''),
			service_name VARCHAR NOT NULL CHECK (service_name <> ''),
			node_id VARCHAR NOT NULL CHECK (node_id <> ''),
			environment VARCHAR NOT NULL,
			cluster VARCHAR NOT NULL,
			replication_set VARCHAR NOT NULL,
			custom_labels TEXT,
			created_at TIMESTAMP NOT NULL,
			updated_at TIMESTAMP NOT NULL,

			address VARCHAR(255) CHECK (address <> ''),
			port INTEGER,

			PRIMARY KEY (service_id),
			UNIQUE (service_name),
			FOREIGN KEY (node_id) REFERENCES nodes (node_id)
		)`,

		`CREATE TABLE agents (
			-- common
			agent_id VARCHAR NOT NULL,
			agent_type VARCHAR NOT NULL CHECK (agent_type <> ''),
			runs_on_node_id VARCHAR CHECK (runs_on_node_id <> ''),
			pmm_agent_id VARCHAR CHECK (pmm_agent_id <> ''),
			custom_labels TEXT,
			created_at TIMESTAMP NOT NULL,
			updated_at TIMESTAMP NOT NULL,

			-- state
			disabled BOOLEAN NOT NULL,
			status VARCHAR NOT NULL,
			listen_port INTEGER,
			version VARCHAR CHECK (version <> ''),

			-- Credentials to access service
			username VARCHAR CHECK (username <> ''),
			password VARCHAR CHECK (password <> ''),
			metrics_url VARCHAR CHECK (metrics_url <> ''),

			PRIMARY KEY (agent_id),
			FOREIGN KEY (runs_on_node_id) REFERENCES nodes (node_id),
			FOREIGN KEY (pmm_agent_id) REFERENCES agents (agent_id),
			CONSTRAINT runs_on_node_id_xor_pmm_agent_id CHECK ((runs_on_node_id IS NULL) <> (pmm_agent_id IS NULL)),
			CONSTRAINT runs_on_node_id_only_for_pmm_agent CHECK ((runs_on_node_id IS NULL) <> (agent_type='` + string(PMMAgentType) + `'))
		)`,

		`CREATE TABLE agent_nodes (
			agent_id VARCHAR NOT NULL,
			node_id VARCHAR NOT NULL,
			created_at TIMESTAMP NOT NULL,

			FOREIGN KEY (agent_id) REFERENCES agents (agent_id),
			FOREIGN KEY (node_id) REFERENCES nodes (node_id),
			UNIQUE (agent_id, node_id)
		)`,

		`CREATE TABLE agent_services (
			agent_id VARCHAR NOT NULL,
			service_id VARCHAR NOT NULL,
			created_at TIMESTAMP NOT NULL,

			FOREIGN KEY (agent_id) REFERENCES agents (agent_id),
			FOREIGN KEY (service_id) REFERENCES services (service_id),
			UNIQUE (agent_id, service_id)
		)`,

		`CREATE TABLE action_results (
			id VARCHAR NOT NULL,
			pmm_agent_id VARCHAR CHECK (pmm_agent_id <> ''),
			done BOOLEAN NOT NULL,
			error VARCHAR NOT NULL,
			output TEXT NOT NULL,

			created_at TIMESTAMP NOT NULL,
			updated_at TIMESTAMP NOT NULL,

			PRIMARY KEY (id)
		)`,
	},

	2: {
		`CREATE TABLE settings (
			settings JSONB
		)`,
		`INSERT INTO settings (settings) VALUES ('{}')`,
	},

	3: {
		`ALTER TABLE agents
			ADD COLUMN tls BOOLEAN NOT NULL DEFAULT false,
			ADD COLUMN tls_skip_verify BOOLEAN NOT NULL DEFAULT false`,

		`ALTER TABLE agents
			ALTER COLUMN tls DROP DEFAULT,
			ALTER COLUMN tls_skip_verify DROP DEFAULT`,
	},

	4: {
		`ALTER TABLE agents
			ADD COLUMN query_examples_disabled BOOLEAN NOT NULL DEFAULT FALSE,
			ADD COLUMN max_query_log_size INTEGER NOT NULL DEFAULT 0`,

		`ALTER TABLE agents
			ALTER COLUMN query_examples_disabled DROP DEFAULT,
			ALTER COLUMN max_query_log_size DROP DEFAULT`,
	},

	5: {
		// e'\n' to treat \n as a newline, not as two characters
		`UPDATE nodes SET machine_id = trim(e'\n' from machine_id) WHERE machine_id IS NOT NULL`,
	},

	6: {
		`ALTER TABLE agents
			ADD COLUMN table_count INTEGER`,
	},

	7: {
		`ALTER TABLE agents
			ADD COLUMN node_id VARCHAR CHECK (node_id <> ''),
			ADD COLUMN service_id VARCHAR CHECK (service_id <> '')`,
		`UPDATE agents SET node_id=agent_nodes.node_id
			FROM agent_nodes
			WHERE agent_nodes.agent_id = agents.agent_id`,
		`UPDATE agents SET service_id=agent_services.service_id
			FROM agent_services
			WHERE agent_services.agent_id = agents.agent_id`,

		`DROP TABLE agent_nodes, agent_services`,

		`ALTER TABLE agents
			ADD CONSTRAINT node_id_or_service_id_or_pmm_agent_id CHECK (
				(CASE WHEN node_id IS NULL THEN 0 ELSE 1 END) +
  				(CASE WHEN service_id IS NULL THEN 0 ELSE 1 END) +
  				(CASE WHEN pmm_agent_id IS NOT NULL THEN 0 ELSE 1 END) = 1),
			ADD FOREIGN KEY (service_id) REFERENCES services(service_id),
			ADD FOREIGN KEY (node_id) REFERENCES nodes(node_id)`,
	},

	8: {
		// default to 1000 for soft migration from 2.1
		`ALTER TABLE agents
			ADD COLUMN table_count_tablestats_group_limit INTEGER NOT NULL DEFAULT 1000`,

		`ALTER TABLE agents
			ALTER COLUMN table_count_tablestats_group_limit DROP DEFAULT`,
	},

	9: {
		`ALTER TABLE agents
			ADD COLUMN aws_access_key VARCHAR,
			ADD COLUMN aws_secret_key VARCHAR`,
	},

	10: {
		// update 5/5/60 to 5/10/60 for 2.4 only if defaults were not changed
		`UPDATE settings SET
			settings = settings || '{"metrics_resolutions":{"hr": 5000000000, "mr": 10000000000, "lr": 60000000000}}'
			WHERE settings->'metrics_resolutions'->>'hr' = '5000000000'
			AND settings->'metrics_resolutions'->>'mr' = '5000000000'
			AND settings->'metrics_resolutions'->>'lr' = '60000000000'`,
	},

	11: {
		`ALTER TABLE services
			ADD COLUMN socket VARCHAR CONSTRAINT address_socket_check CHECK (
				(address IS NOT NULL AND socket IS NULL) OR (address IS NULL AND socket IS NOT NULL)
			)`,

		`ALTER TABLE services
			ADD CONSTRAINT address_port_check CHECK (
				(address IS NULL AND port IS NULL) OR (address IS NOT NULL AND port IS NOT NULL)
			),
			ADD CONSTRAINT port_check CHECK (
				port IS NULL OR (port > 0 AND port < 65535)
			)`,
	},

	12: {
		`ALTER TABLE agents
			ADD COLUMN rds_basic_metrics_disabled BOOLEAN NOT NULL DEFAULT FALSE,
			ADD COLUMN rds_enhanced_metrics_disabled BOOLEAN NOT NULL DEFAULT FALSE`,

		`ALTER TABLE agents
			ALTER COLUMN rds_basic_metrics_disabled DROP DEFAULT,
			ALTER COLUMN rds_enhanced_metrics_disabled DROP DEFAULT`,
	},

	13: {
		`ALTER TABLE services
			DROP CONSTRAINT address_socket_check`,

		`ALTER TABLE services
			ADD CONSTRAINT address_socket_check CHECK (
				(address IS NOT NULL AND socket IS NULL) OR (address IS NULL AND socket IS NOT NULL) OR (address IS NULL AND socket IS NULL)
			)`,
	},

	14: {
		`ALTER TABLE agents
			DROP CONSTRAINT node_id_or_service_id_or_pmm_agent_id,
			DROP CONSTRAINT runs_on_node_id_only_for_pmm_agent,
			DROP CONSTRAINT agents_metrics_url_check`,
		`ALTER TABLE agents
			ADD CONSTRAINT node_id_or_service_id_for_non_pmm_agent CHECK (
				(node_id IS NULL) <> (service_id IS NULL) OR (agent_type = '` + string(PMMAgentType) + `')),
			ADD CONSTRAINT runs_on_node_id_only_for_pmm_agent_and_external
				CHECK ((runs_on_node_id IS NULL) <> (agent_type='` + string(PMMAgentType) + `' OR agent_type='` + string(ExternalExporterType) + `' ))`,
		`ALTER TABLE agents RENAME COLUMN metrics_url TO metrics_path`,
		`ALTER TABLE agents
			ADD CONSTRAINT agents_metrics_path_check CHECK (metrics_path <> '')`,
		`ALTER TABLE agents ADD COLUMN metrics_scheme VARCHAR`,
	},

	15: {
		// query action results are binary data
		`ALTER TABLE action_results
			DROP COLUMN output,
			ADD COLUMN output bytea`,
	},

	16: {
		`ALTER TABLE services
			DROP CONSTRAINT port_check`,

		`ALTER TABLE services
			ADD CONSTRAINT port_check CHECK (
				port IS NULL OR (port > 0 AND port < 65536)
			)`,
	},

	17: {
		`CREATE TABLE kubernetes_clusters (
			id VARCHAR NOT NULL,
			kubernetes_cluster_name VARCHAR NOT NULL CHECK (kubernetes_cluster_name <> ''),
			kube_config TEXT NOT NULL CHECK (kube_config <> ''),
			created_at TIMESTAMP NOT NULL,
			updated_at TIMESTAMP NOT NULL,

			PRIMARY KEY (id),
			UNIQUE (kubernetes_cluster_name)
		)`,
	},

	18: {
		`ALTER TABLE services
			ADD COLUMN external_group VARCHAR NOT NULL DEFAULT ''`,

		`UPDATE services SET external_group = 'external' WHERE service_type = '` + string(ExternalServiceType) + `'`,

		`ALTER TABLE services
			ALTER COLUMN external_group DROP DEFAULT`,

		// Only service with type external can have non empty value of group.
		`ALTER TABLE services
			ADD CONSTRAINT services_external_group_check CHECK (
				(service_type <> '` + string(ExternalServiceType) + `' AND external_group = '')
				OR
				(service_type = '` + string(ExternalServiceType) + `' AND external_group <> '')
			)`,
	},

	19: {
		`ALTER TABLE agents
			ADD COLUMN push_metrics BOOLEAN NOT NULL DEFAULT FALSE`,
		`ALTER TABLE agents
			ALTER COLUMN push_metrics DROP DEFAULT`,
	},

	20: {
		`ALTER TABLE agents DROP CONSTRAINT runs_on_node_id_only_for_pmm_agent_and_external`,
	},

	21: {
		`ALTER TABLE agents
			ADD CONSTRAINT runs_on_node_id_only_for_pmm_agent
            CHECK (((runs_on_node_id IS NULL) <> (agent_type='` + string(PMMAgentType) + `'))  OR (agent_type='` + string(ExternalExporterType) + `'))`,
	},

	22: {
		`CREATE TABLE ia_channels (
			id VARCHAR NOT NULL,
			summary VARCHAR NOT NULL,
			type VARCHAR NOT NULL,

			email_config JSONB,
			pagerduty_config JSONB,
			slack_config JSONB,
			webhook_config JSONB,

			disabled BOOLEAN NOT NULL,

			created_at TIMESTAMP NOT NULL,
			updated_at TIMESTAMP NOT NULL,

			PRIMARY KEY (id)
		)`,
	},

	23: {
		`CREATE TABLE ia_templates (
			name VARCHAR NOT NULL,
			version INTEGER NOT NULL,
			summary VARCHAR NOT NULL,
			tiers JSONB NOT NULL,
			expr VARCHAR NOT NULL,
			params JSONB,
			"for" BIGINT,
			severity VARCHAR NOT NULL,
			labels TEXT,
			annotations TEXT,
			source VARCHAR NOT NULL,
			yaml TEXT NOT NULL,

			created_at TIMESTAMP NOT NULL,
			updated_at TIMESTAMP NOT NULL,

			PRIMARY KEY (name)
		)`,
	},

	24: {
		`CREATE TABLE ia_rules (
			id VARCHAR NOT NULL,
			template_name VARCHAR NOT NULL,
			summary VARCHAR NOT NULL,
			disabled BOOLEAN NOT NULL,
			params JSONB,
			"for" BIGINT,
			severity VARCHAR NOT NULL,
			custom_labels TEXT,
			filters JSONB,
			channel_ids JSONB NOT NULL,

			created_at TIMESTAMP NOT NULL,
			updated_at TIMESTAMP NOT NULL,

			PRIMARY KEY (id)
		)`,
	},
	25: {
		`ALTER TABLE agents ADD COLUMN mongo_db_tls_options JSONB`,
	},
	26: {
		`ALTER TABLE ia_rules ALTER COLUMN channel_ids DROP NOT NULL`,
	},
	27: {
		`CREATE TABLE backup_locations (
			id VARCHAR NOT NULL,
			name VARCHAR NOT NULL CHECK (name <> ''),
			description VARCHAR NOT NULL,
			type VARCHAR NOT NULL CHECK (type <> ''),
			s3_config JSONB,
			pmm_server_config JSONB,
			pmm_client_config JSONB,

			created_at TIMESTAMP NOT NULL,
			updated_at TIMESTAMP NOT NULL,

			PRIMARY KEY (id),
			UNIQUE (name)
		)`,
	},
	28: {
		`ALTER TABLE agents ADD COLUMN disabled_collectors VARCHAR[]`,
	},
	29: {
		`CREATE TABLE artifacts (
			id VARCHAR NOT NULL,
			name VARCHAR NOT NULL CHECK (name <> ''),
			vendor VARCHAR NOT NULL CHECK (vendor <> ''),
			location_id VARCHAR NOT NULL CHECK (location_id <> ''),
			service_id VARCHAR NOT NULL CHECK (service_id <> ''),
			data_model VARCHAR NOT NULL CHECK (data_model <> ''),
			status VARCHAR NOT NULL CHECK (status <> ''),
			created_at TIMESTAMP NOT NULL,

			PRIMARY KEY (id)
		)`,
	},
	30: {
		`CREATE TABLE job_results (
			id VARCHAR NOT NULL,
			pmm_agent_id VARCHAR CHECK (pmm_agent_id <> ''),
			type VARCHAR NOT NULL,
			done BOOLEAN NOT NULL,
			error VARCHAR NOT NULL,
			result JSONB,

			created_at TIMESTAMP NOT NULL,
			updated_at TIMESTAMP NOT NULL,

			PRIMARY KEY (id)
		)`,
	},
	31: {
		`ALTER TABLE agents
			ADD COLUMN azure_options VARCHAR`,
	},
	32: {
		`CREATE TABLE check_settings (
			name VARCHAR NOT NULL,
			interval VARCHAR NOT NULL,
			PRIMARY KEY (name)
		)`,
	},
	33: {
		`ALTER TABLE kubernetes_clusters ADD COLUMN pxc JSONB`,
		`ALTER TABLE kubernetes_clusters ADD COLUMN proxysql JSONB`,
		`ALTER TABLE kubernetes_clusters ADD COLUMN mongod JSONB`,
	},
	34: {
		`ALTER TABLE kubernetes_clusters ADD COLUMN haproxy JSONB`,
	},
	35: {
		`CREATE TABLE restore_history (
			id VARCHAR NOT NULL,
			artifact_id VARCHAR NOT NULL CHECK (artifact_id <> ''),
			service_id VARCHAR NOT NULL CHECK (service_id <> ''),
			status VARCHAR NOT NULL CHECK (status <> ''),
			started_at TIMESTAMP NOT NULL,
			finished_at TIMESTAMP,

			PRIMARY KEY (id),
			FOREIGN KEY (artifact_id) REFERENCES artifacts (id),
			FOREIGN KEY (service_id) REFERENCES services (service_id)
		)`,
	},
	36: {
		`ALTER TABLE agents
		ADD COLUMN mysql_options VARCHAR`,
	},
	37: {
		`ALTER TABLE agents ALTER COLUMN max_query_log_size TYPE BIGINT`,
	},
	38: {
		`DELETE FROM artifacts a
			WHERE NOT EXISTS (
				SELECT FROM backup_locations
   				WHERE id = a.location_id
   			)`,
		`ALTER TABLE artifacts ADD FOREIGN KEY (location_id) REFERENCES backup_locations (id)`,
		`ALTER TABLE artifacts DROP CONSTRAINT artifacts_service_id_check`,
	},
	39: {
		`CREATE TABLE scheduled_tasks (
			id VARCHAR NOT NULL,
			cron_expression VARCHAR NOT NULL CHECK (cron_expression <> ''),
			type VARCHAR NOT NULL CHECK (type <> ''),
			start_at TIMESTAMP,
			last_run TIMESTAMP,
			next_run TIMESTAMP,
			data JSONB,
			disabled BOOLEAN,
			running BOOLEAN,
			error VARCHAR,

			created_at TIMESTAMP NOT NULL,
			updated_at TIMESTAMP NOT NULL,

			PRIMARY KEY (id)
		)`,
	},
	40: {
		`ALTER TABLE artifacts
      ADD COLUMN type VARCHAR NOT NULL CHECK (type <> '') DEFAULT 'on_demand',
      ADD COLUMN schedule_id VARCHAR`,
		`ALTER TABLE artifacts ALTER COLUMN type DROP DEFAULT`,
	},
	41: {
		`ALTER TABLE agents ADD COLUMN postgresql_options JSONB`,
	},
	42: {
		`ALTER TABLE agents
		ADD COLUMN agent_password VARCHAR CHECK (agent_password <> '')`,
	},
	43: {
		`UPDATE artifacts SET schedule_id = '' WHERE schedule_id IS NULL`,
		`ALTER TABLE artifacts ALTER COLUMN schedule_id SET NOT NULL`,
	},
	44: {
		`CREATE TABLE service_software_versions (
			service_id VARCHAR NOT NULL CHECK (service_id <> ''),
			service_type VARCHAR NOT NULL CHECK (service_type <> ''),
			software_versions JSONB,
			next_check_at TIMESTAMP,

			created_at TIMESTAMP NOT NULL,
			updated_at TIMESTAMP NOT NULL,

			PRIMARY KEY (service_id),
			FOREIGN KEY (service_id) REFERENCES services (service_id) ON DELETE CASCADE
		);`,
		`INSERT INTO service_software_versions(
			service_id,
			service_type,
			software_versions,
			next_check_at,
			created_at,
			updated_at
		)
		SELECT
			service_id,
			service_type,
			'[]' AS software_versions,
			(NOW() AT TIME ZONE 'utc') AS next_check_at,
			(NOW() AT TIME ZONE 'utc') AS created_at,
			(NOW() AT TIME ZONE 'utc') AS updated_at
		FROM services
        WHERE service_type = 'mysql';`,
	},
	45: {
		`ALTER TABLE artifacts
			ADD COLUMN updated_at TIMESTAMP`,
		`UPDATE artifacts SET updated_at = created_at`,
		`ALTER TABLE artifacts ALTER COLUMN updated_at SET NOT NULL`,
		`ALTER TABLE job_results RENAME TO jobs`,
		`ALTER TABLE jobs
			ADD COLUMN data JSONB,
			ADD COLUMN retries INTEGER,
			ADD COLUMN interval BIGINT,
			ADD COLUMN timeout BIGINT
		`,
	},
	46: {
		`ALTER TABLE artifacts ADD COLUMN db_version VARCHAR NOT NULL DEFAULT ''`,
		`ALTER TABLE artifacts ALTER COLUMN db_version DROP DEFAULT`,
	},
	47: {
		`CREATE TABLE job_logs (
			job_id VARCHAR NOT NULL,
			chunk_id INTEGER NOT NULL,
			data TEXT NOT NULL,
			last_chunk BOOLEAN NOT NULL,
			FOREIGN KEY (job_id) REFERENCES jobs (id) ON DELETE CASCADE,
			PRIMARY KEY (job_id, chunk_id)
		)`,
	},
	48: {
		`ALTER TABLE artifacts
      ADD COLUMN mode VARCHAR NOT NULL CHECK (mode <> '') DEFAULT 'snapshot'`,
		`ALTER TABLE artifacts ALTER COLUMN mode DROP DEFAULT`,
		`UPDATE scheduled_tasks set data = jsonb_set(data::jsonb, '{mysql_backup, data_model}', '"physical"') WHERE type = 'mysql_backup'`,
		`UPDATE scheduled_tasks set data = jsonb_set(data::jsonb, '{mysql_backup, mode}', '"snapshot"') WHERE type = 'mysql_backup'`,
		`UPDATE scheduled_tasks set data = jsonb_set(data::jsonb, '{mongodb_backup, data_model}', '"logical"') WHERE type = 'mongodb_backup'`,
		`UPDATE scheduled_tasks set data = jsonb_set(data::jsonb, '{mongodb_backup, mode}', '"snapshot"') WHERE type = 'mongodb_backup'`,
		`UPDATE jobs SET data = jsonb_set(data::jsonb, '{mongo_db_backup, mode}', '"snapshot"') WHERE type = 'mongodb_backup'`,
		`UPDATE jobs SET data = data - 'mongo_db_backup' || jsonb_build_object('mongodb_backup', data->'mongo_db_backup') WHERE type = 'mongodb_backup';`,
		`UPDATE jobs SET data = data - 'mongo_db_restore_backup' || jsonb_build_object('mongodb_restore_backup', data->'mongo_db_restore_backup') WHERE type = 'mongodb_restore_backup';`,
	},
	49: {
		`CREATE TABLE percona_sso_details (
			client_id VARCHAR NOT NULL,
			client_secret VARCHAR NOT NULL,
			issuer_url VARCHAR NOT NULL,
			scope VARCHAR NOT NULL,
			created_at TIMESTAMP NOT NULL
		)`,
	},
	50: {
		`INSERT INTO job_logs(
			job_id,
			chunk_id,
			data,
			last_chunk
		)
        SELECT
            id AS job_id,
            0 AS chunk_id,
            '' AS data,
            TRUE AS last_chunk
        FROM jobs j
			WHERE type = 'mongodb_backup' AND NOT EXISTS (
				SELECT FROM job_logs
				WHERE job_id = j.id
			);`,
	},
	51: {
		`ALTER TABLE services
			ADD COLUMN database_name VARCHAR NOT NULL DEFAULT ''`,
	},
	52: {
		`UPDATE services SET database_name = 'postgresql' 
			WHERE service_type = 'postgresql' and database_name = ''`,
	},
	53: {
<<<<<<< HEAD
		`ALTER TABLE percona_sso_details
			ADD COLUMN access_token VARCHAR`,
=======
		`UPDATE services SET database_name = 'postgres' 
			WHERE service_type = 'postgresql' and database_name = 'postgresql'`,
>>>>>>> 58e8a4f6
	},
}

// ^^^ Avoid default values in schema definition. ^^^
// aleksi: Go's zero values and non-zero default values in database do play nicely together in INSERTs and UPDATEs.

// OpenDB returns configured connection pool for PostgreSQL.
func OpenDB(address, name, username, password string) (*sql.DB, error) {
	q := make(url.Values)
	q.Set("sslmode", "disable")

	uri := url.URL{
		Scheme:   "postgres",
		User:     url.UserPassword(username, password),
		Host:     address,
		Path:     name,
		RawQuery: q.Encode(),
	}
	if uri.Path == "" {
		uri.Path = "postgres"
	}
	dsn := uri.String()

	db, err := sql.Open("postgres", dsn)
	if err != nil {
		return nil, errors.Wrap(err, "failed to create a connection pool to PostgreSQL")
	}

	db.SetConnMaxLifetime(0)
	db.SetMaxIdleConns(5)
	db.SetMaxOpenConns(10)

	return db, nil
}

// SetupFixturesMode defines if SetupDB adds initial data to the database or not.
type SetupFixturesMode int

const (
	// SetupFixtures adds initial data to the database.
	SetupFixtures SetupFixturesMode = iota
	// SkipFixtures skips adding initial data to the database. Useful for tests.
	SkipFixtures
)

// SetupDBParams represents SetupDB parameters.
type SetupDBParams struct {
	Logf             reform.Printf
	Address          string
	Name             string
	Username         string
	Password         string
	SetupFixtures    SetupFixturesMode
	MigrationVersion *int
}

// SetupDB runs PostgreSQL database migrations and optionally creates database and adds initial data.
func SetupDB(sqlDB *sql.DB, params *SetupDBParams) (*reform.DB, error) {
	var logger reform.Logger
	if params.Logf != nil {
		logger = reform.NewPrintfLogger(params.Logf)
	}
	db := reform.NewDB(sqlDB, postgresql.Dialect, logger)

	latestVersion := len(databaseSchema) - 1 // skip item 0
	if params.MigrationVersion != nil {
		latestVersion = *params.MigrationVersion
	}
	var currentVersion int
	errDB := db.QueryRow("SELECT id FROM schema_migrations ORDER BY id DESC LIMIT 1").Scan(&currentVersion)

	if pErr, ok := errDB.(*pq.Error); ok && pErr.Code == "28000" {
		// invalid_authorization_specification	(see https://www.postgresql.org/docs/current/errcodes-appendix.html)
		var databaseName = params.Name
		var roleName = params.Username

		if params.Logf != nil {
			params.Logf("Creating database %s and role %s", databaseName, roleName)
		}
		// we use empty password/db and postgres user for creating database
		db, err := OpenDB(params.Address, "", "postgres", "")
		if err != nil {
			return nil, errors.WithStack(err)
		}
		defer db.Close() //nolint:errcheck

		var countDatabases int
		err = db.QueryRow(`SELECT COUNT(*) FROM pg_database WHERE datname = $1`, databaseName).Scan(&countDatabases)
		if err != nil {
			return nil, errors.WithStack(err)
		}

		if countDatabases == 0 {
			_, err = db.Exec(fmt.Sprintf(`CREATE DATABASE "%s"`, databaseName))
			if err != nil {
				return nil, errors.WithStack(err)
			}
		}

		var countRoles int
		err = db.QueryRow(`SELECT COUNT(*) FROM pg_roles WHERE rolname=$1`, roleName).Scan(&countRoles)
		if err != nil {
			return nil, errors.WithStack(err)
		}

		if countRoles == 0 {
			_, err = db.Exec(fmt.Sprintf(`CREATE USER "%s" LOGIN PASSWORD '%s'`, roleName, params.Password))
			if err != nil {
				return nil, errors.WithStack(err)
			}

			_, err = db.Exec(`GRANT ALL PRIVILEGES ON DATABASE $1 TO $2`, databaseName, roleName)
			if err != nil {
				return nil, errors.WithStack(err)
			}
		}
		errDB = db.QueryRow("SELECT id FROM schema_migrations ORDER BY id DESC LIMIT 1").Scan(&currentVersion)
	}
	if pErr, ok := errDB.(*pq.Error); ok && pErr.Code == "42P01" { // undefined_table (see https://www.postgresql.org/docs/current/errcodes-appendix.html)
		errDB = nil
	}

	if errDB != nil {
		return nil, errors.WithStack(errDB)
	}
	if params.Logf != nil {
		params.Logf("Current database schema version: %d. Latest version: %d.", currentVersion, latestVersion)
	}

	// rollback all migrations if one of them fails; PostgreSQL supports DDL transactions
	err := db.InTransaction(func(tx *reform.TX) error {
		for version := currentVersion + 1; version <= latestVersion; version++ {
			if params.Logf != nil {
				params.Logf("Migrating database to schema version %d ...", version)
			}

			queries := databaseSchema[version]
			queries = append(queries, fmt.Sprintf(`INSERT INTO schema_migrations (id) VALUES (%d)`, version))
			for _, q := range queries {
				q = strings.TrimSpace(q)
				if _, err := tx.Exec(q); err != nil {
					return errors.Wrapf(err, "failed to execute statement:\n%s", q)
				}
			}
		}

		if params.SetupFixtures == SkipFixtures {
			return nil
		}

		// fill settings with defaults
		s, err := GetSettings(tx)
		if err != nil {
			return err
		}
		if err = SaveSettings(tx, s); err != nil {
			return err
		}

		if err = setupFixture1(tx.Querier, params.Username, params.Password); err != nil {
			return err
		}
		if err = setupFixture2(tx.Querier, params.Username, params.Password); err != nil {
			return err
		}
		return nil
	})
	if err != nil {
		return nil, err
	}
	return db, nil
}

func setupFixture1(q *reform.Querier, username, password string) error {
	// create PMM Server Node and associated Agents
	node, err := createNodeWithID(q, PMMServerNodeID, GenericNodeType, &CreateNodeParams{
		NodeName: "pmm-server",
		Address:  "127.0.0.1",
	})
	if err != nil {
		if status.Code(err) == codes.AlreadyExists {
			// this fixture was already added previously
			return nil
		}
		return err
	}
	if _, err = createPMMAgentWithID(q, PMMServerAgentID, node.NodeID, nil); err != nil {
		return err
	}
	if _, err = CreateNodeExporter(q, PMMServerAgentID, nil, false, []string{}); err != nil {
		return err
	}

	// create PostgreSQL Service and associated Agents
	service, err := AddNewService(q, PostgreSQLServiceType, &AddDBMSServiceParams{
		ServiceName: PMMServerPostgreSQLServiceName,
		NodeID:      node.NodeID,
		Address:     pointer.ToString("127.0.0.1"),
		Port:        pointer.ToUint16(5432),
	})
	if err != nil {
		return err
	}
	_, err = CreateAgent(q, PostgresExporterType, &CreateAgentParams{
		PMMAgentID: PMMServerAgentID,
		ServiceID:  service.ServiceID,
		Username:   username,
		Password:   password,
	})
	if err != nil {
		return err
	}
	_, err = CreateAgent(q, QANPostgreSQLPgStatementsAgentType, &CreateAgentParams{
		PMMAgentID: PMMServerAgentID,
		ServiceID:  service.ServiceID,
		Username:   username,
		Password:   password,
	})
	if err != nil {
		return err
	}

	return nil
}

func setupFixture2(q *reform.Querier, username, password string) error {
	// TODO add clickhouse_exporter

	return nil
}<|MERGE_RESOLUTION|>--- conflicted
+++ resolved
@@ -659,13 +659,12 @@
 			WHERE service_type = 'postgresql' and database_name = ''`,
 	},
 	53: {
-<<<<<<< HEAD
+		`UPDATE services SET database_name = 'postgres' 
+			WHERE service_type = 'postgresql' and database_name = 'postgresql'`,
+	},
+	54: {
 		`ALTER TABLE percona_sso_details
 			ADD COLUMN access_token VARCHAR`,
-=======
-		`UPDATE services SET database_name = 'postgres' 
-			WHERE service_type = 'postgresql' and database_name = 'postgresql'`,
->>>>>>> 58e8a4f6
 	},
 }
 
