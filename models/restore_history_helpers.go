--- conflicted
+++ resolved
@@ -44,10 +44,7 @@
 		if _, err := FindServiceByID(q, filters.ServiceID); err != nil {
 			return nil, err
 		}
-<<<<<<< HEAD
-		conditions = append(conditions, fmt.Sprintf("service_id = %s", q.Placeholder(1)))
-=======
->>>>>>> b67475e1
+
 		conditions = append(conditions, fmt.Sprintf("service_id = %s", q.Placeholder(idx)))
 		args = append(args, filters.ServiceID)
 		idx++
