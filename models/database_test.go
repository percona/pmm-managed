// pmm-managed
// Copyright (C) 2017 Percona LLC
//
// This program is free software: you can redistribute it and/or modify
// it under the terms of the GNU Affero General Public License as published by
// the Free Software Foundation, either version 3 of the License, or
// (at your option) any later version.
//
// This program is distributed in the hope that it will be useful,
// but WITHOUT ANY WARRANTY; without even the implied warranty of
// MERCHANTABILITY or FITNESS FOR A PARTICULAR PURPOSE. See the
// GNU Affero General Public License for more details.
//
// You should have received a copy of the GNU Affero General Public License
// along with this program. If not, see <https://www.gnu.org/licenses/>.

package models_test

import (
	"database/sql"
	"fmt"
	"testing"

	"github.com/lib/pq"
	"github.com/stretchr/testify/assert"
	"github.com/stretchr/testify/require"

	"github.com/percona/pmm-managed/models"
	"github.com/percona/pmm-managed/utils/testdb"
)

// see https://www.postgresql.org/docs/10/errcodes-appendix.html for error codes

func assertUniqueViolation(t *testing.T, err error, constraint string) {
	t.Helper()

	require.IsType(t, &pq.Error{}, err)
	pgErr := err.(*pq.Error)
	assert.EqualValues(t, pq.ErrorCode("23505"), pgErr.Code)
	assert.Equal(t, fmt.Sprintf(`duplicate key value violates unique constraint %q`, constraint), pgErr.Message)
}

func assertCheckViolation(t *testing.T, err error, table, constraint string) {
	t.Helper()

	require.IsType(t, &pq.Error{}, err)
	pgErr := err.(*pq.Error)
	assert.EqualValues(t, pq.ErrorCode("23514"), pgErr.Code)
	assert.Equal(t, fmt.Sprintf(`new row for relation %q violates check constraint %q`, table, constraint), pgErr.Message)
}

func getTX(t *testing.T, db *sql.DB) (*sql.Tx, func()) {
	t.Helper()

	tx, err := db.Begin()
	require.NoError(t, err)
	rollback := func() {
		require.NoError(t, tx.Rollback())
	}
	return tx, rollback
}

//nolint:lll
func TestDatabaseChecks(t *testing.T) {
	t.Run("Nodes", func(t *testing.T) {
		db := testdb.Open(t, models.SkipFixtures)
		defer func() {
			require.NoError(t, db.Close())
		}()
		var err error
		now := models.Now()

		// node_id
		_, err = db.Exec(
			"INSERT INTO nodes (node_id, node_type, node_name, distro, node_model, az, address, created_at, updated_at) "+
				"VALUES ('1', 'generic', 'name', '', '', '', '', $1, $2)", now, now,
		)
		require.NoError(t, err)
		_, err = db.Exec(
			"INSERT INTO nodes (node_id, node_type, node_name, distro, node_model, az, address, created_at, updated_at) "+
				"VALUES ('1', 'generic', 'other name', '', '', '', '', $1, $2)", now, now,
		)
		assertUniqueViolation(t, err, "nodes_pkey")

		// node_name
		_, err = db.Exec(
			"INSERT INTO nodes (node_id, node_type, node_name, distro, node_model, az, address, created_at, updated_at) "+
				"VALUES ('2', 'generic', 'name', '', '', '', '', $1, $2)", now, now,
		)
		assertUniqueViolation(t, err, "nodes_node_name_key")

		// machine_id for generic Node: https://jira.percona.com/browse/PMM-4196
		_, err = db.Exec(
			"INSERT INTO nodes (node_id, node_type, node_name, machine_id, distro, node_model, az, address, created_at, updated_at) "+
				"VALUES ('31', 'generic', 'name31', 'machine-id', '', '', '', '', $1, $2)", now, now,
		)
		require.NoError(t, err)
		_, err = db.Exec(
			"INSERT INTO nodes (node_id, node_type, node_name, machine_id, distro, node_model, az, address, created_at, updated_at) "+
				"VALUES ('32', 'generic', 'name32', 'machine-id', '', '', '', '', $1, $2)", now, now,
		)
		require.NoError(t, err)

		// machine_id for container Node
		_, err = db.Exec(
			"INSERT INTO nodes (node_id, node_type, node_name, machine_id, distro, node_model, az, address, created_at, updated_at) "+
				"VALUES ('31-container', 'container', 'name31-container', 'machine-id', '', '', '', '', $1, $2)", now, now,
		)
		require.NoError(t, err)
		_, err = db.Exec(
			"INSERT INTO nodes (node_id, node_type, node_name, machine_id, distro, node_model, az, address, created_at, updated_at) "+
				"VALUES ('32-container', 'container', 'name32-container', 'machine-id', '', '', '', '', $1, $2)", now, now,
		)
		require.NoError(t, err)

		// container_id
		_, err = db.Exec(
			"INSERT INTO nodes (node_id, node_type, node_name, container_id, distro, node_model, az, address, created_at, updated_at) "+
				"VALUES ('41', 'generic', 'name41', 'docker-container-id', '', '', '', '', $1, $2)", now, now,
		)
		require.NoError(t, err)
		_, err = db.Exec(
			"INSERT INTO nodes (node_id, node_type, node_name, container_id, distro, node_model, az, address, created_at, updated_at) "+
				"VALUES ('42', 'generic', 'name42', 'docker-container-id', '', '', '', '', $1, $2)", now, now,
		)
		assertUniqueViolation(t, err, "nodes_container_id_key")

		// (address, region)
		_, err = db.Exec(
			"INSERT INTO nodes (node_id, node_type, node_name, address, region, distro, node_model, az, created_at, updated_at) "+
				"VALUES ('51', 'generic', 'name51', 'instance1', 'region1', '', '', '', $1, $2)", now, now,
		)
		require.NoError(t, err)
		_, err = db.Exec(
			"INSERT INTO nodes (node_id, node_type, node_name, address, region, distro, node_model, az, created_at, updated_at) "+
				"VALUES ('52', 'generic', 'name52', 'instance1', 'region1', '', '', '', $1, $2)", now, now,
		)
		assertUniqueViolation(t, err, "nodes_address_region_key")
		// same address, NULL region is fine
		_, err = db.Exec(
			"INSERT INTO nodes (node_id, node_type, node_name, address, distro, node_model, az, created_at, updated_at) "+
				"VALUES ('53', 'generic', 'name53', 'instance1', '', '', '', $1, $2)", now, now,
		)
		require.NoError(t, err)
		_, err = db.Exec(
			"INSERT INTO nodes (node_id, node_type, node_name, address, distro, node_model, az, created_at, updated_at) "+
				"VALUES ('54', 'generic', 'name54', 'instance1', '', '', '', $1, $2)", now, now,
		)
		require.NoError(t, err)
	})

	t.Run("Services", func(t *testing.T) {
		t.Skip("TODO")
	})

	t.Run("Agents", func(t *testing.T) {
		db := testdb.Open(t, models.SkipFixtures)
		defer func() {
			require.NoError(t, db.Close())
		}()
		var err error
		now := models.Now()

		_, err = db.Exec(
			"INSERT INTO nodes (node_id, node_type, node_name, distro, node_model, az, address, created_at, updated_at) "+
				"VALUES ('/node_id/1', 'generic', 'name', '', '', '', '', $1, $2)",
			now, now,
		)
		require.NoError(t, err)
		_, err = db.Exec(
			"INSERT INTO services (service_id, service_type, service_name, node_id, environment, cluster, replication_set, created_at, updated_at) "+
				"VALUES ('/service_id/1', 'mysql', 'name', '/node_id/1', '', '', '', $1, $2)",
			now, now,
		)
		require.NoError(t, err)
		_, err = db.Exec(
			"INSERT INTO agents (agent_id, agent_type, runs_on_node_id, pmm_agent_id, disabled, status, created_at, updated_at, tls, tls_skip_verify, query_examples_disabled, max_query_log_size, table_count_tablestats_group_limit) "+
				"VALUES ('/agent_id/1', 'pmm-agent', '/node_id/1', NULL, false, '', $1, $2, false, false, false, 0, 0)",
			now, now,
		)
		require.NoError(t, err)

<<<<<<< HEAD
		// runs_on_node_id only for pmm-agent
		_, err = db.Exec(
			"INSERT INTO agents (agent_id, agent_type, runs_on_node_id, pmm_agent_id, disabled, status, created_at, updated_at, tls, tls_skip_verify, query_examples_disabled, max_query_log_size) "+
				"VALUES ('/agent_id/6', 'mysqld_exporter', '/node_id/1', NULL, false, '', $1, $2, false, false, false, 0)",
			now, now,
		)
		assertCheckViolation(t, err, "agents", "runs_on_node_id_only_for_pmm_agent")
		_, err = db.Exec(
			"INSERT INTO agents (agent_id, agent_type, runs_on_node_id, pmm_agent_id, disabled, status, created_at, updated_at, tls, tls_skip_verify, query_examples_disabled, max_query_log_size) "+
				"VALUES ('/agent_id/7', 'pmm-agent', NULL, '/agent_id/1', false, '', $1, $2, false, false, false, 0)",
			now, now,
		)
		assertCheckViolation(t, err, "agents", "runs_on_node_id_only_for_pmm_agent")

		// RDS aws_access_key_id and aws_secret_access_key fields test
		_, err = db.Exec(
			"INSERT INTO agents (agent_id, agent_type, runs_on_node_id, pmm_agent_id, disabled, status, created_at, updated_at, "+
				"tls, tls_skip_verify, query_examples_disabled, max_query_log_size, aws_access_key, aws_secret_key) "+
				"VALUES ('/agent_id/rds1', 'rds_exporter', NULL, '/agent_id/rds1', false, '', $1, $2, false, false, false, 0,"+
				"'<access_key>', 'secret_access_key')",
			now, now,
		)
		require.NoError(t, err)
=======
		t.Run("runs_on_node_id_xor_pmm_agent_id", func(t *testing.T) {
			t.Run("Normal", func(t *testing.T) {
				tx, rollback := getTX(t, db)
				defer rollback()

				_, err = tx.Exec(
					"INSERT INTO agents (agent_id, agent_type, runs_on_node_id, pmm_agent_id, disabled, status, created_at, updated_at, tls, tls_skip_verify, query_examples_disabled, max_query_log_size, table_count_tablestats_group_limit) "+
						"VALUES ('/agent_id/2', 'pmm-agent', '/node_id/1', NULL, false, '', $1, $2, false, false, false, 0, 0)",
					now, now,
				)
				require.NoError(t, err)
				_, err = tx.Exec(
					"INSERT INTO agents (agent_id, agent_type, runs_on_node_id, pmm_agent_id, node_id, disabled, status, created_at, updated_at, tls, tls_skip_verify, query_examples_disabled, max_query_log_size, table_count_tablestats_group_limit) "+
						"VALUES ('/agent_id/3', 'mysqld_exporter', NULL, '/agent_id/1', '/node_id/1', false, '', $1, $2, false, false, false, 0, 0)",
					now, now,
				)
				require.NoError(t, err)
			})

			t.Run("BothNULL", func(t *testing.T) {
				tx, rollback := getTX(t, db)
				defer rollback()

				_, err = tx.Exec(
					"INSERT INTO agents (agent_id, agent_type, runs_on_node_id, pmm_agent_id, disabled, status, created_at, updated_at, tls, tls_skip_verify, query_examples_disabled, max_query_log_size, table_count_tablestats_group_limit) "+
						"VALUES ('/agent_id/4', 'mysqld_exporter', NULL, NULL, false, '', $1, $2, false, false, false, 0, 0)",
					now, now,
				)
				assertCheckViolation(t, err, "agents", "runs_on_node_id_xor_pmm_agent_id")
			})

			t.Run("BothSet", func(t *testing.T) {
				tx, rollback := getTX(t, db)
				defer rollback()

				_, err = tx.Exec(
					"INSERT INTO agents (agent_id, agent_type, runs_on_node_id, pmm_agent_id, node_id, disabled, status, created_at, updated_at, tls, tls_skip_verify, query_examples_disabled, max_query_log_size, table_count_tablestats_group_limit) "+
						"VALUES ('/agent_id/5', 'pmm-agent', '/node_id/1', '/agent_id/1', '/node_id/1', false, '', $1, $2, false, false, false, 0, 0)",
					now, now,
				)
				assertCheckViolation(t, err, "agents", "runs_on_node_id_xor_pmm_agent_id")
			})
		})

		t.Run("runs_on_node_id_only_for_pmm_agent", func(t *testing.T) {
			t.Run("NotPMMAgent", func(t *testing.T) {
				tx, rollback := getTX(t, db)
				defer rollback()

				_, err = tx.Exec(
					"INSERT INTO agents (agent_id, agent_type, runs_on_node_id, pmm_agent_id, disabled, status, created_at, updated_at, tls, tls_skip_verify, query_examples_disabled, max_query_log_size, table_count_tablestats_group_limit) "+
						"VALUES ('/agent_id/6', 'mysqld_exporter', '/node_id/1', NULL, false, '', $1, $2, false, false, false, 0, 0)",
					now, now,
				)
				assertCheckViolation(t, err, "agents", "runs_on_node_id_only_for_pmm_agent")
			})

			t.Run("PMMAgent", func(t *testing.T) {
				tx, rollback := getTX(t, db)
				defer rollback()

				_, err = tx.Exec(
					"INSERT INTO agents (agent_id, agent_type, runs_on_node_id, pmm_agent_id, node_id, disabled, status, created_at, updated_at, tls, tls_skip_verify, query_examples_disabled, max_query_log_size, table_count_tablestats_group_limit) "+
						"VALUES ('/agent_id/7', 'pmm-agent', NULL, '/agent_id/1', '/node_id/1', false, '', $1, $2, false, false, false, 0, 0)",
					now, now,
				)
				assertCheckViolation(t, err, "agents", "runs_on_node_id_only_for_pmm_agent")
			})
		})

		t.Run("node_id_or_service_id_or_pmm_agent_id", func(t *testing.T) {
			// pmm_agent_id is always set in that test - NULL is tested above

			t.Run("node_id set", func(t *testing.T) {
				tx, rollback := getTX(t, db)
				defer rollback()

				_, err = tx.Exec(
					"INSERT INTO agents (agent_id, agent_type, runs_on_node_id, pmm_agent_id, node_id, service_id, disabled, status, created_at, updated_at, tls, tls_skip_verify, query_examples_disabled, max_query_log_size, table_count_tablestats_group_limit) "+
						"VALUES ('/agent_id/8', 'node_exporter', NULL, '/agent_id/1', '/node_id/1', NULL, false, '', $1, $2, false, false, false, 0, 0)",
					now, now,
				)

				assert.NoError(t, err)
			})

			t.Run("service_id set", func(t *testing.T) {
				tx, rollback := getTX(t, db)
				defer rollback()

				_, err = tx.Exec(
					"INSERT INTO agents (agent_id, agent_type, runs_on_node_id, pmm_agent_id, node_id, service_id, disabled, status, created_at, updated_at, tls, tls_skip_verify, query_examples_disabled, max_query_log_size, table_count_tablestats_group_limit) "+
						"VALUES ('/agent_id/8', 'mysqld_exporter', NULL, '/agent_id/1', NULL, '/service_id/1', false, '', $1, $2, false, false, false, 0, 0)",
					now, now,
				)

				assert.NoError(t, err)
			})

			t.Run("Both NULL", func(t *testing.T) {
				tx, rollback := getTX(t, db)
				defer rollback()

				_, err = tx.Exec(
					"INSERT INTO agents (agent_id, agent_type, runs_on_node_id, pmm_agent_id, node_id, service_id, disabled, status, created_at, updated_at, tls, tls_skip_verify, query_examples_disabled, max_query_log_size, table_count_tablestats_group_limit) "+
						"VALUES ('/agent_id/8', 'mysqld_exporter', NULL, '/agent_id/1', NULL, NULL, false, '', $1, $2, false, false, false, 0, 0)",
					now, now,
				)

				assertCheckViolation(t, err, "agents", "node_id_or_service_id_or_pmm_agent_id")
			})

			t.Run("Both set", func(t *testing.T) {
				tx, rollback := getTX(t, db)
				defer rollback()

				_, err = tx.Exec(
					"INSERT INTO agents (agent_id, agent_type, runs_on_node_id, pmm_agent_id, node_id, service_id, disabled, status, created_at, updated_at, tls, tls_skip_verify, query_examples_disabled, max_query_log_size, table_count_tablestats_group_limit) "+
						"VALUES ('/agent_id/8', 'mysqld_exporter', NULL, '/agent_id/1', '/node_id/1', '/service_id/1', false, '', $1, $2, false, false, false, 0, 0)",
					now, now,
				)
				assertCheckViolation(t, err, "agents", "node_id_or_service_id_or_pmm_agent_id")
			})
		})
>>>>>>> 7f1e001c
	})
}<|MERGE_RESOLUTION|>--- conflicted
+++ resolved
@@ -180,31 +180,6 @@
 		)
 		require.NoError(t, err)
 
-<<<<<<< HEAD
-		// runs_on_node_id only for pmm-agent
-		_, err = db.Exec(
-			"INSERT INTO agents (agent_id, agent_type, runs_on_node_id, pmm_agent_id, disabled, status, created_at, updated_at, tls, tls_skip_verify, query_examples_disabled, max_query_log_size) "+
-				"VALUES ('/agent_id/6', 'mysqld_exporter', '/node_id/1', NULL, false, '', $1, $2, false, false, false, 0)",
-			now, now,
-		)
-		assertCheckViolation(t, err, "agents", "runs_on_node_id_only_for_pmm_agent")
-		_, err = db.Exec(
-			"INSERT INTO agents (agent_id, agent_type, runs_on_node_id, pmm_agent_id, disabled, status, created_at, updated_at, tls, tls_skip_verify, query_examples_disabled, max_query_log_size) "+
-				"VALUES ('/agent_id/7', 'pmm-agent', NULL, '/agent_id/1', false, '', $1, $2, false, false, false, 0)",
-			now, now,
-		)
-		assertCheckViolation(t, err, "agents", "runs_on_node_id_only_for_pmm_agent")
-
-		// RDS aws_access_key_id and aws_secret_access_key fields test
-		_, err = db.Exec(
-			"INSERT INTO agents (agent_id, agent_type, runs_on_node_id, pmm_agent_id, disabled, status, created_at, updated_at, "+
-				"tls, tls_skip_verify, query_examples_disabled, max_query_log_size, aws_access_key, aws_secret_key) "+
-				"VALUES ('/agent_id/rds1', 'rds_exporter', NULL, '/agent_id/rds1', false, '', $1, $2, false, false, false, 0,"+
-				"'<access_key>', 'secret_access_key')",
-			now, now,
-		)
-		require.NoError(t, err)
-=======
 		t.Run("runs_on_node_id_xor_pmm_agent_id", func(t *testing.T) {
 			t.Run("Normal", func(t *testing.T) {
 				tx, rollback := getTX(t, db)
@@ -329,6 +304,5 @@
 				assertCheckViolation(t, err, "agents", "node_id_or_service_id_or_pmm_agent_id")
 			})
 		})
->>>>>>> 7f1e001c
 	})
 }