// pmm-managed
// Copyright (C) 2017 Percona LLC
//
// This program is free software: you can redistribute it and/or modify
// it under the terms of the GNU Affero General Public License as published by
// the Free Software Foundation, either version 3 of the License, or
// (at your option) any later version.
//
// This program is distributed in the hope that it will be useful,
// but WITHOUT ANY WARRANTY; without even the implied warranty of
// MERCHANTABILITY or FITNESS FOR A PARTICULAR PURPOSE. See the
// GNU Affero General Public License for more details.
//
// You should have received a copy of the GNU Affero General Public License
// along with this program. If not, see <https://www.gnu.org/licenses/>.

package models

import (
	"time"

	"github.com/aws/aws-sdk-go/aws/endpoints"
)

// MetricsResolutions contains standard Prometheus metrics resolutions.
type MetricsResolutions struct {
	HR time.Duration `json:"hr"`
	MR time.Duration `json:"mr"`
	LR time.Duration `json:"lr"`
}

// Settings contains PMM Server settings.
type Settings struct {
	Telemetry struct {
		Disabled bool   `json:"disabled"`
		UUID     string `json:"uuid"`
	} `json:"telemetry"`

	MetricsResolutions MetricsResolutions `json:"metrics_resolutions"`

	DataRetention time.Duration `json:"data_retention"`

	AWSPartitions []string `json:"aws_partitions"`

<<<<<<< HEAD
	AWSInstanceIDChecked bool `json:"aws_instance_id_checked"`
=======
	SSHKey string `json:"ssh_key"`
>>>>>>> 91f6507d
}

// fillDefaults sets zero values to their default values.
// Used for migrating settings to the newer version.
func (s *Settings) fillDefaults() {
	// no default for Telemetry UUID - it set by telemetry service

	if s.MetricsResolutions.HR == 0 {
		s.MetricsResolutions.HR = 5 * time.Second
	}
	if s.MetricsResolutions.MR == 0 {
		s.MetricsResolutions.MR = 5 * time.Second
	}
	if s.MetricsResolutions.LR == 0 {
		s.MetricsResolutions.LR = 60 * time.Second
	}

	if s.DataRetention == 0 {
		s.DataRetention = 30 * 24 * time.Hour
	}

	if len(s.AWSPartitions) == 0 {
		s.AWSPartitions = []string{endpoints.AwsPartitionID}
	}

	// AWSInstanceIDChecked is false by default
}<|MERGE_RESOLUTION|>--- conflicted
+++ resolved
@@ -42,11 +42,9 @@
 
 	AWSPartitions []string `json:"aws_partitions"`
 
-<<<<<<< HEAD
 	AWSInstanceIDChecked bool `json:"aws_instance_id_checked"`
-=======
+
 	SSHKey string `json:"ssh_key"`
->>>>>>> 91f6507d
 }
 
 // fillDefaults sets zero values to their default values.
@@ -73,4 +71,5 @@
 	}
 
 	// AWSInstanceIDChecked is false by default
+	// SSHKey is empty by default
 }