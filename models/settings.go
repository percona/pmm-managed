// pmm-managed
// Copyright (C) 2017 Percona LLC
//
// This program is free software: you can redistribute it and/or modify
// it under the terms of the GNU Affero General Public License as published by
// the Free Software Foundation, either version 3 of the License, or
// (at your option) any later version.
//
// This program is distributed in the hope that it will be useful,
// but WITHOUT ANY WARRANTY; without even the implied warranty of
// MERCHANTABILITY or FITNESS FOR A PARTICULAR PURPOSE. See the
// GNU Affero General Public License for more details.
//
// You should have received a copy of the GNU Affero General Public License
// along with this program. If not, see <https://www.gnu.org/licenses/>.

package models

import (
	"time"

	"github.com/aws/aws-sdk-go/aws/endpoints"
)

// MetricsResolutions contains standard VictoriaMetrics metrics resolutions.
type MetricsResolutions struct {
	HR time.Duration `json:"hr"`
	MR time.Duration `json:"mr"`
	LR time.Duration `json:"lr"`
}

// SaaS contains settings related to the SaaS platform.
type SaaS struct {
	// Percona Platform user email
	Email string `json:"email"`
	// Percona Platform session Id
	SessionID string `json:"session_id"`
	// Security Threat Tool enabled
	STTEnabled bool `json:"stt_enabled"`
	// List of disabled STT checks
	DisabledSTTChecks []string `json:"disabled_stt_checks"`
	// STT check intervals
	STTCheckIntervals STTCheckIntervals `json:"stt_check_intervals"`
}

// Settings contains PMM Server settings.
type Settings struct {
	PMMPublicAddress string `json:"pmm_public_address"`

	Telemetry struct {
		Disabled bool   `json:"disabled"`
		UUID     string `json:"uuid"`
	} `json:"telemetry"`

	MetricsResolutions MetricsResolutions `json:"metrics_resolutions"`

	DataRetention time.Duration `json:"data_retention"`

	AWSPartitions []string `json:"aws_partitions"`

	AWSInstanceChecked bool `json:"aws_instance_checked"`

	SSHKey string `json:"ssh_key"`

	// not url.URL to keep username and password
	AlertManagerURL string `json:"alert_manager_url"`

	VictoriaMetrics struct {
		CacheEnabled bool `json:"cache_enabled"`
	} `json:"victoria_metrics"`

	SaaS SaaS `json:"sass"` // sic :(

	// DBaaS config options
	DBaaS struct {
		Enabled bool `json:"enabled"`
	} `json:"dbaas"`

	IntegratedAlerting struct {
		Enabled               bool                   `json:"enabled"`
		EmailAlertingSettings *EmailAlertingSettings `json:"email_settings"`
		SlackAlertingSettings *SlackAlertingSettings `json:"slack_settings"`
	} `json:"ia"`

<<<<<<< HEAD
	Azurediscover struct {
		Enabled bool `json:"enabled"`
	} `json:"azure"`
=======
	BackupManagement struct {
		Enabled bool `json:"enabled"`
	} `json:"backup_management"`
>>>>>>> b640e90f
}

// EmailAlertingSettings represents email settings for Integrated Alerting.
type EmailAlertingSettings struct {
	From      string `json:"from"`
	Smarthost string `json:"smarthost"`
	Hello     string `json:"hello"`
	Username  string `json:"username"`
	Password  string `json:"password"`
	Identity  string `json:"identity"`
	Secret    string `json:"secret"`
}

// SlackAlertingSettings represents Slack settings for Integrated Alerting.
type SlackAlertingSettings struct {
	URL string `json:"url"`
}

// STTCheckIntervals represents intervals between STT checks.
type STTCheckIntervals struct {
	StandardInterval time.Duration `json:"standard_interval"`
	RareInterval     time.Duration `json:"rare_interval"`
	FrequentInterval time.Duration `json:"frequent_interval"`
}

// fillDefaults sets zero values to their default values.
// Used for migrating settings to the newer version.
func (s *Settings) fillDefaults() {
	// no default for Telemetry UUID - it set by telemetry service

	if s.MetricsResolutions.HR == 0 {
		s.MetricsResolutions.HR = 5 * time.Second
	}
	if s.MetricsResolutions.MR == 0 {
		s.MetricsResolutions.MR = 10 * time.Second
	}
	if s.MetricsResolutions.LR == 0 {
		s.MetricsResolutions.LR = 60 * time.Second
	}

	if s.DataRetention == 0 {
		s.DataRetention = 30 * 24 * time.Hour
	}

	if len(s.AWSPartitions) == 0 {
		s.AWSPartitions = []string{endpoints.AwsPartitionID}
	}

	if s.SaaS.STTCheckIntervals.RareInterval == 0 {
		s.SaaS.STTCheckIntervals.RareInterval = 78 * time.Hour
	}

	if s.SaaS.STTCheckIntervals.StandardInterval == 0 {
		s.SaaS.STTCheckIntervals.StandardInterval = 24 * time.Hour
	}

	if s.SaaS.STTCheckIntervals.FrequentInterval == 0 {
		s.SaaS.STTCheckIntervals.FrequentInterval = 4 * time.Hour
	}

	// AWSInstanceChecked is false by default
	// SSHKey is empty by default
	// AlertManagerURL is empty by default
	// SaaS.STTEnabled is false by default
	// DBaaS.Enabled is false by default
	// IntegratedAlerting.Enabled is false by default
	// VictoriaMetrics CacheEnable is false by default
	// PMMPublicAddress is empty by default
	// Azurediscover.Enabled is false by default
}<|MERGE_RESOLUTION|>--- conflicted
+++ resolved
@@ -82,15 +82,13 @@
 		SlackAlertingSettings *SlackAlertingSettings `json:"slack_settings"`
 	} `json:"ia"`
 
-<<<<<<< HEAD
 	Azurediscover struct {
 		Enabled bool `json:"enabled"`
 	} `json:"azure"`
-=======
+
 	BackupManagement struct {
 		Enabled bool `json:"enabled"`
 	} `json:"backup_management"`
->>>>>>> b640e90f
 }
 
 // EmailAlertingSettings represents email settings for Integrated Alerting.
