--- conflicted
+++ resolved
@@ -235,14 +235,9 @@
 				EnableSTT:        true,
 				DisableTelemetry: true,
 			})
-<<<<<<< HEAD
 			require.NoError(t, err)
 			assert.True(t, ns.Telemetry.Disabled)
 			assert.True(t, ns.SaaS.STTEnabled)
-=======
-			assert.True(t, errors.As(err, &errInvalidArgument))
-			assert.EqualError(t, err, `invalid argument: cannot enable STT while disabling telemetry`)
->>>>>>> 0223c55b
 
 			// enable both
 			ns, err = models.UpdateSettings(sqlDB, &models.ChangeSettingsParams{
@@ -256,13 +251,8 @@
 			ns, err = models.UpdateSettings(sqlDB, &models.ChangeSettingsParams{
 				DisableTelemetry: true,
 			})
-<<<<<<< HEAD
 			require.NoError(t, err)
 			assert.True(t, ns.Telemetry.Disabled)
-=======
-			assert.True(t, errors.As(err, &errInvalidArgument))
-			assert.EqualError(t, err, `invalid argument: cannot disable telemetry while STT is enabled`)
->>>>>>> 0223c55b
 
 			// disable STT
 			ns, err = models.UpdateSettings(sqlDB, &models.ChangeSettingsParams{
@@ -275,14 +265,9 @@
 			ns, err = models.UpdateSettings(sqlDB, &models.ChangeSettingsParams{
 				EnableSTT: true,
 			})
-<<<<<<< HEAD
 			require.NoError(t, err)
 			assert.True(t, ns.Telemetry.Disabled)
 			assert.True(t, ns.SaaS.STTEnabled)
-=======
-			assert.True(t, errors.As(err, &errInvalidArgument))
-			assert.EqualError(t, err, `invalid argument: cannot enable STT while telemetry is disabled`)
->>>>>>> 0223c55b
 
 			// restore initial default state
 			ns, err = models.UpdateSettings(sqlDB, &models.ChangeSettingsParams{
