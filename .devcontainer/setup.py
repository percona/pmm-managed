--- conflicted
+++ resolved
@@ -75,37 +75,16 @@
         "make init",
     ])
 
-<<<<<<< HEAD
-=======
 def setup():
     """Runs various setup commands."""
-
-    run_commands([
-        "supervisorctl stop pmm-managed",
-    ])
-
-    # FIXME Remove when https://jira.percona.com/browse/PMM-5197 is done.
-    # This is a hack, not a proper solution for this ticket.
-    with open("/tmp/setup.sql", "w") as f:
-        f.writelines([
-            # for run database
-            "UPDATE pg_database SET encoding = pg_char_to_encoding('UTF8'), datcollate = 'en_US.utf8', datctype = 'en_US.utf8' WHERE datname = 'pmm-managed';\n",
-            # for all future databases, including pmm-managed-dev
-            "UPDATE pg_database SET encoding = pg_char_to_encoding('UTF8'), datcollate = 'en_US.utf8', datctype = 'en_US.utf8' WHERE datname = 'template1';\n",
-        ])
     run_commands([
         # allow connecting from any host, needed to connect from host to PG running in docker
         "sed -i -e \"s/#listen_addresses = \'localhost\'/listen_addresses = \'*\'/\" /srv/postgres/postgresql.conf",
         "echo 'host    all         all     0.0.0.0/0     trust' >> /srv/postgres/pg_hba.conf",
         "supervisorctl restart postgresql",
-
-        "psql --username=postgres --file=/tmp/setup.sql",
-        "psql --username=postgres -l",
-        "supervisorctl start pmm-managed",
     ])
 
 
->>>>>>> 63151c26
 def main():
     # install packages early as they will be required below
     install_packages_p = multiprocessing.Process(target=install_packages)
