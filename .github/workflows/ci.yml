--- conflicted
+++ resolved
@@ -130,11 +130,7 @@
 
   check:
     name: Check
-<<<<<<< HEAD
-    timeout-minutes: 30
-=======
     timeout-minutes: 15
->>>>>>> 9bd51b4d
     if: github.event_name == 'pull_request'
 
     strategy:
