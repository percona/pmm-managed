// pmm-managed
// Copyright (C) 2017 Percona LLC
//
// This program is free software: you can redistribute it and/or modify
// it under the terms of the GNU Affero General Public License as published by
// the Free Software Foundation, either version 3 of the License, or
// (at your option) any later version.
//
// This program is distributed in the hope that it will be useful,
// but WITHOUT ANY WARRANTY; without even the implied warranty of
// MERCHANTABILITY or FITNESS FOR A PARTICULAR PURPOSE. See the
// GNU Affero General Public License for more details.
//
// You should have received a copy of the GNU Affero General Public License
// along with this program. If not, see <https://www.gnu.org/licenses/>.

// Package envvars contains environment variables parser.
package envvars

import (
	"fmt"
	"net"
	"os"
	"strconv"
	"strings"
	"time"

	"github.com/pkg/errors"
	"github.com/sirupsen/logrus"

	"github.com/percona/pmm-managed/models"
)

const (
	defaultSaaSHost = "check.percona.com:443"
	envSaaSHost     = "PERCONA_TEST_SAAS_HOST"
)

// InvalidDurationError invalid duration error.
type InvalidDurationError string

func (e InvalidDurationError) Error() string { return string(e) }

// ParseEnvVars parses given environment variables.
//
// Returns valid setting and two lists with errors and warnings.
// This function is mainly used in pmm-managed-init to early validate passed
// environment variables, and provide user warnings about unknown variables.
// In case of error, the docker run terminates.
// Short description of environment variables:
//  - PATH, HOSTNAME, TERM, HOME are default environment variables that will be ignored;
//  - DISABLE_UPDATES is a boolean flag to enable or disable pmm-server update;
//  - DISABLE_TELEMETRY is a boolean flag to enable or disable pmm telemetry (and disable STT if telemetry is disabled);
//  - METRICS_RESOLUTION, METRICS_RESOLUTION, METRICS_RESOLUTION_HR, METRICS_RESOLUTION_LR are durations of metrics resolution;
//  - DATA_RETENTION is the duration of how long keep time-series data in ClickHouse;
//  - ENABLE_ALERTING enables Integrated Alerting;
//  - the environment variables prefixed with GF_ passed as related to Grafana.
func ParseEnvVars(envs []string) (envSettings *models.ChangeSettingsParams, errs []error, warns []string) {
	envSettings = new(models.ChangeSettingsParams)

	for _, env := range envs {
		p := strings.SplitN(env, "=", 2)

		if len(p) != 2 {
			errs = append(errs, fmt.Errorf("failed to parse environment variable %q", env))
			continue
		}

		k, v := strings.ToUpper(p[0]), strings.ToLower(p[1])
		logrus.Tracef("ParseEnvVars: %#q: k=%#q v=%#q", env, k, v)

		var err error
		switch k {
		case "_", "HOME", "HOSTNAME", "LANG", "PATH", "PWD", "SHLVL", "TERM":
			// skip default environment variables
			continue
		case "PMM_DEBUG", "PMM_TRACE":
			// skip cross-component environment variables that are already handled by kingpin
			continue
		case "DISABLE_UPDATES":
			envSettings.DisableUpdates, err = strconv.ParseBool(v)
			if err != nil {
				err = fmt.Errorf("invalid value %q for environment variable %q", v, k)
			}
		case "DISABLE_TELEMETRY":
			envSettings.DisableTelemetry, err = strconv.ParseBool(v)
			if err != nil {
				err = fmt.Errorf("invalid value %q for environment variable %q", v, k)
			} else if envSettings.DisableTelemetry {
				// special case
				envSettings.DisableSTT = true
			}
		case "METRICS_RESOLUTION", "METRICS_RESOLUTION_HR":
			if envSettings.MetricsResolutions.HR, err = parseStringDuration(v); err != nil {
				err = formatEnvVariableError(err, env, v)
			}
		case "METRICS_RESOLUTION_MR":
			if envSettings.MetricsResolutions.MR, err = parseStringDuration(v); err != nil {
				err = formatEnvVariableError(err, env, v)
			}
		case "METRICS_RESOLUTION_LR":
			if envSettings.MetricsResolutions.LR, err = parseStringDuration(v); err != nil {
				err = formatEnvVariableError(err, env, v)
			}
		case "DATA_RETENTION":
			if envSettings.DataRetention, err = parseStringDuration(v); err != nil {
				err = formatEnvVariableError(err, env, v)
			}
		case "ENABLE_VM_CACHE":
			envSettings.EnableVMCache, err = strconv.ParseBool(v)
			if err != nil {
				err = fmt.Errorf("invalid value %q for environment variable %q", v, k)
			}
			if !envSettings.EnableVMCache {
				// disable cache explicitly
				envSettings.DisableVMCache = true
			}

<<<<<<< HEAD
		case "PERCONA_TEST_IA": // FIXME remove
			warns = append(warns, fmt.Sprintf("Environment variable %q WILL BE REMOVED SOON, please use %q instead.", k, "ENABLE_ALERTING"))
			fallthrough
		case "ENABLE_ALERTING":
			envSettings.EnableAlerting, err = strconv.ParseBool(v)
			if err != nil {
				err = fmt.Errorf("invalid value %q for environment variable %q", v, k)
			}

		case "PERCONA_TEST_AUTH_HOST", "PERCONA_TEST_CHECKS_HOST", "PERCONA_TEST_TELEMETRY_HOST": // FIXME remove https://jira.percona.com/browse/SAAS-360
			warns = append(warns, fmt.Sprintf("Environment variable %q WILL BE REMOVED SOON, please use %q instead.", k, envSaaSHost))
=======
		case "PERCONA_TEST_AUTH_HOST", "PERCONA_TEST_CHECKS_HOST", "PERCONA_TEST_TELEMETRY_HOST":
			err = fmt.Errorf("environment variable %q is removed and replaced by %q", k, envSaaSHost)
>>>>>>> f4c6e5e3

		default:
			// handle prefixes

			// skip Grafana's environment variables
			if strings.HasPrefix(k, "GF_") {
				continue
			}

			// skip supervisord environment variables
			if strings.HasPrefix(k, "SUPERVISOR_") {
				continue
			}

			if !strings.HasPrefix(k, "PERCONA_TEST_") {
				warns = append(warns, fmt.Sprintf("unknown environment variable %q", env))
				continue
			}

			warns = append(warns, fmt.Sprintf("environment variable %q IS NOT SUPPORTED and WILL BE REMOVED IN THE FUTURE", k))

			// TODO rename to ENABLE_DBAAS and move to own `case` before `default:`
			if k == "PERCONA_TEST_DBAAS" {
				envSettings.EnableDBaaS, err = strconv.ParseBool(v)
				if err != nil {
					err = fmt.Errorf("invalid value %q for environment variable %q", v, k)
					errs = append(errs, err)
					continue
				}
				envSettings.DisableDBaaS = !envSettings.EnableDBaaS
			}
		}

		if err != nil {
			errs = append(errs, err)
		}
	}

	return envSettings, errs, warns
}

// parseStringDuration validate duration as string value.
func parseStringDuration(value string) (time.Duration, error) {
	d, err := time.ParseDuration(value)
	if err != nil {
		return d, InvalidDurationError("invalid duration error")
	}

	return d, nil
}

// GetSAASHost returns SaaS host env variable value if it's present and valid.
// Otherwise returns defaultSaaSHost.
func GetSAASHost() (string, error) {
	v := os.Getenv(envSaaSHost)
	host, err := parseSAASHost(v)
	if err != nil {
		return "", err
	}

	logrus.Infof("Using SaaS host %q.", host)
	return host, nil
}

// parseSAASHost parses, validates and returns SAAS host, otherwise returns error.
func parseSAASHost(v string) (string, error) {
	if v == "" {
		logrus.Infof("Using default SaaS host %q.", defaultSaaSHost)
		return defaultSaaSHost, nil
	}
	if strings.HasPrefix(v, ":") {
		return "", fmt.Errorf("environment variable %q has invalid format %q. Expected host[:port]", envSaaSHost, v)
	}

	host, port, err := net.SplitHostPort(v)
	if err != nil && strings.Count(v, ":") >= 1 {
		return "", err
	}
	if host == "" {
		host = v
	}
	if port == "" {
		port = "443"
	}

	v = net.JoinHostPort(host, port)
	return v, nil
}

func formatEnvVariableError(err error, env, value string) error {
	switch e := err.(type) {
	case InvalidDurationError:
		return fmt.Errorf("environment variable %q has invalid duration %s", env, value)
	default:
		return errors.Wrap(e, "unknown error")
	}
}<|MERGE_RESOLUTION|>--- conflicted
+++ resolved
@@ -116,7 +116,6 @@
 				envSettings.DisableVMCache = true
 			}
 
-<<<<<<< HEAD
 		case "PERCONA_TEST_IA": // FIXME remove
 			warns = append(warns, fmt.Sprintf("Environment variable %q WILL BE REMOVED SOON, please use %q instead.", k, "ENABLE_ALERTING"))
 			fallthrough
@@ -126,12 +125,8 @@
 				err = fmt.Errorf("invalid value %q for environment variable %q", v, k)
 			}
 
-		case "PERCONA_TEST_AUTH_HOST", "PERCONA_TEST_CHECKS_HOST", "PERCONA_TEST_TELEMETRY_HOST": // FIXME remove https://jira.percona.com/browse/SAAS-360
-			warns = append(warns, fmt.Sprintf("Environment variable %q WILL BE REMOVED SOON, please use %q instead.", k, envSaaSHost))
-=======
 		case "PERCONA_TEST_AUTH_HOST", "PERCONA_TEST_CHECKS_HOST", "PERCONA_TEST_TELEMETRY_HOST":
 			err = fmt.Errorf("environment variable %q is removed and replaced by %q", k, envSaaSHost)
->>>>>>> f4c6e5e3
 
 		default:
 			// handle prefixes
