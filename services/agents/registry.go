// pmm-managed
// Copyright (C) 2017 Percona LLC
//
// This program is free software: you can redistribute it and/or modify
// it under the terms of the GNU Affero General Public License as published by
// the Free Software Foundation, either version 3 of the License, or
// (at your option) any later version.
//
// This program is distributed in the hope that it will be useful,
// but WITHOUT ANY WARRANTY; without even the implied warranty of
// MERCHANTABILITY or FITNESS FOR A PARTICULAR PURPOSE. See the
// GNU Affero General Public License for more details.
//
// You should have received a copy of the GNU Affero General Public License
// along with this program. If not, see <https://www.gnu.org/licenses/>.

// Package agents contains business logic of working with pmm-agent.
package agents

import (
	"context"
	"fmt"
	"runtime/pprof"
	"sort"
	"sync"
	"time"

	"github.com/AlekSi/pointer"
	"github.com/golang/protobuf/proto" //nolint:staticcheck
	"github.com/golang/protobuf/ptypes"
	"github.com/percona/pmm/api/agentpb"
	"github.com/percona/pmm/api/inventorypb"
	"github.com/percona/pmm/version"
	"github.com/pkg/errors"
	prom "github.com/prometheus/client_golang/prometheus"
	"github.com/sirupsen/logrus"
	"google.golang.org/grpc/codes"
	"google.golang.org/grpc/status"
	"gopkg.in/reform.v1"

	"github.com/percona/pmm-managed/models"
	"github.com/percona/pmm-managed/services/agents/channel"
	"github.com/percona/pmm-managed/utils/logger"
)

const (
	// constants for delayed batch updates
	updateBatchDelay   = time.Second
	stateChangeTimeout = 5 * time.Second

	prometheusNamespace = "pmm_managed"
	prometheusSubsystem = "agents"
)

var (
	defaultActionTimeout      = ptypes.DurationProto(10 * time.Second)
	defaultQueryActionTimeout = ptypes.DurationProto(15 * time.Second) // should be less than checks.resultTimeout
<<<<<<< HEAD
	defaultPtActionTimeout    = ptypes.DurationProto(30 * time.Second) // Percona-toolkit action timeout
=======

	mSentDesc = prom.NewDesc(
		prom.BuildFQName(prometheusNamespace, prometheusSubsystem, "messages_sent_total"),
		"A total number of messages sent to pmm-agent.",
		[]string{"agent_id"},
		nil,
	)
	mRecvDesc = prom.NewDesc(
		prom.BuildFQName(prometheusNamespace, prometheusSubsystem, "messages_received_total"),
		"A total number of messages received from pmm-agent.",
		[]string{"agent_id"},
		nil,
	)
	mResponsesDesc = prom.NewDesc(
		prom.BuildFQName(prometheusNamespace, prometheusSubsystem, "messages_response_queue_length"),
		"The current length of the response queue.",
		[]string{"agent_id"},
		nil,
	)
	mRequestsDesc = prom.NewDesc(
		prom.BuildFQName(prometheusNamespace, prometheusSubsystem, "messages_request_queue_length"),
		"The current length of the request queue.",
		[]string{"agent_id"},
		nil,
	)
>>>>>>> a12a57bf
)

type pmmAgentInfo struct {
	channel         *channel.Channel
	id              string
	stateChangeChan chan struct{}
	kick            chan struct{}
}

// Registry keeps track of all connected pmm-agents.
//
// TODO Split into several types https://jira.percona.com/browse/PMM-4932
type Registry struct {
	db        *reform.DB
	vmdb      prometheusService
	qanClient qanClient

	rw     sync.RWMutex
	agents map[string]*pmmAgentInfo // id -> info

	roster *roster

	mAgents      prom.GaugeFunc
	mConnects    prom.Counter
	mDisconnects *prom.CounterVec
	mRoundTrip   prom.Summary
	mClockDrift  prom.Summary
}

// NewRegistry creates a new registry with given database connection.
func NewRegistry(db *reform.DB, qanClient qanClient, vmdb prometheusService) *Registry {
	agents := make(map[string]*pmmAgentInfo)
	r := &Registry{
		db:        db,
		vmdb:      vmdb,
		qanClient: qanClient,

		agents: agents,

		roster: newRoster(),

		mAgents: prom.NewGaugeFunc(prom.GaugeOpts{
			Namespace: prometheusNamespace,
			Subsystem: prometheusSubsystem,
			Name:      "connected",
			Help:      "The current number of connected pmm-agents.",
		}, func() float64 {
			return float64(len(agents))
		}),
		mConnects: prom.NewCounter(prom.CounterOpts{
			Namespace: prometheusNamespace,
			Subsystem: prometheusSubsystem,
			Name:      "connects_total",
			Help:      "A total number of pmm-agent connects.",
		}),
		mDisconnects: prom.NewCounterVec(prom.CounterOpts{
			Namespace: prometheusNamespace,
			Subsystem: prometheusSubsystem,
			Name:      "disconnects_total",
			Help:      "A total number of pmm-agent disconnects.",
		}, []string{"reason"}),
		mRoundTrip: prom.NewSummary(prom.SummaryOpts{
			Namespace:  prometheusNamespace,
			Subsystem:  prometheusSubsystem,
			Name:       "round_trip_seconds",
			Help:       "Round-trip time.",
			Objectives: map[float64]float64{0.5: 0.05, 0.9: 0.01, 0.99: 0.001},
		}),
		mClockDrift: prom.NewSummary(prom.SummaryOpts{
			Namespace:  prometheusNamespace,
			Subsystem:  prometheusSubsystem,
			Name:       "clock_drift_seconds",
			Help:       "Clock drift.",
			Objectives: map[float64]float64{0.5: 0.05, 0.9: 0.01, 0.99: 0.001},
		}),
	}

	// initialize metrics with labels
	r.mDisconnects.WithLabelValues("unknown")

	return r
}

// IsConnected returns true if pmm-agent with given ID is currently connected, false otherwise.
func (r *Registry) IsConnected(pmmAgentID string) bool {
	_, err := r.get(pmmAgentID)
	return err == nil
}

// Run takes over pmm-agent gRPC stream and runs it until completion.
func (r *Registry) Run(stream agentpb.Agent_ConnectServer) error {
	r.mConnects.Inc()
	disconnectReason := "unknown"
	defer func() {
		r.mDisconnects.WithLabelValues(disconnectReason).Inc()
	}()

	ctx := stream.Context()
	l := logger.Get(ctx)
	agent, err := r.register(stream)
	if err != nil {
		disconnectReason = "auth"
		return err
	}
	defer func() {
		l.Infof("Disconnecting client: %s.", disconnectReason)
	}()

	// run pmm-agent state update loop for the current agent.
	go r.runStateChangeHandler(ctx, agent)

	r.RequestStateUpdate(ctx, agent.id)

	ticker := time.NewTicker(10 * time.Second)
	defer ticker.Stop()
	for {
		select {
		case <-ticker.C:
			r.ping(ctx, agent)

		// see unregister and Kick methods
		case <-agent.kick:
			// already unregistered, no need to call unregister method
			l.Warn("Kicked.")
			disconnectReason = "kicked"
			err = status.Errorf(codes.Aborted, "Kicked.")
			return err

		case req := <-agent.channel.Requests():
			if req == nil {
				disconnectReason = "done"
				err = agent.channel.Wait()
				r.unregister(agent.id)
				return err
			}

			switch p := req.Payload.(type) {
			case *agentpb.Ping:
				agent.channel.SendResponse(&channel.ServerResponse{
					ID: req.ID,
					Payload: &agentpb.Pong{
						CurrentTime: ptypes.TimestampNow(),
					},
				})

			case *agentpb.StateChangedRequest:
				pprof.Do(ctx, pprof.Labels("request", "StateChangedRequest"), func(ctx context.Context) {
					if err := r.stateChanged(ctx, p); err != nil {
						l.Errorf("%+v", err)
					}

					agent.channel.SendResponse(&channel.ServerResponse{
						ID:      req.ID,
						Payload: new(agentpb.StateChangedResponse),
					})
				})

			case *agentpb.QANCollectRequest:
				pprof.Do(ctx, pprof.Labels("request", "QANCollectRequest"), func(ctx context.Context) {
					if err := r.qanClient.Collect(ctx, p.MetricsBucket); err != nil {
						l.Errorf("%+v", err)
					}

					agent.channel.SendResponse(&channel.ServerResponse{
						ID:      req.ID,
						Payload: new(agentpb.QANCollectResponse),
					})
				})

			case *agentpb.ActionResultRequest:
				// TODO: PMM-3978: In the future we need to merge action parts before send it to storage.
				err := models.ChangeActionResult(r.db.Querier, p.ActionId, agent.id, p.Error, string(p.Output), p.Done)
				if err != nil {
					l.Warnf("Failed to change action: %+v", err)
				}

				if !p.Done && p.Error != "" {
					l.Warnf("Action was done with an error: %v.", p.Error)
				}

				agent.channel.SendResponse(&channel.ServerResponse{
					ID:      req.ID,
					Payload: new(agentpb.ActionResultResponse),
				})

			case nil:
				l.Warnf("Unexpected request: %v.", req)
				disconnectReason = "unimplemented"
				return status.Error(codes.Unimplemented, "Unexpected request payload.")
			}
		}
	}
}

func (r *Registry) register(stream agentpb.Agent_ConnectServer) (*pmmAgentInfo, error) {
	ctx := stream.Context()
	l := logger.Get(ctx)
	agentMD, err := agentpb.ReceiveAgentConnectMetadata(stream)
	if err != nil {
		return nil, err
	}
	var runsOnNodeID string
	err = r.db.InTransaction(func(tx *reform.TX) error {
		runsOnNodeID, err = authenticate(agentMD, tx.Querier)
		if err != nil {
			return err
		}
		return nil
	})
	if err != nil {
		l.Warnf("Failed to authenticate connected pmm-agent %+v.", agentMD)
		return nil, err
	}
	l.Infof("Connected pmm-agent: %+v.", agentMD)

	serverMD := agentpb.ServerConnectMetadata{
		AgentRunsOnNodeID: runsOnNodeID,
		ServerVersion:     version.Version,
	}
	l.Debugf("Sending metadata: %+v.", serverMD)
	if err = agentpb.SendServerConnectMetadata(stream, &serverMD); err != nil {
		return nil, err
	}

	// pmm-agent with the same ID can still be connected in two cases:
	//   1. Someone uses the same ID by mistake, glitch, or malicious intent.
	//   2. pmm-agent detects broken connection and reconnects,
	//      but pmm-managed still thinks that the previous connection is okay.
	// In both cases, kick it.
	l.Warnf("Another pmm-agent with ID %q is already connected.", agentMD.ID)
	r.Kick(ctx, agentMD.ID)

	r.rw.Lock()
	defer r.rw.Unlock()

	agent := &pmmAgentInfo{
		channel:         channel.New(stream),
		id:              agentMD.ID,
		stateChangeChan: make(chan struct{}, 1),
		kick:            make(chan struct{}),
	}
	r.agents[agentMD.ID] = agent
	return agent, nil
}

func authenticate(md *agentpb.AgentConnectMetadata, q *reform.Querier) (string, error) {
	if md.ID == "" {
		return "", status.Error(codes.PermissionDenied, "Empty Agent ID.")
	}

	agent, err := models.FindAgentByID(q, md.ID)
	if err != nil {
		if status.Code(err) == codes.NotFound {
			return "", status.Errorf(codes.PermissionDenied, "No Agent with ID %q.", md.ID)
		}
		return "", errors.Wrap(err, "failed to find agent")
	}

	if agent.AgentType != models.PMMAgentType {
		return "", status.Errorf(codes.PermissionDenied, "No pmm-agent with ID %q.", md.ID)
	}

	if pointer.GetString(agent.RunsOnNodeID) == "" {
		return "", status.Errorf(codes.PermissionDenied, "Can't get 'runs_on_node_id' for pmm-agent with ID %q.", md.ID)
	}

	agentVersion, err := version.Parse(md.Version)
	if err != nil {
		return "", status.Errorf(codes.InvalidArgument, "Can't parse 'version' for pmm-agent with ID %q.", md.ID)
	}

	if err := addOrRemoveVMAgent(q, md.ID, pointer.GetString(agent.RunsOnNodeID), agentVersion); err != nil {
		return "", err
	}

	agent.Version = &md.Version
	if err := q.Update(agent); err != nil {
		return "", errors.Wrap(err, "failed to update agent")
	}

	return pointer.GetString(agent.RunsOnNodeID), nil
}

// unregister removes pmm-agent with given ID from the registry.
func (r *Registry) unregister(pmmAgentID string) *pmmAgentInfo {
	r.rw.Lock()
	defer r.rw.Unlock()

	// We do not check that pmmAgentID is in fact ID of existing pmm-agent because
	// it may be already deleted from the database, that's why we unregister it.

	agent := r.agents[pmmAgentID]
	if agent == nil {
		return nil
	}

	delete(r.agents, pmmAgentID)
	r.roster.clear(pmmAgentID)
	return agent
}

// addOrRemoveVMAgent - creates vmAgent agentType if pmm-agent's version supports it and agent not exists yet,
// otherwise ensures that vmAgent not exist for pmm-agent and pmm-agent's agents don't have push_metrics mode,
// removes it if needed.
func addOrRemoveVMAgent(q *reform.Querier, pmmAgentID, runsOnNodeID string, pmmAgentVersion *version.Parsed) error {
	if pmmAgentVersion.Less(models.PMMAgentWithPushMetricsSupport) {
		// ensure that vmagent not exists and agents dont have push_metrics.
		return removeVMAgentFromPMMAgent(q, pmmAgentID)
	}
	return addVMAgentToPMMAgent(q, pmmAgentID, runsOnNodeID)
}

func addVMAgentToPMMAgent(q *reform.Querier, pmmAgentID, runsOnNodeID string) error {
	// TODO remove it after fix
	// https://jira.percona.com/browse/PMM-4420
	if runsOnNodeID == "pmm-server" {
		return nil
	}
	vmAgentType := models.VMAgentType
	vmAgent, err := models.FindAgents(q, models.AgentFilters{PMMAgentID: pmmAgentID, AgentType: &vmAgentType})
	if err != nil {
		return status.Errorf(codes.Internal, "Can't get 'vmAgent' for pmm-agent with ID %q", pmmAgentID)
	}
	if len(vmAgent) == 0 {
		if _, err := models.CreateAgent(q, models.VMAgentType, &models.CreateAgentParams{
			PMMAgentID:  pmmAgentID,
			PushMetrics: true,
			NodeID:      runsOnNodeID,
		}); err != nil {
			return errors.Wrapf(err, "Can't create 'vmAgent' for pmm-agent with ID %q", pmmAgentID)
		}
	}
	return nil
}

func removeVMAgentFromPMMAgent(q *reform.Querier, pmmAgentID string) error {
	vmAgentType := models.VMAgentType
	vmAgent, err := models.FindAgents(q, models.AgentFilters{PMMAgentID: pmmAgentID, AgentType: &vmAgentType})
	if err != nil {
		return status.Errorf(codes.Internal, "Can't get 'vmAgent' for pmm-agent with ID %q", pmmAgentID)
	}
	if len(vmAgent) != 0 {
		for _, agent := range vmAgent {
			if _, err := models.RemoveAgent(q, agent.AgentID, models.RemoveRestrict); err != nil {
				return errors.Wrapf(err, "Can't remove 'vmAgent' for pmm-agent with ID %q", pmmAgentID)
			}
		}
	}
	agents, err := models.FindAgents(q, models.AgentFilters{PMMAgentID: pmmAgentID})
	if err != nil {
		return errors.Wrapf(err, "Can't find agents for pmm-agent with ID %q", pmmAgentID)
	}
	for _, agent := range agents {
		if agent.PushMetrics {
			logrus.Warnf("disabling push_metrics for agent with unsupported version ID %q with pmm-agent ID %q", agent.AgentID, pmmAgentID)
			agent.PushMetrics = false
			if err := q.Update(agent); err != nil {
				return errors.Wrapf(err, "Can't set push_metrics=false for agent %q at pmm-agent with ID %q", agent.AgentID, pmmAgentID)
			}
		}
	}
	return nil
}

// Kick unregisters and forcefully disconnects pmm-agent with given ID.
func (r *Registry) Kick(ctx context.Context, pmmAgentID string) {
	agent := r.unregister(pmmAgentID)
	if agent == nil {
		return
	}

	l := logger.Get(ctx)
	l.Debugf("pmm-agent with ID %q will be kicked in a moment.", pmmAgentID)

	// see Run method
	close(agent.kick)

	// Do not close agent.stateChangeChan to avoid breaking RequestStateUpdate;
	// closing agent.kick is enough to exit runStateChangeHandler goroutine.
}

// ping sends Ping message to given Agent, waits for Pong and observes round-trip time and clock drift.
func (r *Registry) ping(ctx context.Context, agent *pmmAgentInfo) {
	l := logger.Get(ctx)
	start := time.Now()
	resp := agent.channel.SendRequest(new(agentpb.Ping))
	if resp == nil {
		return
	}
	roundtrip := time.Since(start)
	agentTime, err := ptypes.Timestamp(resp.(*agentpb.Pong).CurrentTime)
	if err != nil {
		l.Errorf("Failed to decode Pong.current_time: %s.", err)
		return
	}
	clockDrift := agentTime.Sub(start) - roundtrip/2
	if clockDrift < 0 {
		clockDrift = -clockDrift
	}
	l.Infof("Round-trip time: %s. Estimated clock drift: %s.", roundtrip, clockDrift)
	r.mRoundTrip.Observe(roundtrip.Seconds())
	r.mClockDrift.Observe(clockDrift.Seconds())
}

func updateAgentStatus(ctx context.Context, q *reform.Querier, agentID string, status inventorypb.AgentStatus, listenPort uint32) error {
	l := logger.Get(ctx)
	l.Debugf("updateAgentStatus: %s %s %d", agentID, status, listenPort)

	agent := &models.Agent{AgentID: agentID}
	err := q.Reload(agent)

	// TODO set ListenPort to NULL when agent is done?
	// https://jira.percona.com/browse/PMM-4932

	// FIXME that requires more investigation: https://jira.percona.com/browse/PMM-4932
	if err == reform.ErrNoRows {
		l.Warnf("Failed to select Agent by ID for (%s, %s).", agentID, status)

		switch status {
		case inventorypb.AgentStatus_STOPPING, inventorypb.AgentStatus_DONE:
			return nil
		}
	}

	if err != nil {
		return errors.Wrap(err, "failed to select Agent by ID")
	}

	agent.Status = status.String()
	agent.ListenPort = pointer.ToUint16(uint16(listenPort))
	if err = q.Update(agent); err != nil {
		return errors.Wrap(err, "failed to update Agent")
	}
	return nil
}

func (r *Registry) stateChanged(ctx context.Context, req *agentpb.StateChangedRequest) error {
	e := r.db.InTransaction(func(tx *reform.TX) error {
		agentIDs := r.roster.get(req.AgentId)
		if agentIDs == nil {
			agentIDs = []string{req.AgentId}
		}

		for _, agentID := range agentIDs {
			if err := updateAgentStatus(ctx, tx.Querier, agentID, req.Status, req.ListenPort); err != nil {
				return err
			}
		}
		return nil
	})
	if e != nil {
		return e
	}
	r.vmdb.RequestConfigurationUpdate()
	agent, err := models.FindAgentByID(r.db.Querier, req.AgentId)
	if err != nil {
		return err
	}
	if agent.PMMAgentID == nil {
		return nil
	}
	r.RequestStateUpdate(ctx, *agent.PMMAgentID)
	return nil
}

// UpdateAgentsState sends SetStateRequest to all pmm-agents with push metrics agents.
func (r *Registry) UpdateAgentsState(ctx context.Context) error {
	pmmAgents, err := models.FindPMMAgentsIDsWithPushMetrics(r.db.Querier)
	if err != nil {
		return errors.Wrap(err, "cannot find pmmAgentsIDs for AgentsState update")
	}
	var wg sync.WaitGroup
	limiter := make(chan struct{}, 10)
	for _, pmmAgentID := range pmmAgents {
		wg.Add(1)
		limiter <- struct{}{}
		go func(pmmAgentID string) {
			defer wg.Done()
			r.RequestStateUpdate(ctx, pmmAgentID)
			<-limiter
		}(pmmAgentID)
	}
	wg.Wait()
	return nil
}

// runStateChangeHandler runs pmm-agent state update loop for given pmm-agent until ctx is canceled or agent is kicked.
func (r *Registry) runStateChangeHandler(ctx context.Context, agent *pmmAgentInfo) {
	l := logger.Get(ctx).WithField("agent_id", agent.id)

	l.Info("Starting runStateChangeHandler ...")
	defer l.Info("Done runStateChangeHandler.")

	// stateChangeChan, state update loop, and RequestStateUpdate method ensure that state
	// is reloaded when requested, but several requests are batched together to avoid too often reloads.
	// That allows the caller to just call RequestStateUpdate when it seems fit.
	if cap(agent.stateChangeChan) != 1 {
		panic("stateChangeChan should have capacity 1")
	}

	for {
		select {
		case <-ctx.Done():
			return

		case <-agent.kick:
			return

		case <-agent.stateChangeChan:
			// batch several update requests together by delaying the first one
			sleepCtx, sleepCancel := context.WithTimeout(ctx, updateBatchDelay)
			<-sleepCtx.Done()
			sleepCancel()

			if ctx.Err() != nil {
				return
			}

			nCtx, cancel := context.WithTimeout(ctx, stateChangeTimeout)
			r.sendSetStateRequest(nCtx, agent)
			cancel()
		}
	}
}

// RequestStateUpdate requests state update on pmm-agent with given ID.
func (r *Registry) RequestStateUpdate(ctx context.Context, pmmAgentID string) {
	l := logger.Get(ctx)

	agent, err := r.get(pmmAgentID)
	if err != nil {
		l.Infof("RequestStateUpdate: %s.", err)
		return
	}

	select {
	case agent.stateChangeChan <- struct{}{}:
	default:
	}
}

// sendSetStateRequest sends SetStateRequest to given pmm-agent.
func (r *Registry) sendSetStateRequest(ctx context.Context, agent *pmmAgentInfo) {
	l := logger.Get(ctx)
	start := time.Now()
	defer func() {
		if dur := time.Since(start); dur > time.Second {
			l.Warnf("sendSetStateRequest took %s.", dur)
		}
	}()
	pmmAgent, err := models.FindAgentByID(r.db.Querier, agent.id)
	if err != nil {
		l.Errorf("Failed to get PMM Agent: %s.", err)
		return
	}
	pmmAgentVersion, err := version.Parse(*pmmAgent.Version)
	if err != nil {
		l.Errorf("Failed to parse PMM agent version %q: %s", *pmmAgent.Version, err)
		return
	}

	agents, err := models.FindAgents(r.db.Querier, models.AgentFilters{PMMAgentID: agent.id})
	if err != nil {
		l.Errorf("Failed to collect agents: %s.", err)
		return
	}

	redactMode := redactSecrets
	if l.Logger.GetLevel() >= logrus.DebugLevel {
		redactMode = exposeSecrets
	}

	rdsExporters := make(map[*models.Node]*models.Agent)
	agentProcesses := make(map[string]*agentpb.SetStateRequest_AgentProcess)
	builtinAgents := make(map[string]*agentpb.SetStateRequest_BuiltinAgent)
	for _, row := range agents {
		if row.Disabled {
			continue
		}

		// in order of AgentType consts
		switch row.AgentType {
		case models.PMMAgentType:
			continue
		case models.VMAgentType:
			scrapeCfg, err := r.vmdb.BuildScrapeConfigForVMAgent(agent.id)
			if err != nil {
				l.WithError(err).Errorf("cannot get agent scrape config for agent: %s", agent.id)
			}
			agentProcesses[row.AgentID] = vmAgentConfig(string(scrapeCfg))

		case models.NodeExporterType:
			node, err := models.FindNodeByID(r.db.Querier, pointer.GetString(row.NodeID))
			if err != nil {
				l.Error(err)
				return
			}
			agentProcesses[row.AgentID] = nodeExporterConfig(node, row)

		case models.RDSExporterType:
			node, err := models.FindNodeByID(r.db.Querier, pointer.GetString(row.NodeID))
			if err != nil {
				l.Error(err)
				return
			}
			rdsExporters[node] = row
		case models.ExternalExporterType:
			// ignore

		// Agents with exactly one Service
		case models.MySQLdExporterType, models.MongoDBExporterType, models.PostgresExporterType, models.ProxySQLExporterType,
			models.QANMySQLPerfSchemaAgentType, models.QANMySQLSlowlogAgentType, models.QANMongoDBProfilerAgentType, models.QANPostgreSQLPgStatementsAgentType,
			models.QANPostgreSQLPgStatMonitorAgentType:

			service, err := models.FindServiceByID(r.db.Querier, pointer.GetString(row.ServiceID))
			if err != nil {
				l.Error(err)
				return
			}

			switch row.AgentType {
			case models.MySQLdExporterType:
				agentProcesses[row.AgentID] = mysqldExporterConfig(service, row, redactMode)
			case models.MongoDBExporterType:
				agentProcesses[row.AgentID] = mongodbExporterConfig(service, row, redactMode, pmmAgentVersion)
			case models.PostgresExporterType:
				agentProcesses[row.AgentID] = postgresExporterConfig(service, row, redactMode)
			case models.ProxySQLExporterType:
				agentProcesses[row.AgentID] = proxysqlExporterConfig(service, row, redactMode)
			case models.QANMySQLPerfSchemaAgentType:
				builtinAgents[row.AgentID] = qanMySQLPerfSchemaAgentConfig(service, row)
			case models.QANMySQLSlowlogAgentType:
				builtinAgents[row.AgentID] = qanMySQLSlowlogAgentConfig(service, row)
			case models.QANMongoDBProfilerAgentType:
				builtinAgents[row.AgentID] = qanMongoDBProfilerAgentConfig(service, row)
			case models.QANPostgreSQLPgStatementsAgentType:
				builtinAgents[row.AgentID] = qanPostgreSQLPgStatementsAgentConfig(service, row)
			case models.QANPostgreSQLPgStatMonitorAgentType:
				builtinAgents[row.AgentID] = qanPostgreSQLPgStatMonitorAgentConfig(service, row)
			}

		default:
			l.Panicf("unhandled Agent type %s", row.AgentType)
		}
	}

	if len(rdsExporters) > 0 {
		rdsExporterIDs := make([]string, 0, len(rdsExporters))
		for _, rdsExporter := range rdsExporters {
			rdsExporterIDs = append(rdsExporterIDs, rdsExporter.AgentID)
		}
		sort.Strings(rdsExporterIDs)

		groupID := r.roster.add(agent.id, rdsGroup, rdsExporterIDs)
		c, err := rdsExporterConfig(rdsExporters, redactMode)
		if err == nil {
			agentProcesses[groupID] = c
		} else {
			l.Errorf("%+v", err)
		}
	}
	state := &agentpb.SetStateRequest{
		AgentProcesses: agentProcesses,
		BuiltinAgents:  builtinAgents,
	}
	l.Infof("sendSetStateRequest:\n%s", proto.MarshalTextString(state))
	resp := agent.channel.SendRequest(state)
	l.Infof("SetState response: %+v.", resp)
}

// CheckConnectionToService sends request to pmm-agent to check connection to service.
func (r *Registry) CheckConnectionToService(ctx context.Context, q *reform.Querier, service *models.Service, agent *models.Agent) error {
	// TODO: extract to a separate struct to keep Single Responsibility principles: https://jira.percona.com/browse/PMM-4932
	l := logger.Get(ctx)
	start := time.Now()
	defer func() {
		if dur := time.Since(start); dur > 4*time.Second {
			l.Warnf("CheckConnectionToService took %s.", dur)
		}
	}()

	pmmAgentID := pointer.GetString(agent.PMMAgentID)
	pmmAgent, err := r.get(pmmAgentID)
	if err != nil {
		return err
	}

	var request *agentpb.CheckConnectionRequest
	switch service.ServiceType {
	case models.MySQLServiceType:
		request = &agentpb.CheckConnectionRequest{
			Type:    inventorypb.ServiceType_MYSQL_SERVICE,
			Dsn:     agent.DSN(service, 2*time.Second, "", nil),
			Timeout: ptypes.DurationProto(3 * time.Second),
		}
	case models.PostgreSQLServiceType:
		request = &agentpb.CheckConnectionRequest{
			Type:    inventorypb.ServiceType_POSTGRESQL_SERVICE,
			Dsn:     agent.DSN(service, 2*time.Second, "postgres", nil),
			Timeout: ptypes.DurationProto(3 * time.Second),
		}
	case models.MongoDBServiceType:
		tdp := agent.TemplateDelimiters(service)
		request = &agentpb.CheckConnectionRequest{
			Type:    inventorypb.ServiceType_MONGODB_SERVICE,
			Dsn:     agent.DSN(service, 2*time.Second, "", nil),
			Timeout: ptypes.DurationProto(3 * time.Second),
			TextFiles: &agentpb.TextFiles{
				Files:              agent.Files(),
				TemplateLeftDelim:  tdp.Left,
				TemplateRightDelim: tdp.Right,
			},
		}
	case models.ProxySQLServiceType:
		request = &agentpb.CheckConnectionRequest{
			Type:    inventorypb.ServiceType_PROXYSQL_SERVICE,
			Dsn:     agent.DSN(service, 2*time.Second, "", nil),
			Timeout: ptypes.DurationProto(3 * time.Second),
		}
	default:
		l.Panicf("unhandled Service type %s", service.ServiceType)
	}

	l.Infof("CheckConnectionRequest: %+v.", request)
	resp := pmmAgent.channel.SendRequest(request)
	l.Infof("CheckConnection response: %+v.", resp)

	switch service.ServiceType {
	case models.MySQLServiceType:
		tableCount := resp.(*agentpb.CheckConnectionResponse).GetStats().GetTableCount()
		agent.TableCount = &tableCount
		l.Debugf("Updating table count: %d.", tableCount)
		if err = q.Update(agent); err != nil {
			return errors.Wrap(err, "failed to update table count")
		}

	case models.PostgreSQLServiceType:
	case models.MongoDBServiceType:
	case models.ProxySQLServiceType:
		// nothing yet

	default:
		l.Panicf("unhandled Service type %s", service.ServiceType)
	}

	msg := resp.(*agentpb.CheckConnectionResponse).Error
	switch msg {
	case "":
		return nil
	case context.Canceled.Error(), context.DeadlineExceeded.Error():
		msg = fmt.Sprintf("timeout (%s)", msg)
	}
	return status.Error(codes.FailedPrecondition, fmt.Sprintf("Connection check failed: %s.", msg))
}

func (r *Registry) get(pmmAgentID string) (*pmmAgentInfo, error) {
	r.rw.RLock()
	pmmAgent := r.agents[pmmAgentID]
	r.rw.RUnlock()
	if pmmAgent == nil {
		return nil, status.Errorf(codes.FailedPrecondition, "pmm-agent with ID %q is not currently connected", pmmAgentID)
	}
	return pmmAgent, nil
}

// Describe implements prometheus.Collector.
func (r *Registry) Describe(ch chan<- *prom.Desc) {
	ch <- mSentDesc
	ch <- mRecvDesc
	ch <- mResponsesDesc
	ch <- mRequestsDesc

	r.mAgents.Describe(ch)
	r.mConnects.Describe(ch)
	r.mDisconnects.Describe(ch)
	r.mRoundTrip.Describe(ch)
	r.mClockDrift.Describe(ch)
}

// Collect implement prometheus.Collector.
func (r *Registry) Collect(ch chan<- prom.Metric) {
	r.rw.RLock()

	for _, agent := range r.agents {
		m := agent.channel.Metrics()

		ch <- prom.MustNewConstMetric(mSentDesc, prom.CounterValue, m.Sent, agent.id)
		ch <- prom.MustNewConstMetric(mRecvDesc, prom.CounterValue, m.Recv, agent.id)
		ch <- prom.MustNewConstMetric(mResponsesDesc, prom.GaugeValue, m.Responses, agent.id)
		ch <- prom.MustNewConstMetric(mRequestsDesc, prom.GaugeValue, m.Requests, agent.id)
	}

	r.rw.RUnlock()

	r.mAgents.Collect(ch)
	r.mConnects.Collect(ch)
	r.mDisconnects.Collect(ch)
	r.mRoundTrip.Collect(ch)
	r.mClockDrift.Collect(ch)
}

// StartMySQLExplainAction starts MySQL EXPLAIN Action on pmm-agent.
// TODO: Extract it from here: https://jira.percona.com/browse/PMM-4932
func (r *Registry) StartMySQLExplainAction(ctx context.Context, id, pmmAgentID, dsn, query string, format agentpb.MysqlExplainOutputFormat) error {
	aRequest := &agentpb.StartActionRequest{
		ActionId: id,
		Params: &agentpb.StartActionRequest_MysqlExplainParams{
			MysqlExplainParams: &agentpb.StartActionRequest_MySQLExplainParams{
				Dsn:          dsn,
				Query:        query,
				OutputFormat: format,
			},
		},
		Timeout: defaultActionTimeout,
	}

	agent, err := r.get(pmmAgentID)
	if err != nil {
		return err
	}

	agent.channel.SendRequest(aRequest)
	return nil
}

// StartMySQLShowCreateTableAction starts mysql-show-create-table action on pmm-agent.
// TODO: Extract it from here: https://jira.percona.com/browse/PMM-4932
func (r *Registry) StartMySQLShowCreateTableAction(ctx context.Context, id, pmmAgentID, dsn, table string) error {
	aRequest := &agentpb.StartActionRequest{
		ActionId: id,
		Params: &agentpb.StartActionRequest_MysqlShowCreateTableParams{
			MysqlShowCreateTableParams: &agentpb.StartActionRequest_MySQLShowCreateTableParams{
				Dsn:   dsn,
				Table: table,
			},
		},
		Timeout: defaultActionTimeout,
	}

	agent, err := r.get(pmmAgentID)
	if err != nil {
		return err
	}

	agent.channel.SendRequest(aRequest)
	return nil
}

// StartMySQLShowTableStatusAction starts mysql-show-table-status action on pmm-agent.
// TODO: Extract it from here: https://jira.percona.com/browse/PMM-4932
func (r *Registry) StartMySQLShowTableStatusAction(ctx context.Context, id, pmmAgentID, dsn, table string) error {
	aRequest := &agentpb.StartActionRequest{
		ActionId: id,
		Params: &agentpb.StartActionRequest_MysqlShowTableStatusParams{
			MysqlShowTableStatusParams: &agentpb.StartActionRequest_MySQLShowTableStatusParams{
				Dsn:   dsn,
				Table: table,
			},
		},
		Timeout: defaultActionTimeout,
	}

	agent, err := r.get(pmmAgentID)
	if err != nil {
		return err
	}

	agent.channel.SendRequest(aRequest)
	return nil
}

// StartMySQLShowIndexAction starts mysql-show-index action on pmm-agent.
// TODO: Extract it from here: https://jira.percona.com/browse/PMM-4932
func (r *Registry) StartMySQLShowIndexAction(ctx context.Context, id, pmmAgentID, dsn, table string) error {
	aRequest := &agentpb.StartActionRequest{
		ActionId: id,
		Params: &agentpb.StartActionRequest_MysqlShowIndexParams{
			MysqlShowIndexParams: &agentpb.StartActionRequest_MySQLShowIndexParams{
				Dsn:   dsn,
				Table: table,
			},
		},
		Timeout: defaultActionTimeout,
	}

	agent, err := r.get(pmmAgentID)
	if err != nil {
		return err
	}

	agent.channel.SendRequest(aRequest)
	return nil
}

// StartPostgreSQLShowCreateTableAction starts postgresql-show-create-table action on pmm-agent.
// TODO: Extract it from here: https://jira.percona.com/browse/PMM-4932
func (r *Registry) StartPostgreSQLShowCreateTableAction(ctx context.Context, id, pmmAgentID, dsn, table string) error {
	aRequest := &agentpb.StartActionRequest{
		ActionId: id,
		Params: &agentpb.StartActionRequest_PostgresqlShowCreateTableParams{
			PostgresqlShowCreateTableParams: &agentpb.StartActionRequest_PostgreSQLShowCreateTableParams{
				Dsn:   dsn,
				Table: table,
			},
		},
		Timeout: defaultActionTimeout,
	}

	agent, err := r.get(pmmAgentID)
	if err != nil {
		return err
	}

	agent.channel.SendRequest(aRequest)
	return nil
}

// StartPostgreSQLShowIndexAction starts postgresql-show-index action on pmm-agent.
// TODO: Extract it from here: https://jira.percona.com/browse/PMM-4932
func (r *Registry) StartPostgreSQLShowIndexAction(ctx context.Context, id, pmmAgentID, dsn, table string) error {
	aRequest := &agentpb.StartActionRequest{
		ActionId: id,
		Params: &agentpb.StartActionRequest_PostgresqlShowIndexParams{
			PostgresqlShowIndexParams: &agentpb.StartActionRequest_PostgreSQLShowIndexParams{
				Dsn:   dsn,
				Table: table,
			},
		},
		Timeout: defaultActionTimeout,
	}

	agent, err := r.get(pmmAgentID)
	if err != nil {
		return err
	}

	agent.channel.SendRequest(aRequest)
	return nil
}

// StartMongoDBExplainAction starts MongoDB query explain action on pmm-agent.
func (r *Registry) StartMongoDBExplainAction(ctx context.Context, id, pmmAgentID, dsn, query string, files map[string]string, tdp *models.DelimiterPair) error {
	aRequest := &agentpb.StartActionRequest{
		ActionId: id,
		Params: &agentpb.StartActionRequest_MongodbExplainParams{
			MongodbExplainParams: &agentpb.StartActionRequest_MongoDBExplainParams{
				Dsn:   dsn,
				Query: query,
				TextFiles: &agentpb.TextFiles{
					Files:              files,
					TemplateLeftDelim:  tdp.Left,
					TemplateRightDelim: tdp.Right,
				},
			},
		},
		Timeout: defaultActionTimeout,
	}

	agent, err := r.get(pmmAgentID)
	if err != nil {
		return err
	}

	agent.channel.SendRequest(aRequest)
	return nil
}

// StartMySQLQueryShowAction starts MySQL SHOW query action on pmm-agent.
func (r *Registry) StartMySQLQueryShowAction(ctx context.Context, id, pmmAgentID, dsn, query string) error {
	aRequest := &agentpb.StartActionRequest{
		ActionId: id,
		Params: &agentpb.StartActionRequest_MysqlQueryShowParams{
			MysqlQueryShowParams: &agentpb.StartActionRequest_MySQLQueryShowParams{
				Dsn:   dsn,
				Query: query,
			},
		},
		Timeout: defaultQueryActionTimeout,
	}

	agent, err := r.get(pmmAgentID)
	if err != nil {
		return err
	}

	agent.channel.SendRequest(aRequest)
	return nil
}

// StartMySQLQuerySelectAction starts MySQL SELECT query action on pmm-agent.
func (r *Registry) StartMySQLQuerySelectAction(ctx context.Context, id, pmmAgentID, dsn, query string) error {
	aRequest := &agentpb.StartActionRequest{
		ActionId: id,
		Params: &agentpb.StartActionRequest_MysqlQuerySelectParams{
			MysqlQuerySelectParams: &agentpb.StartActionRequest_MySQLQuerySelectParams{
				Dsn:   dsn,
				Query: query,
			},
		},
		Timeout: defaultQueryActionTimeout,
	}

	agent, err := r.get(pmmAgentID)
	if err != nil {
		return err
	}

	agent.channel.SendRequest(aRequest)
	return nil
}

// StartPostgreSQLQueryShowAction starts PostgreSQL SHOW query action on pmm-agent.
func (r *Registry) StartPostgreSQLQueryShowAction(ctx context.Context, id, pmmAgentID, dsn string) error {
	aRequest := &agentpb.StartActionRequest{
		ActionId: id,
		Params: &agentpb.StartActionRequest_PostgresqlQueryShowParams{
			PostgresqlQueryShowParams: &agentpb.StartActionRequest_PostgreSQLQueryShowParams{
				Dsn: dsn,
			},
		},
		Timeout: defaultQueryActionTimeout,
	}

	agent, err := r.get(pmmAgentID)
	if err != nil {
		return err
	}

	agent.channel.SendRequest(aRequest)
	return nil
}

// StartPostgreSQLQuerySelectAction starts PostgreSQL SELECT query action on pmm-agent.
func (r *Registry) StartPostgreSQLQuerySelectAction(ctx context.Context, id, pmmAgentID, dsn, query string) error {
	aRequest := &agentpb.StartActionRequest{
		ActionId: id,
		Params: &agentpb.StartActionRequest_PostgresqlQuerySelectParams{
			PostgresqlQuerySelectParams: &agentpb.StartActionRequest_PostgreSQLQuerySelectParams{
				Dsn:   dsn,
				Query: query,
			},
		},
		Timeout: defaultQueryActionTimeout,
	}

	agent, err := r.get(pmmAgentID)
	if err != nil {
		return err
	}

	agent.channel.SendRequest(aRequest)
	return nil
}

// StartMongoDBQueryGetParameterAction starts MongoDB getParameter query action on pmm-agent.
func (r *Registry) StartMongoDBQueryGetParameterAction(ctx context.Context, id, pmmAgentID, dsn string, files map[string]string, tdp *models.DelimiterPair) error {
	aRequest := &agentpb.StartActionRequest{
		ActionId: id,
		Params: &agentpb.StartActionRequest_MongodbQueryGetparameterParams{
			MongodbQueryGetparameterParams: &agentpb.StartActionRequest_MongoDBQueryGetParameterParams{
				Dsn: dsn,
				TextFiles: &agentpb.TextFiles{
					Files:              files,
					TemplateLeftDelim:  tdp.Left,
					TemplateRightDelim: tdp.Right,
				},
			},
		},
		Timeout: defaultQueryActionTimeout,
	}

	agent, err := r.get(pmmAgentID)
	if err != nil {
		return err
	}

	agent.channel.SendRequest(aRequest)
	return nil
}

// StartMongoDBQueryBuildInfoAction starts MongoDB buildInfo query action on pmm-agent.
func (r *Registry) StartMongoDBQueryBuildInfoAction(ctx context.Context, id, pmmAgentID, dsn string, files map[string]string, tdp *models.DelimiterPair) error {
	aRequest := &agentpb.StartActionRequest{
		ActionId: id,
		Params: &agentpb.StartActionRequest_MongodbQueryBuildinfoParams{
			MongodbQueryBuildinfoParams: &agentpb.StartActionRequest_MongoDBQueryBuildInfoParams{
				Dsn: dsn,
				TextFiles: &agentpb.TextFiles{
					Files:              files,
					TemplateLeftDelim:  tdp.Left,
					TemplateRightDelim: tdp.Right,
				},
			},
		},
		Timeout: defaultQueryActionTimeout,
	}

	agent, err := r.get(pmmAgentID)
	if err != nil {
		return err
	}

	agent.channel.SendRequest(aRequest)
	return nil
}

// StartMongoDBQueryGetCmdLineOptsAction starts MongoDB getCmdLineOpts query action on pmm-agent.
func (r *Registry) StartMongoDBQueryGetCmdLineOptsAction(ctx context.Context, id, pmmAgentID, dsn string, files map[string]string, tdp *models.DelimiterPair) error {
	aRequest := &agentpb.StartActionRequest{
		ActionId: id,
		Params: &agentpb.StartActionRequest_MongodbQueryGetcmdlineoptsParams{
			MongodbQueryGetcmdlineoptsParams: &agentpb.StartActionRequest_MongoDBQueryGetCmdLineOptsParams{
				Dsn: dsn,
				TextFiles: &agentpb.TextFiles{
					Files:              files,
					TemplateLeftDelim:  tdp.Left,
					TemplateRightDelim: tdp.Right,
				},
			},
		},
		Timeout: defaultQueryActionTimeout,
	}

	agent, err := r.get(pmmAgentID)
	if err != nil {
		return err
	}

	agent.channel.SendRequest(aRequest)
	return nil
}

// StartPTSummaryAction starts pt-summary action on pmm-agent.
func (r *Registry) StartPTSummaryAction(ctx context.Context, id, pmmAgentID string) error {
	aRequest := &agentpb.StartActionRequest{
		ActionId: id,
		// Need pass params, even empty, because othervise request's marshal fail.
		Params: &agentpb.StartActionRequest_PtSummaryParams{
			PtSummaryParams: &agentpb.StartActionRequest_PTSummaryParams{},
		},
		Timeout: defaultPtActionTimeout,
	}

	agent, err := r.get(pmmAgentID)
	if err != nil {
		return err
	}

	agent.channel.SendRequest(aRequest)
	return nil
}

<<<<<<< HEAD
// StartPTPgSummaryAction starts pt-pg-summary action on the pmm-agent.
// The pt-pg-summary may require some of the following params: address, port, username, password.
// The function returns nil if ok, otherwise an error code
func (r *Registry) StartPTPgSummaryAction(ctx context.Context, id, pmmAgentID, address string, port uint16, username, password string) error {
=======
// StartPTMongoDBSummaryAction starts pt-pg-summary action on the pmm-agent.
// The pt-mongodb-summary may require some of the following params: host, port, username, password.
// The function returns nil if ok, otherwise an error code
func (r *Registry) StartPTMongoDBSummaryAction(ctx context.Context, id, pmmAgentID, address string, port uint16, username, password string) error {
>>>>>>> a12a57bf
	// Action request data that'll be sent to agent
	actionRequest := &agentpb.StartActionRequest{
		ActionId: id,
		// Proper params that'll will be passed to the command on the agent's side, even empty, othervise request's marshal fail.
<<<<<<< HEAD
		Params: &agentpb.StartActionRequest_PtPgSummaryParams{
			PtPgSummaryParams: &agentpb.StartActionRequest_PTPgSummaryParams{
=======
		Params: &agentpb.StartActionRequest_PtMongodbSummaryParams{
			PtMongodbSummaryParams: &agentpb.StartActionRequest_PTMongoDBSummaryParams{
>>>>>>> a12a57bf
				Host:     address,
				Port:     uint32(port),
				Username: username,
				Password: password,
			},
		},
<<<<<<< HEAD
		Timeout: defaultPtActionTimeout,
=======
		Timeout: defaultActionTimeout,
>>>>>>> a12a57bf
	}

	// Agent which the action request will be sent to, got by the provided ID
	pmmAgent, err := r.get(pmmAgentID)
	if err != nil {
		return err
	}

	pmmAgent.channel.SendRequest(actionRequest)

	return nil
}

// StopAction stops action with given given id.
// TODO: Extract it from here: https://jira.percona.com/browse/PMM-4932
func (r *Registry) StopAction(ctx context.Context, actionID string) error {
	agent, err := r.get(actionID)
	if err != nil {
		return err
	}

	agent.channel.SendRequest(&agentpb.StopActionRequest{ActionId: actionID})
	return nil
}

// check interfaces
var (
	_ prom.Collector = (*Registry)(nil)
)<|MERGE_RESOLUTION|>--- conflicted
+++ resolved
@@ -55,9 +55,7 @@
 var (
 	defaultActionTimeout      = ptypes.DurationProto(10 * time.Second)
 	defaultQueryActionTimeout = ptypes.DurationProto(15 * time.Second) // should be less than checks.resultTimeout
-<<<<<<< HEAD
 	defaultPtActionTimeout    = ptypes.DurationProto(30 * time.Second) // Percona-toolkit action timeout
-=======
 
 	mSentDesc = prom.NewDesc(
 		prom.BuildFQName(prometheusNamespace, prometheusSubsystem, "messages_sent_total"),
@@ -83,7 +81,6 @@
 		[]string{"agent_id"},
 		nil,
 	)
->>>>>>> a12a57bf
 )
 
 type pmmAgentInfo struct {
@@ -1236,39 +1233,51 @@
 	return nil
 }
 
-<<<<<<< HEAD
 // StartPTPgSummaryAction starts pt-pg-summary action on the pmm-agent.
-// The pt-pg-summary may require some of the following params: address, port, username, password.
 // The function returns nil if ok, otherwise an error code
 func (r *Registry) StartPTPgSummaryAction(ctx context.Context, id, pmmAgentID, address string, port uint16, username, password string) error {
-=======
-// StartPTMongoDBSummaryAction starts pt-pg-summary action on the pmm-agent.
-// The pt-mongodb-summary may require some of the following params: host, port, username, password.
-// The function returns nil if ok, otherwise an error code
-func (r *Registry) StartPTMongoDBSummaryAction(ctx context.Context, id, pmmAgentID, address string, port uint16, username, password string) error {
->>>>>>> a12a57bf
 	// Action request data that'll be sent to agent
 	actionRequest := &agentpb.StartActionRequest{
 		ActionId: id,
 		// Proper params that'll will be passed to the command on the agent's side, even empty, othervise request's marshal fail.
-<<<<<<< HEAD
 		Params: &agentpb.StartActionRequest_PtPgSummaryParams{
 			PtPgSummaryParams: &agentpb.StartActionRequest_PTPgSummaryParams{
-=======
-		Params: &agentpb.StartActionRequest_PtMongodbSummaryParams{
-			PtMongodbSummaryParams: &agentpb.StartActionRequest_PTMongoDBSummaryParams{
->>>>>>> a12a57bf
 				Host:     address,
 				Port:     uint32(port),
 				Username: username,
 				Password: password,
 			},
 		},
-<<<<<<< HEAD
 		Timeout: defaultPtActionTimeout,
-=======
+	}
+
+	// Agent which the action request will be sent to, got by the provided ID
+	pmmAgent, err := r.get(pmmAgentID)
+	if err != nil {
+		return err
+	}
+
+	pmmAgent.channel.SendRequest(actionRequest)
+
+	return nil
+}
+
+// StartPTMongoDBSummaryAction starts pt-pg-summary action on the pmm-agent.
+// The function returns nil if ok, otherwise an error code
+func (r *Registry) StartPTMongoDBSummaryAction(ctx context.Context, id, pmmAgentID, address string, port uint16, username, password string) error {
+	// Action request data that'll be sent to agent
+	actionRequest := &agentpb.StartActionRequest{
+		ActionId: id,
+		// Proper params that'll will be passed to the command on the agent's side, even empty, othervise request's marshal fail.
+		Params: &agentpb.StartActionRequest_PtMongodbSummaryParams{
+			PtMongodbSummaryParams: &agentpb.StartActionRequest_PTMongoDBSummaryParams{
+				Host:     address,
+				Port:     uint32(port),
+				Username: username,
+				Password: password,
+			},
+		},
 		Timeout: defaultActionTimeout,
->>>>>>> a12a57bf
 	}
 
 	// Agent which the action request will be sent to, got by the provided ID
