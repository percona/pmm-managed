// pmm-managed
// Copyright (C) 2017 Percona LLC
//
// This program is free software: you can redistribute it and/or modify
// it under the terms of the GNU Affero General Public License as published by
// the Free Software Foundation, either version 3 of the License, or
// (at your option) any later version.
//
// This program is distributed in the hope that it will be useful,
// but WITHOUT ANY WARRANTY; without even the implied warranty of
// MERCHANTABILITY or FITNESS FOR A PARTICULAR PURPOSE. See the
// GNU Affero General Public License for more details.
//
// You should have received a copy of the GNU Affero General Public License
// along with this program. If not, see <https://www.gnu.org/licenses/>.

// Package agents contains business logic of working with pmm-agent.
package agents

import (
	"context"
	"fmt"
	"runtime/pprof"
	"sort"
	"strings"
	"sync"
	"time"

	"github.com/AlekSi/pointer"
	"github.com/golang/protobuf/proto" //nolint:staticcheck
	"github.com/golang/protobuf/ptypes"
	"github.com/percona/pmm/api/agentpb"
	"github.com/percona/pmm/api/inventorypb"
	"github.com/percona/pmm/version"
	"github.com/pkg/errors"
	prom "github.com/prometheus/client_golang/prometheus"
	"github.com/sirupsen/logrus"
	"google.golang.org/grpc/codes"
	"google.golang.org/grpc/status"
	"gopkg.in/reform.v1"

	"github.com/percona/pmm-managed/models"
	"github.com/percona/pmm-managed/services/agents/channel"
	"github.com/percona/pmm-managed/utils/logger"
)

const (
	// constants for delayed batch updates
	updateBatchDelay   = time.Second
	stateChangeTimeout = 5 * time.Second

	prometheusNamespace = "pmm_managed"
	prometheusSubsystem = "agents"
)

var (
	checkExternalExporterConnectionPMMVersion = version.MustParse("1.14.99")

	defaultActionTimeout      = ptypes.DurationProto(10 * time.Second)
	defaultQueryActionTimeout = ptypes.DurationProto(15 * time.Second) // should be less than checks.resultTimeout
	defaultPtActionTimeout    = ptypes.DurationProto(30 * time.Second) // Percona-toolkit action timeout

	mSentDesc = prom.NewDesc(
		prom.BuildFQName(prometheusNamespace, prometheusSubsystem, "messages_sent_total"),
		"A total number of messages sent to pmm-agent.",
		[]string{"agent_id"},
		nil,
	)
	mRecvDesc = prom.NewDesc(
		prom.BuildFQName(prometheusNamespace, prometheusSubsystem, "messages_received_total"),
		"A total number of messages received from pmm-agent.",
		[]string{"agent_id"},
		nil,
	)
	mResponsesDesc = prom.NewDesc(
		prom.BuildFQName(prometheusNamespace, prometheusSubsystem, "messages_response_queue_length"),
		"The current length of the response queue.",
		[]string{"agent_id"},
		nil,
	)
	mRequestsDesc = prom.NewDesc(
		prom.BuildFQName(prometheusNamespace, prometheusSubsystem, "messages_request_queue_length"),
		"The current length of the request queue.",
		[]string{"agent_id"},
		nil,
	)
)

type pmmAgentInfo struct {
	channel         *channel.Channel
	id              string
	stateChangeChan chan struct{}
	kick            chan struct{}
}

// Registry keeps track of all connected pmm-agents.
//
// TODO Split into several types https://jira.percona.com/browse/PMM-4932
type Registry struct {
	db        *reform.DB
	vmdb      prometheusService
	qanClient qanClient

	rw     sync.RWMutex
	agents map[string]*pmmAgentInfo // id -> info

	roster *roster

	mAgents      prom.GaugeFunc
	mConnects    prom.Counter
	mDisconnects *prom.CounterVec
	mRoundTrip   prom.Summary
	mClockDrift  prom.Summary
}

// NewRegistry creates a new registry with given database connection.
func NewRegistry(db *reform.DB, qanClient qanClient, vmdb prometheusService) *Registry {
	agents := make(map[string]*pmmAgentInfo)
	r := &Registry{
		db:        db,
		vmdb:      vmdb,
		qanClient: qanClient,

		agents: agents,

		roster: newRoster(),

		mAgents: prom.NewGaugeFunc(prom.GaugeOpts{
			Namespace: prometheusNamespace,
			Subsystem: prometheusSubsystem,
			Name:      "connected",
			Help:      "The current number of connected pmm-agents.",
		}, func() float64 {
			return float64(len(agents))
		}),
		mConnects: prom.NewCounter(prom.CounterOpts{
			Namespace: prometheusNamespace,
			Subsystem: prometheusSubsystem,
			Name:      "connects_total",
			Help:      "A total number of pmm-agent connects.",
		}),
		mDisconnects: prom.NewCounterVec(prom.CounterOpts{
			Namespace: prometheusNamespace,
			Subsystem: prometheusSubsystem,
			Name:      "disconnects_total",
			Help:      "A total number of pmm-agent disconnects.",
		}, []string{"reason"}),
		mRoundTrip: prom.NewSummary(prom.SummaryOpts{
			Namespace:  prometheusNamespace,
			Subsystem:  prometheusSubsystem,
			Name:       "round_trip_seconds",
			Help:       "Round-trip time.",
			Objectives: map[float64]float64{0.5: 0.05, 0.9: 0.01, 0.99: 0.001},
		}),
		mClockDrift: prom.NewSummary(prom.SummaryOpts{
			Namespace:  prometheusNamespace,
			Subsystem:  prometheusSubsystem,
			Name:       "clock_drift_seconds",
			Help:       "Clock drift.",
			Objectives: map[float64]float64{0.5: 0.05, 0.9: 0.01, 0.99: 0.001},
		}),
	}

	// initialize metrics with labels
	r.mDisconnects.WithLabelValues("unknown")

	return r
}

// IsConnected returns true if pmm-agent with given ID is currently connected, false otherwise.
func (r *Registry) IsConnected(pmmAgentID string) bool {
	_, err := r.get(pmmAgentID)
	return err == nil
}

// Run takes over pmm-agent gRPC stream and runs it until completion.
func (r *Registry) Run(stream agentpb.Agent_ConnectServer) error {
	r.mConnects.Inc()
	disconnectReason := "unknown"
	defer func() {
		r.mDisconnects.WithLabelValues(disconnectReason).Inc()
	}()

	ctx := stream.Context()
	l := logger.Get(ctx)
	agent, err := r.register(stream)
	if err != nil {
		disconnectReason = "auth"
		return err
	}
	defer func() {
		l.Infof("Disconnecting client: %s.", disconnectReason)
	}()

	// run pmm-agent state update loop for the current agent.
	go r.runStateChangeHandler(ctx, agent)

	r.RequestStateUpdate(ctx, agent.id)

	ticker := time.NewTicker(10 * time.Second)
	defer ticker.Stop()
	for {
		select {
		case <-ticker.C:
			r.ping(ctx, agent)

		// see unregister and Kick methods
		case <-agent.kick:
			// already unregistered, no need to call unregister method
			l.Warn("Kicked.")
			disconnectReason = "kicked"
			err = status.Errorf(codes.Aborted, "Kicked.")
			return err

		case req := <-agent.channel.Requests():
			if req == nil {
				disconnectReason = "done"
				err = agent.channel.Wait()
				r.unregister(agent.id)
				return err
			}

			switch p := req.Payload.(type) {
			case *agentpb.Ping:
				agent.channel.Send(&channel.ServerResponse{
					ID: req.ID,
					Payload: &agentpb.Pong{
						CurrentTime: ptypes.TimestampNow(),
					},
				})

			case *agentpb.StateChangedRequest:
				pprof.Do(ctx, pprof.Labels("request", "StateChangedRequest"), func(ctx context.Context) {
					if err := r.stateChanged(ctx, p); err != nil {
						l.Errorf("%+v", err)
					}

					agent.channel.Send(&channel.ServerResponse{
						ID:      req.ID,
						Payload: new(agentpb.StateChangedResponse),
					})
				})

			case *agentpb.QANCollectRequest:
				pprof.Do(ctx, pprof.Labels("request", "QANCollectRequest"), func(ctx context.Context) {
					if err := r.qanClient.Collect(ctx, p.MetricsBucket); err != nil {
						l.Errorf("%+v", err)
					}

					agent.channel.Send(&channel.ServerResponse{
						ID:      req.ID,
						Payload: new(agentpb.QANCollectResponse),
					})
				})

			case *agentpb.ActionResultRequest:
				// TODO: PMM-3978: In the future we need to merge action parts before send it to storage.
				err := models.ChangeActionResult(r.db.Querier, p.ActionId, agent.id, p.Error, string(p.Output), p.Done)
				if err != nil {
					l.Warnf("Failed to change action: %+v", err)
				}

				if !p.Done && p.Error != "" {
					l.Warnf("Action was done with an error: %v.", p.Error)
				}

				agent.channel.Send(&channel.ServerResponse{
					ID:      req.ID,
					Payload: new(agentpb.ActionResultResponse),
				})

			case *agentpb.JobResult:
				r.handleJobResult(l, p)
			case *agentpb.JobProgress:
				// TODO Handle job progress messages https://jira.percona.com/browse/PMM-7756

			case nil:
				l.Warnf("Unexpected request: %+v.", req)
				disconnectReason = "unimplemented"
				return status.Error(codes.Unimplemented, "Unexpected request payload.")
			}
		}
	}
}

func (r *Registry) handleJobError(jobResult *models.JobResult) error {
	switch jobResult.Type {
	case models.Echo:
		// nothing
	case models.MySQLBackupRestoreJob:
		// TODO: change restore history entry status after implementing https://jira.percona.com/browse/PMM-7872
	default:
		return errors.Errorf("uunexpected job result type: %T", jobResult.Type)
	}

	return nil
}

func (r *Registry) handleJobResult(l *logrus.Entry, result *agentpb.JobResult) {
	if e := r.db.InTransaction(func(t *reform.TX) error {
		res, err := models.FindJobResultByID(t.Querier, result.JobId)
		if err != nil {
			return err
		}

		switch result := result.Result.(type) {
		case *agentpb.JobResult_Error_:
			if err := r.handleJobError(res); err != nil {
				l.Errorf("failed to handle job error: %s", err)
			}
			res.Error = result.Error.Message
		case *agentpb.JobResult_Echo_:
			if res.Type != models.Echo {
				return errors.Errorf("result type echo doesn't match job type %s", res.Type)
			}
			res.Result = &models.JobResultData{
				Echo: &models.EchoJobResult{
					Message: result.Echo.Message,
				},
			}
<<<<<<< HEAD
		case *agentpb.JobResult_MysqlBackupRestore:
			if res.Type != models.MySQLBackupRestoreJob {
				return errors.Errorf("result type %s doesn't match job type %s", models.MySQLBackupRestoreJob, res.Type)
			}

			// TODO: change restore history entry status after implementing https://jira.percona.com/browse/PMM-7872
=======
		case *agentpb.JobResult_MysqlBackup:
			if res.Type != models.MySQLBackupJob {
				return errors.Errorf("result type %s doesn't match job type %s", models.MySQLBackupJob, res.Type)
			}

			_, err := models.ChangeArtifact(t.Querier, res.Result.MySQLBackup.ArtifactID, models.ChangeArtifactParams{
				Status: models.SuccessBackupStatus,
			})
			if err != nil {
				return err
			}
>>>>>>> 79a9b931
		default:
			return errors.Errorf("unexpected job result type: %T", result)
		}

		res.Done = true

		return t.Update(res)
	}); e != nil {
		l.Errorf("failed to save job result: %+v", e)
	}
}

func (r *Registry) handleJobError(jobResult *models.JobResult) error {
	var err error
	switch jobResult.Type {
	case models.Echo:
		// nothing
	case models.MySQLBackupJob:
		_, err = models.ChangeArtifact(r.db.Querier, jobResult.Result.MySQLBackup.ArtifactID, models.ChangeArtifactParams{
			Status: models.ErrorBackupStatus,
		})
	default:
		// Don't do anything without explicit handling
	}
	return err

}

func (r *Registry) register(stream agentpb.Agent_ConnectServer) (*pmmAgentInfo, error) {
	ctx := stream.Context()
	l := logger.Get(ctx)
	agentMD, err := agentpb.ReceiveAgentConnectMetadata(stream)
	if err != nil {
		return nil, err
	}
	var runsOnNodeID string
	err = r.db.InTransaction(func(tx *reform.TX) error {
		runsOnNodeID, err = authenticate(agentMD, tx.Querier)
		if err != nil {
			return err
		}
		return nil
	})
	if err != nil {
		l.Warnf("Failed to authenticate connected pmm-agent %+v.", agentMD)
		return nil, err
	}
	l.Infof("Connected pmm-agent: %+v.", agentMD)

	serverMD := agentpb.ServerConnectMetadata{
		AgentRunsOnNodeID: runsOnNodeID,
		ServerVersion:     version.Version,
	}
	l.Debugf("Sending metadata: %+v.", serverMD)
	if err = agentpb.SendServerConnectMetadata(stream, &serverMD); err != nil {
		return nil, err
	}

	// pmm-agent with the same ID can still be connected in two cases:
	//   1. Someone uses the same ID by mistake, glitch, or malicious intent.
	//   2. pmm-agent detects broken connection and reconnects,
	//      but pmm-managed still thinks that the previous connection is okay.
	// In both cases, kick it.
	l.Warnf("Another pmm-agent with ID %q is already connected.", agentMD.ID)
	r.Kick(ctx, agentMD.ID)

	r.rw.Lock()
	defer r.rw.Unlock()

	agent := &pmmAgentInfo{
		channel:         channel.New(stream),
		id:              agentMD.ID,
		stateChangeChan: make(chan struct{}, 1),
		kick:            make(chan struct{}),
	}
	r.agents[agentMD.ID] = agent
	return agent, nil
}

func authenticate(md *agentpb.AgentConnectMetadata, q *reform.Querier) (string, error) {
	if md.ID == "" {
		return "", status.Error(codes.PermissionDenied, "Empty Agent ID.")
	}

	agent, err := models.FindAgentByID(q, md.ID)
	if err != nil {
		if status.Code(err) == codes.NotFound {
			return "", status.Errorf(codes.PermissionDenied, "No Agent with ID %q.", md.ID)
		}
		return "", errors.Wrap(err, "failed to find agent")
	}

	if agent.AgentType != models.PMMAgentType {
		return "", status.Errorf(codes.PermissionDenied, "No pmm-agent with ID %q.", md.ID)
	}

	if pointer.GetString(agent.RunsOnNodeID) == "" {
		return "", status.Errorf(codes.PermissionDenied, "Can't get 'runs_on_node_id' for pmm-agent with ID %q.", md.ID)
	}

	agentVersion, err := version.Parse(md.Version)
	if err != nil {
		return "", status.Errorf(codes.InvalidArgument, "Can't parse 'version' for pmm-agent with ID %q.", md.ID)
	}

	if err := addOrRemoveVMAgent(q, md.ID, pointer.GetString(agent.RunsOnNodeID), agentVersion); err != nil {
		return "", err
	}

	agent.Version = &md.Version
	if err := q.Update(agent); err != nil {
		return "", errors.Wrap(err, "failed to update agent")
	}

	return pointer.GetString(agent.RunsOnNodeID), nil
}

// unregister removes pmm-agent with given ID from the registry.
func (r *Registry) unregister(pmmAgentID string) *pmmAgentInfo {
	r.rw.Lock()
	defer r.rw.Unlock()

	// We do not check that pmmAgentID is in fact ID of existing pmm-agent because
	// it may be already deleted from the database, that's why we unregister it.

	agent := r.agents[pmmAgentID]
	if agent == nil {
		return nil
	}

	delete(r.agents, pmmAgentID)
	r.roster.clear(pmmAgentID)
	return agent
}

// addOrRemoveVMAgent - creates vmAgent agentType if pmm-agent's version supports it and agent not exists yet,
// otherwise ensures that vmAgent not exist for pmm-agent and pmm-agent's agents don't have push_metrics mode,
// removes it if needed.
func addOrRemoveVMAgent(q *reform.Querier, pmmAgentID, runsOnNodeID string, pmmAgentVersion *version.Parsed) error {
	if pmmAgentVersion.Less(models.PMMAgentWithPushMetricsSupport) {
		// ensure that vmagent not exists and agents dont have push_metrics.
		return removeVMAgentFromPMMAgent(q, pmmAgentID)
	}
	return addVMAgentToPMMAgent(q, pmmAgentID, runsOnNodeID)
}

func addVMAgentToPMMAgent(q *reform.Querier, pmmAgentID, runsOnNodeID string) error {
	// TODO remove it after fix
	// https://jira.percona.com/browse/PMM-4420
	if runsOnNodeID == "pmm-server" {
		return nil
	}
	vmAgentType := models.VMAgentType
	vmAgent, err := models.FindAgents(q, models.AgentFilters{PMMAgentID: pmmAgentID, AgentType: &vmAgentType})
	if err != nil {
		return status.Errorf(codes.Internal, "Can't get 'vmAgent' for pmm-agent with ID %q", pmmAgentID)
	}
	if len(vmAgent) == 0 {
		if _, err := models.CreateAgent(q, models.VMAgentType, &models.CreateAgentParams{
			PMMAgentID:  pmmAgentID,
			PushMetrics: true,
			NodeID:      runsOnNodeID,
		}); err != nil {
			return errors.Wrapf(err, "Can't create 'vmAgent' for pmm-agent with ID %q", pmmAgentID)
		}
	}
	return nil
}

func removeVMAgentFromPMMAgent(q *reform.Querier, pmmAgentID string) error {
	vmAgentType := models.VMAgentType
	vmAgent, err := models.FindAgents(q, models.AgentFilters{PMMAgentID: pmmAgentID, AgentType: &vmAgentType})
	if err != nil {
		return status.Errorf(codes.Internal, "Can't get 'vmAgent' for pmm-agent with ID %q", pmmAgentID)
	}
	if len(vmAgent) != 0 {
		for _, agent := range vmAgent {
			if _, err := models.RemoveAgent(q, agent.AgentID, models.RemoveRestrict); err != nil {
				return errors.Wrapf(err, "Can't remove 'vmAgent' for pmm-agent with ID %q", pmmAgentID)
			}
		}
	}
	agents, err := models.FindAgents(q, models.AgentFilters{PMMAgentID: pmmAgentID})
	if err != nil {
		return errors.Wrapf(err, "Can't find agents for pmm-agent with ID %q", pmmAgentID)
	}
	for _, agent := range agents {
		if agent.PushMetrics {
			logrus.Warnf("disabling push_metrics for agent with unsupported version ID %q with pmm-agent ID %q", agent.AgentID, pmmAgentID)
			agent.PushMetrics = false
			if err := q.Update(agent); err != nil {
				return errors.Wrapf(err, "Can't set push_metrics=false for agent %q at pmm-agent with ID %q", agent.AgentID, pmmAgentID)
			}
		}
	}
	return nil
}

// Kick unregisters and forcefully disconnects pmm-agent with given ID.
func (r *Registry) Kick(ctx context.Context, pmmAgentID string) {
	agent := r.unregister(pmmAgentID)
	if agent == nil {
		return
	}

	l := logger.Get(ctx)
	l.Debugf("pmm-agent with ID %q will be kicked in a moment.", pmmAgentID)

	// see Run method
	close(agent.kick)

	// Do not close agent.stateChangeChan to avoid breaking RequestStateUpdate;
	// closing agent.kick is enough to exit runStateChangeHandler goroutine.
}

// ping sends Ping message to given Agent, waits for Pong and observes round-trip time and clock drift.
func (r *Registry) ping(ctx context.Context, agent *pmmAgentInfo) {
	l := logger.Get(ctx)
	start := time.Now()
	resp := agent.channel.SendAndWaitResponse(new(agentpb.Ping))
	if resp == nil {
		return
	}
	roundtrip := time.Since(start)
	agentTime, err := ptypes.Timestamp(resp.(*agentpb.Pong).CurrentTime)
	if err != nil {
		l.Errorf("Failed to decode Pong.current_time: %s.", err)
		return
	}
	clockDrift := agentTime.Sub(start) - roundtrip/2
	if clockDrift < 0 {
		clockDrift = -clockDrift
	}
	l.Infof("Round-trip time: %s. Estimated clock drift: %s.", roundtrip, clockDrift)
	r.mRoundTrip.Observe(roundtrip.Seconds())
	r.mClockDrift.Observe(clockDrift.Seconds())
}

func updateAgentStatus(ctx context.Context, q *reform.Querier, agentID string, status inventorypb.AgentStatus, listenPort uint32) error {
	l := logger.Get(ctx)
	l.Debugf("updateAgentStatus: %s %s %d", agentID, status, listenPort)

	agent := &models.Agent{AgentID: agentID}
	err := q.Reload(agent)

	// TODO set ListenPort to NULL when agent is done?
	// https://jira.percona.com/browse/PMM-4932

	// FIXME that requires more investigation: https://jira.percona.com/browse/PMM-4932
	if err == reform.ErrNoRows {
		l.Warnf("Failed to select Agent by ID for (%s, %s).", agentID, status)

		switch status {
		case inventorypb.AgentStatus_STOPPING, inventorypb.AgentStatus_DONE:
			return nil
		}
	}

	if err != nil {
		return errors.Wrap(err, "failed to select Agent by ID")
	}

	agent.Status = status.String()
	agent.ListenPort = pointer.ToUint16(uint16(listenPort))
	if err = q.Update(agent); err != nil {
		return errors.Wrap(err, "failed to update Agent")
	}
	return nil
}

func (r *Registry) stateChanged(ctx context.Context, req *agentpb.StateChangedRequest) error {
	e := r.db.InTransaction(func(tx *reform.TX) error {
		agentIDs := r.roster.get(req.AgentId)
		if agentIDs == nil {
			agentIDs = []string{req.AgentId}
		}

		for _, agentID := range agentIDs {
			if err := updateAgentStatus(ctx, tx.Querier, agentID, req.Status, req.ListenPort); err != nil {
				return err
			}
		}
		return nil
	})
	if e != nil {
		return e
	}
	r.vmdb.RequestConfigurationUpdate()
	agent, err := models.FindAgentByID(r.db.Querier, req.AgentId)
	if err != nil {
		return err
	}
	if agent.PMMAgentID == nil {
		return nil
	}
	r.RequestStateUpdate(ctx, *agent.PMMAgentID)
	return nil
}

// UpdateAgentsState sends SetStateRequest to all pmm-agents with push metrics agents.
func (r *Registry) UpdateAgentsState(ctx context.Context) error {
	pmmAgents, err := models.FindPMMAgentsIDsWithPushMetrics(r.db.Querier)
	if err != nil {
		return errors.Wrap(err, "cannot find pmmAgentsIDs for AgentsState update")
	}
	var wg sync.WaitGroup
	limiter := make(chan struct{}, 10)
	for _, pmmAgentID := range pmmAgents {
		wg.Add(1)
		limiter <- struct{}{}
		go func(pmmAgentID string) {
			defer wg.Done()
			r.RequestStateUpdate(ctx, pmmAgentID)
			<-limiter
		}(pmmAgentID)
	}
	wg.Wait()
	return nil
}

// runStateChangeHandler runs pmm-agent state update loop for given pmm-agent until ctx is canceled or agent is kicked.
func (r *Registry) runStateChangeHandler(ctx context.Context, agent *pmmAgentInfo) {
	l := logger.Get(ctx).WithField("agent_id", agent.id)

	l.Info("Starting runStateChangeHandler ...")
	defer l.Info("Done runStateChangeHandler.")

	// stateChangeChan, state update loop, and RequestStateUpdate method ensure that state
	// is reloaded when requested, but several requests are batched together to avoid too often reloads.
	// That allows the caller to just call RequestStateUpdate when it seems fit.
	if cap(agent.stateChangeChan) != 1 {
		panic("stateChangeChan should have capacity 1")
	}

	for {
		select {
		case <-ctx.Done():
			return

		case <-agent.kick:
			return

		case <-agent.stateChangeChan:
			// batch several update requests together by delaying the first one
			sleepCtx, sleepCancel := context.WithTimeout(ctx, updateBatchDelay)
			<-sleepCtx.Done()
			sleepCancel()

			if ctx.Err() != nil {
				return
			}

			nCtx, cancel := context.WithTimeout(ctx, stateChangeTimeout)
			r.sendSetStateRequest(nCtx, agent)
			cancel()
		}
	}
}

// RequestStateUpdate requests state update on pmm-agent with given ID.
func (r *Registry) RequestStateUpdate(ctx context.Context, pmmAgentID string) {
	l := logger.Get(ctx)

	agent, err := r.get(pmmAgentID)
	if err != nil {
		l.Infof("RequestStateUpdate: %s.", err)
		return
	}

	select {
	case agent.stateChangeChan <- struct{}{}:
	default:
	}
}

// sendSetStateRequest sends SetStateRequest to given pmm-agent.
func (r *Registry) sendSetStateRequest(ctx context.Context, agent *pmmAgentInfo) {
	l := logger.Get(ctx)
	start := time.Now()
	defer func() {
		if dur := time.Since(start); dur > time.Second {
			l.Warnf("sendSetStateRequest took %s.", dur)
		}
	}()
	pmmAgent, err := models.FindAgentByID(r.db.Querier, agent.id)
	if err != nil {
		l.Errorf("Failed to get PMM Agent: %s.", err)
		return
	}
	pmmAgentVersion, err := version.Parse(*pmmAgent.Version)
	if err != nil {
		l.Errorf("Failed to parse PMM agent version %q: %s", *pmmAgent.Version, err)
		return
	}

	agents, err := models.FindAgents(r.db.Querier, models.AgentFilters{PMMAgentID: agent.id})
	if err != nil {
		l.Errorf("Failed to collect agents: %s.", err)
		return
	}

	redactMode := redactSecrets
	if l.Logger.GetLevel() >= logrus.DebugLevel {
		redactMode = exposeSecrets
	}

	rdsExporters := make(map[*models.Node]*models.Agent)
	agentProcesses := make(map[string]*agentpb.SetStateRequest_AgentProcess)
	builtinAgents := make(map[string]*agentpb.SetStateRequest_BuiltinAgent)
	for _, row := range agents {
		if row.Disabled {
			continue
		}

		// in order of AgentType consts
		switch row.AgentType {
		case models.PMMAgentType:
			continue
		case models.VMAgentType:
			scrapeCfg, err := r.vmdb.BuildScrapeConfigForVMAgent(agent.id)
			if err != nil {
				l.WithError(err).Errorf("cannot get agent scrape config for agent: %s", agent.id)
			}
			agentProcesses[row.AgentID] = vmAgentConfig(string(scrapeCfg))

		case models.NodeExporterType:
			node, err := models.FindNodeByID(r.db.Querier, pointer.GetString(row.NodeID))
			if err != nil {
				l.Error(err)
				return
			}
			agentProcesses[row.AgentID] = nodeExporterConfig(node, row)

		case models.RDSExporterType:
			node, err := models.FindNodeByID(r.db.Querier, pointer.GetString(row.NodeID))
			if err != nil {
				l.Error(err)
				return
			}
			rdsExporters[node] = row
		case models.ExternalExporterType:
			// ignore

		case models.AzureDatabaseExporterType:
			service, err := models.FindServiceByID(r.db.Querier, pointer.GetString(row.ServiceID))
			if err != nil {
				l.Error(err)
				return
			}
			config, err := azureDatabaseExporterConfig(row, service, redactMode)
			if err != nil {
				l.Error(err)
				return
			}
			agentProcesses[row.AgentID] = config

		// Agents with exactly one Service
		case models.MySQLdExporterType, models.MongoDBExporterType, models.PostgresExporterType, models.ProxySQLExporterType,
			models.QANMySQLPerfSchemaAgentType, models.QANMySQLSlowlogAgentType, models.QANMongoDBProfilerAgentType, models.QANPostgreSQLPgStatementsAgentType,
			models.QANPostgreSQLPgStatMonitorAgentType:

			service, err := models.FindServiceByID(r.db.Querier, pointer.GetString(row.ServiceID))
			if err != nil {
				l.Error(err)
				return
			}

			switch row.AgentType {
			case models.MySQLdExporterType:
				agentProcesses[row.AgentID] = mysqldExporterConfig(service, row, redactMode)
			case models.MongoDBExporterType:
				agentProcesses[row.AgentID] = mongodbExporterConfig(service, row, redactMode, pmmAgentVersion)
			case models.PostgresExporterType:
				agentProcesses[row.AgentID] = postgresExporterConfig(service, row, redactMode, pmmAgentVersion)
			case models.ProxySQLExporterType:
				agentProcesses[row.AgentID] = proxysqlExporterConfig(service, row, redactMode)
			case models.QANMySQLPerfSchemaAgentType:
				builtinAgents[row.AgentID] = qanMySQLPerfSchemaAgentConfig(service, row)
			case models.QANMySQLSlowlogAgentType:
				builtinAgents[row.AgentID] = qanMySQLSlowlogAgentConfig(service, row)
			case models.QANMongoDBProfilerAgentType:
				builtinAgents[row.AgentID] = qanMongoDBProfilerAgentConfig(service, row)
			case models.QANPostgreSQLPgStatementsAgentType:
				builtinAgents[row.AgentID] = qanPostgreSQLPgStatementsAgentConfig(service, row)
			case models.QANPostgreSQLPgStatMonitorAgentType:
				builtinAgents[row.AgentID] = qanPostgreSQLPgStatMonitorAgentConfig(service, row)
			}

		default:
			l.Panicf("unhandled Agent type %s", row.AgentType)
		}
	}

	if len(rdsExporters) > 0 {
		rdsExporterIDs := make([]string, 0, len(rdsExporters))
		for _, rdsExporter := range rdsExporters {
			rdsExporterIDs = append(rdsExporterIDs, rdsExporter.AgentID)
		}
		sort.Strings(rdsExporterIDs)

		groupID := r.roster.add(agent.id, rdsGroup, rdsExporterIDs)
		c, err := rdsExporterConfig(rdsExporters, redactMode)
		if err == nil {
			agentProcesses[groupID] = c
		} else {
			l.Errorf("%+v", err)
		}
	}
	state := &agentpb.SetStateRequest{
		AgentProcesses: agentProcesses,
		BuiltinAgents:  builtinAgents,
	}
	l.Debugf("sendSetStateRequest:\n%s", proto.MarshalTextString(state))
	resp := agent.channel.SendAndWaitResponse(state)
	l.Infof("SetState response: %+v.", resp)
}

func (r *Registry) isExternalExporterConnectionCheckSupported(q *reform.Querier, pmmAgentID string) (bool, error) {
	pmmAgent, err := models.FindAgentByID(r.db.Querier, pmmAgentID)
	if err != nil {
		return false, fmt.Errorf("failed to get PMM Agent: %s.", err)
	}
	pmmAgentVersion, err := version.Parse(*pmmAgent.Version)
	if err != nil {
		return false, fmt.Errorf("failed to parse PMM agent version %q: %s", *pmmAgent.Version, err)
	}

	if pmmAgentVersion.Less(checkExternalExporterConnectionPMMVersion) {
		return false, nil
	}
	return true, nil
}

// CheckConnectionToService sends request to pmm-agent to check connection to service.
func (r *Registry) CheckConnectionToService(ctx context.Context, q *reform.Querier, service *models.Service, agent *models.Agent) error {
	// TODO: extract to a separate struct to keep Single Responsibility principles: https://jira.percona.com/browse/PMM-4932
	l := logger.Get(ctx)
	start := time.Now()
	defer func() {
		if dur := time.Since(start); dur > 4*time.Second {
			l.Warnf("CheckConnectionToService took %s.", dur)
		}
	}()

	pmmAgentID := pointer.GetString(agent.PMMAgentID)
	if !agent.PushMetrics && (service.ServiceType == models.ExternalServiceType || service.ServiceType == models.HAProxyServiceType) {
		pmmAgentID = models.PMMServerAgentID
	}

	// Skip check connection to external exporter with old pmm-agent.
	if service.ServiceType == models.ExternalServiceType || service.ServiceType == models.HAProxyServiceType {
		isCheckConnSupported, err := r.isExternalExporterConnectionCheckSupported(q, pmmAgentID)
		if err != nil {
			return err
		}

		if !isCheckConnSupported {
			return nil
		}
	}

	pmmAgent, err := r.get(pmmAgentID)
	if err != nil {
		return err
	}

	var request *agentpb.CheckConnectionRequest
	switch service.ServiceType {
	case models.MySQLServiceType:
		request = &agentpb.CheckConnectionRequest{
			Type:    inventorypb.ServiceType_MYSQL_SERVICE,
			Dsn:     agent.DSN(service, 2*time.Second, "", nil),
			Timeout: ptypes.DurationProto(3 * time.Second),
		}
	case models.PostgreSQLServiceType:
		request = &agentpb.CheckConnectionRequest{
			Type:    inventorypb.ServiceType_POSTGRESQL_SERVICE,
			Dsn:     agent.DSN(service, 2*time.Second, "postgres", nil),
			Timeout: ptypes.DurationProto(3 * time.Second),
		}
	case models.MongoDBServiceType:
		tdp := agent.TemplateDelimiters(service)
		request = &agentpb.CheckConnectionRequest{
			Type:    inventorypb.ServiceType_MONGODB_SERVICE,
			Dsn:     agent.DSN(service, 2*time.Second, "", nil),
			Timeout: ptypes.DurationProto(3 * time.Second),
			TextFiles: &agentpb.TextFiles{
				Files:              agent.Files(),
				TemplateLeftDelim:  tdp.Left,
				TemplateRightDelim: tdp.Right,
			},
		}
	case models.ProxySQLServiceType:
		request = &agentpb.CheckConnectionRequest{
			Type:    inventorypb.ServiceType_PROXYSQL_SERVICE,
			Dsn:     agent.DSN(service, 2*time.Second, "", nil),
			Timeout: ptypes.DurationProto(3 * time.Second),
		}
	case models.ExternalServiceType:
		exporterURL, err := agent.ExporterURL(q)
		if err != nil {
			return err
		}

		request = &agentpb.CheckConnectionRequest{
			Type:    inventorypb.ServiceType_EXTERNAL_SERVICE,
			Dsn:     exporterURL,
			Timeout: ptypes.DurationProto(3 * time.Second),
		}
	case models.HAProxyServiceType:
		exporterURL, err := agent.ExporterURL(q)
		if err != nil {
			return err
		}

		request = &agentpb.CheckConnectionRequest{
			Type:    inventorypb.ServiceType_HAPROXY_SERVICE,
			Dsn:     exporterURL,
			Timeout: ptypes.DurationProto(3 * time.Second),
		}
	default:
		l.Panicf("unhandled Service type %s", service.ServiceType)
	}

	var sanitizedDSN string
	for _, word := range redactWords(agent) {
		sanitizedDSN = strings.ReplaceAll(request.Dsn, word, "****")
	}
	l.Infof("CheckConnectionRequest: type: %s, DSN: %s timeout: %s.", request.Type, sanitizedDSN, request.Timeout)
	resp := pmmAgent.channel.SendAndWaitResponse(request)
	l.Infof("CheckConnection response: %+v.", resp)

	switch service.ServiceType {
	case models.MySQLServiceType:
		tableCount := resp.(*agentpb.CheckConnectionResponse).GetStats().GetTableCount()
		agent.TableCount = &tableCount
		l.Debugf("Updating table count: %d.", tableCount)
		if err = q.Update(agent); err != nil {
			return errors.Wrap(err, "failed to update table count")
		}
	case models.ExternalServiceType, models.HAProxyServiceType:
	case models.PostgreSQLServiceType:
	case models.MongoDBServiceType:
	case models.ProxySQLServiceType:
		// nothing yet

	default:
		l.Panicf("unhandled Service type %s", service.ServiceType)
	}

	msg := resp.(*agentpb.CheckConnectionResponse).Error
	switch msg {
	case "":
		return nil
	case context.Canceled.Error(), context.DeadlineExceeded.Error():
		msg = fmt.Sprintf("timeout (%s)", msg)
	}
	return status.Error(codes.FailedPrecondition, fmt.Sprintf("Connection check failed: %s.", msg))
}

func (r *Registry) get(pmmAgentID string) (*pmmAgentInfo, error) {
	r.rw.RLock()
	pmmAgent := r.agents[pmmAgentID]
	r.rw.RUnlock()
	if pmmAgent == nil {
		return nil, status.Errorf(codes.FailedPrecondition, "pmm-agent with ID %q is not currently connected", pmmAgentID)
	}
	return pmmAgent, nil
}

// Describe implements prometheus.Collector.
func (r *Registry) Describe(ch chan<- *prom.Desc) {
	ch <- mSentDesc
	ch <- mRecvDesc
	ch <- mResponsesDesc
	ch <- mRequestsDesc

	r.mAgents.Describe(ch)
	r.mConnects.Describe(ch)
	r.mDisconnects.Describe(ch)
	r.mRoundTrip.Describe(ch)
	r.mClockDrift.Describe(ch)
}

// Collect implement prometheus.Collector.
func (r *Registry) Collect(ch chan<- prom.Metric) {
	r.rw.RLock()

	for _, agent := range r.agents {
		m := agent.channel.Metrics()

		ch <- prom.MustNewConstMetric(mSentDesc, prom.CounterValue, m.Sent, agent.id)
		ch <- prom.MustNewConstMetric(mRecvDesc, prom.CounterValue, m.Recv, agent.id)
		ch <- prom.MustNewConstMetric(mResponsesDesc, prom.GaugeValue, m.Responses, agent.id)
		ch <- prom.MustNewConstMetric(mRequestsDesc, prom.GaugeValue, m.Requests, agent.id)
	}

	r.rw.RUnlock()

	r.mAgents.Collect(ch)
	r.mConnects.Collect(ch)
	r.mDisconnects.Collect(ch)
	r.mRoundTrip.Collect(ch)
	r.mClockDrift.Collect(ch)
}

// StartMySQLExplainAction starts MySQL EXPLAIN Action on pmm-agent.
// TODO: Extract it from here: https://jira.percona.com/browse/PMM-4932
func (r *Registry) StartMySQLExplainAction(ctx context.Context, id, pmmAgentID, dsn, query string, format agentpb.MysqlExplainOutputFormat) error {
	aRequest := &agentpb.StartActionRequest{
		ActionId: id,
		Params: &agentpb.StartActionRequest_MysqlExplainParams{
			MysqlExplainParams: &agentpb.StartActionRequest_MySQLExplainParams{
				Dsn:          dsn,
				Query:        query,
				OutputFormat: format,
			},
		},
		Timeout: defaultActionTimeout,
	}

	agent, err := r.get(pmmAgentID)
	if err != nil {
		return err
	}

	agent.channel.SendAndWaitResponse(aRequest)
	return nil
}

// StartMySQLShowCreateTableAction starts mysql-show-create-table action on pmm-agent.
// TODO: Extract it from here: https://jira.percona.com/browse/PMM-4932
func (r *Registry) StartMySQLShowCreateTableAction(ctx context.Context, id, pmmAgentID, dsn, table string) error {
	aRequest := &agentpb.StartActionRequest{
		ActionId: id,
		Params: &agentpb.StartActionRequest_MysqlShowCreateTableParams{
			MysqlShowCreateTableParams: &agentpb.StartActionRequest_MySQLShowCreateTableParams{
				Dsn:   dsn,
				Table: table,
			},
		},
		Timeout: defaultActionTimeout,
	}

	agent, err := r.get(pmmAgentID)
	if err != nil {
		return err
	}

	agent.channel.SendAndWaitResponse(aRequest)
	return nil
}

// StartMySQLShowTableStatusAction starts mysql-show-table-status action on pmm-agent.
// TODO: Extract it from here: https://jira.percona.com/browse/PMM-4932
func (r *Registry) StartMySQLShowTableStatusAction(ctx context.Context, id, pmmAgentID, dsn, table string) error {
	aRequest := &agentpb.StartActionRequest{
		ActionId: id,
		Params: &agentpb.StartActionRequest_MysqlShowTableStatusParams{
			MysqlShowTableStatusParams: &agentpb.StartActionRequest_MySQLShowTableStatusParams{
				Dsn:   dsn,
				Table: table,
			},
		},
		Timeout: defaultActionTimeout,
	}

	agent, err := r.get(pmmAgentID)
	if err != nil {
		return err
	}

	agent.channel.SendAndWaitResponse(aRequest)
	return nil
}

// StartMySQLShowIndexAction starts mysql-show-index action on pmm-agent.
// TODO: Extract it from here: https://jira.percona.com/browse/PMM-4932
func (r *Registry) StartMySQLShowIndexAction(ctx context.Context, id, pmmAgentID, dsn, table string) error {
	aRequest := &agentpb.StartActionRequest{
		ActionId: id,
		Params: &agentpb.StartActionRequest_MysqlShowIndexParams{
			MysqlShowIndexParams: &agentpb.StartActionRequest_MySQLShowIndexParams{
				Dsn:   dsn,
				Table: table,
			},
		},
		Timeout: defaultActionTimeout,
	}

	agent, err := r.get(pmmAgentID)
	if err != nil {
		return err
	}

	agent.channel.SendAndWaitResponse(aRequest)
	return nil
}

// StartPostgreSQLShowCreateTableAction starts postgresql-show-create-table action on pmm-agent.
// TODO: Extract it from here: https://jira.percona.com/browse/PMM-4932
func (r *Registry) StartPostgreSQLShowCreateTableAction(ctx context.Context, id, pmmAgentID, dsn, table string) error {
	aRequest := &agentpb.StartActionRequest{
		ActionId: id,
		Params: &agentpb.StartActionRequest_PostgresqlShowCreateTableParams{
			PostgresqlShowCreateTableParams: &agentpb.StartActionRequest_PostgreSQLShowCreateTableParams{
				Dsn:   dsn,
				Table: table,
			},
		},
		Timeout: defaultActionTimeout,
	}

	agent, err := r.get(pmmAgentID)
	if err != nil {
		return err
	}

	agent.channel.SendAndWaitResponse(aRequest)
	return nil
}

// StartPostgreSQLShowIndexAction starts postgresql-show-index action on pmm-agent.
// TODO: Extract it from here: https://jira.percona.com/browse/PMM-4932
func (r *Registry) StartPostgreSQLShowIndexAction(ctx context.Context, id, pmmAgentID, dsn, table string) error {
	aRequest := &agentpb.StartActionRequest{
		ActionId: id,
		Params: &agentpb.StartActionRequest_PostgresqlShowIndexParams{
			PostgresqlShowIndexParams: &agentpb.StartActionRequest_PostgreSQLShowIndexParams{
				Dsn:   dsn,
				Table: table,
			},
		},
		Timeout: defaultActionTimeout,
	}

	agent, err := r.get(pmmAgentID)
	if err != nil {
		return err
	}

	agent.channel.SendAndWaitResponse(aRequest)
	return nil
}

// StartMongoDBExplainAction starts MongoDB query explain action on pmm-agent.
func (r *Registry) StartMongoDBExplainAction(ctx context.Context, id, pmmAgentID, dsn, query string, files map[string]string, tdp *models.DelimiterPair) error {
	aRequest := &agentpb.StartActionRequest{
		ActionId: id,
		Params: &agentpb.StartActionRequest_MongodbExplainParams{
			MongodbExplainParams: &agentpb.StartActionRequest_MongoDBExplainParams{
				Dsn:   dsn,
				Query: query,
				TextFiles: &agentpb.TextFiles{
					Files:              files,
					TemplateLeftDelim:  tdp.Left,
					TemplateRightDelim: tdp.Right,
				},
			},
		},
		Timeout: defaultActionTimeout,
	}

	agent, err := r.get(pmmAgentID)
	if err != nil {
		return err
	}

	agent.channel.SendAndWaitResponse(aRequest)
	return nil
}

// StartMySQLQueryShowAction starts MySQL SHOW query action on pmm-agent.
func (r *Registry) StartMySQLQueryShowAction(ctx context.Context, id, pmmAgentID, dsn, query string) error {
	aRequest := &agentpb.StartActionRequest{
		ActionId: id,
		Params: &agentpb.StartActionRequest_MysqlQueryShowParams{
			MysqlQueryShowParams: &agentpb.StartActionRequest_MySQLQueryShowParams{
				Dsn:   dsn,
				Query: query,
			},
		},
		Timeout: defaultQueryActionTimeout,
	}

	agent, err := r.get(pmmAgentID)
	if err != nil {
		return err
	}

	agent.channel.SendAndWaitResponse(aRequest)
	return nil
}

// StartMySQLQuerySelectAction starts MySQL SELECT query action on pmm-agent.
func (r *Registry) StartMySQLQuerySelectAction(ctx context.Context, id, pmmAgentID, dsn, query string) error {
	aRequest := &agentpb.StartActionRequest{
		ActionId: id,
		Params: &agentpb.StartActionRequest_MysqlQuerySelectParams{
			MysqlQuerySelectParams: &agentpb.StartActionRequest_MySQLQuerySelectParams{
				Dsn:   dsn,
				Query: query,
			},
		},
		Timeout: defaultQueryActionTimeout,
	}

	agent, err := r.get(pmmAgentID)
	if err != nil {
		return err
	}

	agent.channel.SendAndWaitResponse(aRequest)
	return nil
}

// StartPostgreSQLQueryShowAction starts PostgreSQL SHOW query action on pmm-agent.
func (r *Registry) StartPostgreSQLQueryShowAction(ctx context.Context, id, pmmAgentID, dsn string) error {
	aRequest := &agentpb.StartActionRequest{
		ActionId: id,
		Params: &agentpb.StartActionRequest_PostgresqlQueryShowParams{
			PostgresqlQueryShowParams: &agentpb.StartActionRequest_PostgreSQLQueryShowParams{
				Dsn: dsn,
			},
		},
		Timeout: defaultQueryActionTimeout,
	}

	agent, err := r.get(pmmAgentID)
	if err != nil {
		return err
	}

	agent.channel.SendAndWaitResponse(aRequest)
	return nil
}

// StartPostgreSQLQuerySelectAction starts PostgreSQL SELECT query action on pmm-agent.
func (r *Registry) StartPostgreSQLQuerySelectAction(ctx context.Context, id, pmmAgentID, dsn, query string) error {
	aRequest := &agentpb.StartActionRequest{
		ActionId: id,
		Params: &agentpb.StartActionRequest_PostgresqlQuerySelectParams{
			PostgresqlQuerySelectParams: &agentpb.StartActionRequest_PostgreSQLQuerySelectParams{
				Dsn:   dsn,
				Query: query,
			},
		},
		Timeout: defaultQueryActionTimeout,
	}

	agent, err := r.get(pmmAgentID)
	if err != nil {
		return err
	}

	agent.channel.SendAndWaitResponse(aRequest)
	return nil
}

// StartMongoDBQueryGetParameterAction starts MongoDB getParameter query action on pmm-agent.
func (r *Registry) StartMongoDBQueryGetParameterAction(ctx context.Context, id, pmmAgentID, dsn string, files map[string]string, tdp *models.DelimiterPair) error {
	aRequest := &agentpb.StartActionRequest{
		ActionId: id,
		Params: &agentpb.StartActionRequest_MongodbQueryGetparameterParams{
			MongodbQueryGetparameterParams: &agentpb.StartActionRequest_MongoDBQueryGetParameterParams{
				Dsn: dsn,
				TextFiles: &agentpb.TextFiles{
					Files:              files,
					TemplateLeftDelim:  tdp.Left,
					TemplateRightDelim: tdp.Right,
				},
			},
		},
		Timeout: defaultQueryActionTimeout,
	}

	agent, err := r.get(pmmAgentID)
	if err != nil {
		return err
	}

	agent.channel.SendAndWaitResponse(aRequest)
	return nil
}

// StartMongoDBQueryBuildInfoAction starts MongoDB buildInfo query action on pmm-agent.
func (r *Registry) StartMongoDBQueryBuildInfoAction(ctx context.Context, id, pmmAgentID, dsn string, files map[string]string, tdp *models.DelimiterPair) error {
	aRequest := &agentpb.StartActionRequest{
		ActionId: id,
		Params: &agentpb.StartActionRequest_MongodbQueryBuildinfoParams{
			MongodbQueryBuildinfoParams: &agentpb.StartActionRequest_MongoDBQueryBuildInfoParams{
				Dsn: dsn,
				TextFiles: &agentpb.TextFiles{
					Files:              files,
					TemplateLeftDelim:  tdp.Left,
					TemplateRightDelim: tdp.Right,
				},
			},
		},
		Timeout: defaultQueryActionTimeout,
	}

	agent, err := r.get(pmmAgentID)
	if err != nil {
		return err
	}

	agent.channel.SendAndWaitResponse(aRequest)
	return nil
}

// StartMongoDBQueryGetCmdLineOptsAction starts MongoDB getCmdLineOpts query action on pmm-agent.
func (r *Registry) StartMongoDBQueryGetCmdLineOptsAction(ctx context.Context, id, pmmAgentID, dsn string, files map[string]string, tdp *models.DelimiterPair) error {
	aRequest := &agentpb.StartActionRequest{
		ActionId: id,
		Params: &agentpb.StartActionRequest_MongodbQueryGetcmdlineoptsParams{
			MongodbQueryGetcmdlineoptsParams: &agentpb.StartActionRequest_MongoDBQueryGetCmdLineOptsParams{
				Dsn: dsn,
				TextFiles: &agentpb.TextFiles{
					Files:              files,
					TemplateLeftDelim:  tdp.Left,
					TemplateRightDelim: tdp.Right,
				},
			},
		},
		Timeout: defaultQueryActionTimeout,
	}

	agent, err := r.get(pmmAgentID)
	if err != nil {
		return err
	}

	agent.channel.SendAndWaitResponse(aRequest)
	return nil
}

// StartPTSummaryAction starts pt-summary action on pmm-agent.
func (r *Registry) StartPTSummaryAction(ctx context.Context, id, pmmAgentID string) error {
	aRequest := &agentpb.StartActionRequest{
		ActionId: id,
		// Requires params to be passed, even empty, othervise request's marshal fail.
		Params: &agentpb.StartActionRequest_PtSummaryParams{
			PtSummaryParams: &agentpb.StartActionRequest_PTSummaryParams{},
		},
		Timeout: defaultPtActionTimeout,
	}

	agent, err := r.get(pmmAgentID)
	if err != nil {
		return err
	}

	agent.channel.SendAndWaitResponse(aRequest)
	return nil
}

// StartPTPgSummaryAction starts pt-pg-summary action on the pmm-agent.
// The function returns nil if ok, otherwise an error code
func (r *Registry) StartPTPgSummaryAction(ctx context.Context, id, pmmAgentID, address string, port uint16, username, password string) error {
	actionRequest := &agentpb.StartActionRequest{
		ActionId: id,
		Params: &agentpb.StartActionRequest_PtPgSummaryParams{
			PtPgSummaryParams: &agentpb.StartActionRequest_PTPgSummaryParams{
				Host:     address,
				Port:     uint32(port),
				Username: username,
				Password: password,
			},
		},
		Timeout: defaultPtActionTimeout,
	}

	pmmAgent, err := r.get(pmmAgentID)
	if err != nil {
		return err
	}
	pmmAgent.channel.SendAndWaitResponse(actionRequest)

	return nil
}

// StartPTMongoDBSummaryAction starts pt-mongodb-summary action on the pmm-agent.
// The function returns nil if ok, otherwise an error code
func (r *Registry) StartPTMongoDBSummaryAction(ctx context.Context, id, pmmAgentID, address string, port uint16, username, password string) error {
	// Action request data that'll be sent to agent
	actionRequest := &agentpb.StartActionRequest{
		ActionId: id,
		// Proper params that'll will be passed to the command on the agent's side, even empty, othervise request's marshal fail.
		Params: &agentpb.StartActionRequest_PtMongodbSummaryParams{
			PtMongodbSummaryParams: &agentpb.StartActionRequest_PTMongoDBSummaryParams{
				Host:     address,
				Port:     uint32(port),
				Username: username,
				Password: password,
			},
		},
		Timeout: defaultPtActionTimeout,
	}

	// Agent which the action request will be sent to, got by the provided ID
	pmmAgent, err := r.get(pmmAgentID)
	if err != nil {
		return err
	}

	pmmAgent.channel.SendAndWaitResponse(actionRequest)

	return nil
}

// StartPTMySQLSummaryAction starts pt-mysql-summary action on the pmm-agent.
// The pt-mysql-summary's execution may require some of the following params: host, port, socket, username, password.
func (r *Registry) StartPTMySQLSummaryAction(ctx context.Context, id, pmmAgentID, address string, port uint16, socket, username, password string) error {
	actionRequest := &agentpb.StartActionRequest{
		ActionId: id,
		// Proper params that'll will be passed to the command on the agent's side.
		Params: &agentpb.StartActionRequest_PtMysqlSummaryParams{
			PtMysqlSummaryParams: &agentpb.StartActionRequest_PTMySQLSummaryParams{
				Host:     address,
				Port:     uint32(port),
				Socket:   socket,
				Username: username,
				Password: password,
			},
		},
		Timeout: defaultPtActionTimeout,
	}

	pmmAgent, err := r.get(pmmAgentID)
	if err != nil {
		return err
	}
	pmmAgent.channel.SendAndWaitResponse(actionRequest)

	return nil
}

// StopAction stops action with given given id.
// TODO: Extract it from here: https://jira.percona.com/browse/PMM-4932
func (r *Registry) StopAction(ctx context.Context, actionID string) error {
	// TODO Seems that we have a bug here, we passing actionID to the method that expects pmmAgentID
	agent, err := r.get(actionID)
	if err != nil {
		return err
	}

	agent.channel.SendAndWaitResponse(&agentpb.StopActionRequest{ActionId: actionID})
	return nil
}

// check interfaces
var (
	_ prom.Collector = (*Registry)(nil)
)<|MERGE_RESOLUTION|>--- conflicted
+++ resolved
@@ -283,19 +283,6 @@
 	}
 }
 
-func (r *Registry) handleJobError(jobResult *models.JobResult) error {
-	switch jobResult.Type {
-	case models.Echo:
-		// nothing
-	case models.MySQLBackupRestoreJob:
-		// TODO: change restore history entry status after implementing https://jira.percona.com/browse/PMM-7872
-	default:
-		return errors.Errorf("uunexpected job result type: %T", jobResult.Type)
-	}
-
-	return nil
-}
-
 func (r *Registry) handleJobResult(l *logrus.Entry, result *agentpb.JobResult) {
 	if e := r.db.InTransaction(func(t *reform.TX) error {
 		res, err := models.FindJobResultByID(t.Querier, result.JobId)
@@ -318,14 +305,6 @@
 					Message: result.Echo.Message,
 				},
 			}
-<<<<<<< HEAD
-		case *agentpb.JobResult_MysqlBackupRestore:
-			if res.Type != models.MySQLBackupRestoreJob {
-				return errors.Errorf("result type %s doesn't match job type %s", models.MySQLBackupRestoreJob, res.Type)
-			}
-
-			// TODO: change restore history entry status after implementing https://jira.percona.com/browse/PMM-7872
-=======
 		case *agentpb.JobResult_MysqlBackup:
 			if res.Type != models.MySQLBackupJob {
 				return errors.Errorf("result type %s doesn't match job type %s", models.MySQLBackupJob, res.Type)
@@ -337,7 +316,12 @@
 			if err != nil {
 				return err
 			}
->>>>>>> 79a9b931
+		case *agentpb.JobResult_MysqlBackupRestore:
+			if res.Type != models.MySQLBackupRestoreJob {
+				return errors.Errorf("result type %s doesn't match job type %s", models.MySQLBackupRestoreJob, res.Type)
+			}
+
+			// TODO: change restore history entry status after implementing https://jira.percona.com/browse/PMM-7872
 		default:
 			return errors.Errorf("unexpected job result type: %T", result)
 		}
@@ -359,11 +343,13 @@
 		_, err = models.ChangeArtifact(r.db.Querier, jobResult.Result.MySQLBackup.ArtifactID, models.ChangeArtifactParams{
 			Status: models.ErrorBackupStatus,
 		})
+	case models.MySQLBackupRestoreJob:
+		// TODO: change restore history entry status after implementing https://jira.percona.com/browse/PMM-7872
 	default:
 		// Don't do anything without explicit handling
 	}
+
 	return err
-
 }
 
 func (r *Registry) register(stream agentpb.Agent_ConnectServer) (*pmmAgentInfo, error) {
