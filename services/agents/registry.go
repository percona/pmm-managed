--- conflicted
+++ resolved
@@ -293,16 +293,10 @@
 	defer r.rw.Unlock()
 
 	agent := &pmmAgentInfo{
-<<<<<<< HEAD
-		channel: channel.New(stream),
-		id:      agentMD.ID,
-		kick:    make(chan struct{}),
-=======
-		channel:         channel.New(stream, r.sharedMetrics),
+		channel:         channel.New(stream),
 		id:              agentMD.ID,
 		stateChangeChan: make(chan struct{}, 1),
 		kick:            make(chan struct{}),
->>>>>>> 47e7b2e3
 	}
 	r.agents[agentMD.ID] = agent
 
@@ -439,18 +433,15 @@
 	if agent == nil {
 		return
 	}
-<<<<<<< HEAD
 
 	l := logger.Get(ctx)
 	l.Debugf("pmm-agent with ID %q will be kicked in a moment.", pmmAgentID)
-	close(agent.kick) // see Run method
-=======
-	l.Infof("pmm-agent with ID %q is connected, kicking.", pmmAgentID)
-	delete(r.agents, pmmAgentID)
-	r.roster.clear(pmmAgentID)
+
+	// see Run method
 	close(agent.kick)
-	close(agent.stateChangeChan)
->>>>>>> 47e7b2e3
+
+	// Do not close agent.stateChangeChan to avoid breaking RequestStateUpdate;
+	// closing agent.kick is enough to exit runStateChangeHandler goroutine.
 }
 
 // ping sends Ping message to given Agent, waits for Pong and observes round-trip time and clock drift.
