--- conflicted
+++ resolved
@@ -316,7 +316,6 @@
 			if err != nil {
 				return err
 			}
-<<<<<<< HEAD
 		case *agentpb.JobResult_MongodbBackup:
 			if res.Type != models.MongoDBBackupJob {
 				return errors.Errorf("result type %s doesn't match job type %s", models.MongoDBBackupJob, res.Type)
@@ -325,7 +324,9 @@
 			_, err := models.ChangeArtifact(t.Querier, res.Result.MongoDBBackup.ArtifactID, models.ChangeArtifactParams{
 				Status: models.SuccessBackupStatus,
 			})
-=======
+			if err != nil {
+				return err
+			}
 		case *agentpb.JobResult_MysqlRestoreBackup:
 			if res.Type != models.MySQLRestoreBackupJob {
 				return errors.Errorf("result type %s doesn't match job type %s", models.MySQLRestoreBackupJob, res.Type)
@@ -337,19 +338,16 @@
 				models.ChangeRestoreHistoryItemParams{
 					Status: models.SuccessRestoreStatus,
 				})
->>>>>>> ceca4f39
 			if err != nil {
 				return err
 			}
 		default:
 			return errors.Errorf("unexpected job result type: %T", result)
 		}
-
 		res.Done = true
-
 		return t.Update(res)
 	}); e != nil {
-		l.Errorf("failed to save job result: %+v", e)
+		l.Errorf("Failed to save job result: %+v", e)
 	}
 }
 
@@ -362,28 +360,22 @@
 		_, err = models.ChangeArtifact(r.db.Querier, jobResult.Result.MySQLBackup.ArtifactID, models.ChangeArtifactParams{
 			Status: models.ErrorBackupStatus,
 		})
-<<<<<<< HEAD
 	case models.MongoDBBackupJob:
 		_, err = models.ChangeArtifact(r.db.Querier, jobResult.Result.MongoDBBackup.ArtifactID, models.ChangeArtifactParams{
 			Status: models.ErrorBackupStatus,
 		})
-=======
 	case models.MySQLRestoreBackupJob:
-		_, err := models.ChangeRestoreHistoryItem(
+		_, err = models.ChangeRestoreHistoryItem(
 			r.db.Querier,
 			jobResult.Result.MySQLRestoreBackup.RestoreID,
 			models.ChangeRestoreHistoryItemParams{
 				Status: models.ErrorRestoreStatus,
 			})
-		if err != nil {
-			return err
-		}
->>>>>>> ceca4f39
 	default:
 		// Don't do anything without explicit handling
 	}
-
 	return err
+
 }
 
 func (r *Registry) register(stream agentpb.Agent_ConnectServer) (*pmmAgentInfo, error) {
