--- conflicted
+++ resolved
@@ -23,6 +23,7 @@
 	"github.com/percona/pmm/api/inventorypb"
 	"github.com/percona/pmm/version"
 	"github.com/stretchr/testify/require"
+	"golang.org/x/crypto/bcrypt"
 	"gopkg.in/yaml.v3"
 
 	"github.com/percona/pmm-managed/models"
@@ -85,15 +86,11 @@
 		err := yaml.Unmarshal([]byte(content), &cfg)
 		require.NoError(t, err)
 		require.NotEmpty(t, cfg.BasicAuthUsers.Pmm, "WebConfig file should contain a secret for 'pmm' user")
-<<<<<<< HEAD
-		require.Equal(t, exporter.AgentID, cfg.BasicAuthUsers.Pmm)
-=======
 
 		buff := []byte(cfg.BasicAuthUsers.Pmm)
 
 		err = bcrypt.CompareHashAndPassword(buff, []byte(exporter.AgentID))
 		require.NoError(t, err)
->>>>>>> 483bac51
 	})
 }
 
