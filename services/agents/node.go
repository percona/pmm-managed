// pmm-managed
// Copyright (C) 2017 Percona LLC
//
// This program is free software: you can redistribute it and/or modify
// it under the terms of the GNU Affero General Public License as published by
// the Free Software Foundation, either version 3 of the License, or
// (at your option) any later version.
//
// This program is distributed in the hope that it will be useful,
// but WITHOUT ANY WARRANTY; without even the implied warranty of
// MERCHANTABILITY or FITNESS FOR A PARTICULAR PURPOSE. See the
// GNU Affero General Public License for more details.
//
// You should have received a copy of the GNU Affero General Public License
// along with this program. If not, see <https://www.gnu.org/licenses/>.

package agents

import (
	"sort"

	"github.com/AlekSi/pointer"
	"github.com/percona/pmm/api/agentpb"
	"github.com/percona/pmm/api/inventorypb"
	"github.com/percona/pmm/version"

	"github.com/percona/pmm-managed/models"
	"github.com/percona/pmm-managed/utils/collectors"
)

// The node exporter prior 2.28 use exporter_shared and gets basic auth config from env.
// Starting with pmm 2.28, the exporter uses Prometheus Web Toolkit and needs a config file
// with the basic auth users.
var v2_27_99 = version.MustParse("2.27.99")

func nodeExporterConfig(node *models.Node, exporter *models.Agent, agentVersion *version.Parsed) (*agentpb.SetStateRequest_AgentProcess, error) {
	tdp := models.TemplateDelimsPair(
		pointer.GetString(exporter.MetricsPath),
	)

	args := []string{
		"--collector.textfile.directory.lr=" + pathsBase(agentVersion, tdp.Left, tdp.Right) + "/collectors/textfile-collector/low-resolution",
		"--collector.textfile.directory.mr=" + pathsBase(agentVersion, tdp.Left, tdp.Right) + "/collectors/textfile-collector/medium-resolution",
		"--collector.textfile.directory.hr=" + pathsBase(agentVersion, tdp.Left, tdp.Right) + "/collectors/textfile-collector/high-resolution",

		"--web.disable-exporter-metrics", // we enable them as a part of HR metrics

		"--web.listen-address=:" + tdp.Left + " .listen_port " + tdp.Right,
	}

	// do not tweak collectors on macOS as many (but not) of them are Linux-specific
	if node.Distro != "darwin" {
		args = append(args,
			// LR
			"--collector.bonding",
			"--collector.entropy",
			"--collector.uname",
			"--collector.textfile.lr",

			// MR
			"--collector.textfile.mr",
			"--collector.hwmon",

			// HR
			"--collector.buddyinfo",
			"--collector.cpu",
			"--collector.diskstats",
			"--collector.filefd",
			"--collector.filesystem",
			"--collector.loadavg",
			"--collector.meminfo",
			"--collector.meminfo_numa",
			"--collector.netdev",
			"--collector.netstat",
			"--collector.processes",
			"--collector.stat",
			"--collector.time",
			"--collector.vmstat",
			"--collector.textfile.hr",
			"--collector.standard.go",
			"--collector.standard.process",

			// disabled
			"--no-collector.arp",
			"--no-collector.bcache",
			"--no-collector.conntrack",
			"--no-collector.drbd",
			"--no-collector.edac",
			"--no-collector.infiniband",
			"--no-collector.interrupts",
			"--no-collector.ipvs",
			"--no-collector.ksmd",
			"--no-collector.logind",
			"--no-collector.mdadm",
			"--no-collector.mountstats",
			"--no-collector.netclass",
			"--no-collector.nfs",
			"--no-collector.nfsd",
			"--no-collector.ntp",
			"--no-collector.qdisc",
			"--no-collector.runit",
			"--no-collector.sockstat",
			"--no-collector.supervisord",
			"--no-collector.systemd",
			"--no-collector.tcpstat",
			"--no-collector.timex",
			"--no-collector.wifi",
			"--no-collector.xfs",
			"--no-collector.zfs",

			// add more netstat fields
			"--collector.netstat.fields=^(.*_(InErrors|InErrs|InCsumErrors)"+
				"|Tcp_(ActiveOpens|PassiveOpens|RetransSegs|CurrEstab|AttemptFails|OutSegs|InSegs|EstabResets|OutRsts|OutSegs)|Tcp_Rto(Algorithm|Min|Max)"+
				"|Udp_(RcvbufErrors|SndbufErrors)|Udp(6?|Lite6?)_(InDatagrams|OutDatagrams|RcvbufErrors|SndbufErrors|NoPorts)"+
				"|Icmp6?_(OutEchoReps|OutEchos|InEchos|InEchoReps|InAddrMaskReps|InAddrMasks|OutAddrMaskReps|OutAddrMasks|InTimestampReps|InTimestamps"+
				"|OutTimestampReps|OutTimestamps|OutErrors|InDestUnreachs|OutDestUnreachs|InTimeExcds|InRedirects|OutRedirects|InMsgs|OutMsgs)"+
				"|IcmpMsg_(InType3|OutType3)|Ip(6|Ext)_(InOctets|OutOctets)|Ip_Forwarding|TcpExt_(Listen.*|Syncookies.*|TCPTimeouts))$",

			// add more vmstat fileds
			"--collector.vmstat.fields=^(pg(steal_(kswapd|direct)|refill|alloc)_(movable|normal|dma3?2?)"+
				"|nr_(dirty.*|slab.*|vmscan.*|isolated.*|free.*|shmem.*|i?n?active.*|anon_transparent_.*|writeback.*|unstable"+
				"|unevictable|mlock|mapped|bounce|page_table_pages|kernel_stack)|drop_slab|slabs_scanned|pgd?e?activate"+
				"|pgpg(in|out)|pswp(in|out)|pgm?a?j?fault)$",
		)
	}

	args = collectors.FilterOutCollectors("--collector.", args, exporter.DisabledCollectors)

	if pointer.GetString(exporter.MetricsPath) != "" {
		args = append(args, "--web.telemetry-path="+*exporter.MetricsPath)
	}

	sort.Strings(args)

	params := &agentpb.SetStateRequest_AgentProcess{
		Type:               inventorypb.AgentType_NODE_EXPORTER,
		TemplateLeftDelim:  tdp.Left,
		TemplateRightDelim: tdp.Right,
		Args:               args,
<<<<<<< HEAD
		Env: []string{
			fmt.Sprintf("HTTP_AUTH=pmm:%s", exporter.GetAgentPassword()),
		},
=======
>>>>>>> 66af05d6
	}

	if err := ensureAuthParams(exporter, params, agentVersion, v2_27_99); err != nil {
		return nil, err
	}

	return params, nil
}<|MERGE_RESOLUTION|>--- conflicted
+++ resolved
@@ -137,12 +137,6 @@
 		TemplateLeftDelim:  tdp.Left,
 		TemplateRightDelim: tdp.Right,
 		Args:               args,
-<<<<<<< HEAD
-		Env: []string{
-			fmt.Sprintf("HTTP_AUTH=pmm:%s", exporter.GetAgentPassword()),
-		},
-=======
->>>>>>> 66af05d6
 	}
 
 	if err := ensureAuthParams(exporter, params, agentVersion, v2_27_99); err != nil {
