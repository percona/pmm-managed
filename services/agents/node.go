--- conflicted
+++ resolved
@@ -28,37 +28,10 @@
 	"github.com/percona/pmm-managed/utils/collectors"
 )
 
-<<<<<<< HEAD
-func getNodeExporterFiles(exporter *models.Agent, pmmAgentVersion *version.Parsed) map[string]string {
-	files := exporter.Files()
-
-	// The node exporter prior 2.26 use exporter_shared and gets basic auth config from env.
-	// Starting with pmm 2.27, the exporter uses Prometheus Web Toolkit and needs a config file
-	// with the basic auth users.
-	if pmmAgentVersion.Less(v2_26_99) { // <= 2.27
-		delete(files, "webConfigPlaceholder")
-	}
-	if len(files) == 0 {
-		return nil
-	}
-
-	return files
-}
-
-func getNodeExporterEnv(exporter *models.Agent, pmmAgentVersion *version.Parsed) []string {
-	// basic auth via env for older exporters
-	if pmmAgentVersion.Less(v2_26_99) { // <= 2.27
-		return []string{fmt.Sprintf("HTTP_AUTH=pmm:%s", exporter.GetAgentPassword())}
-	}
-
-	return []string{}
-}
-=======
 // The node exporter prior 2.28 use exporter_shared and gets basic auth config from env.
 // Starting with pmm 2.28, the exporter uses Prometheus Web Toolkit and needs a config file
 // with the basic auth users.
 var v2_27_99 = version.MustParse("2.27.99")
->>>>>>> 71d90798
 
 func nodeExporterConfig(node *models.Node, exporter *models.Agent, agentVersion *version.Parsed) *agentpb.SetStateRequest_AgentProcess {
 	tdp := models.TemplateDelimsPair(
@@ -159,21 +132,7 @@
 
 	sort.Strings(args)
 
-<<<<<<< HEAD
-	env := getNodeExporterEnv(exporter, agentVersion)
-	files := getNodeExporterFiles(exporter, agentVersion)
-
-	for k := range files {
-		if k == "webConfigPlaceholder" {
-			// see https://github.com/prometheus/exporter-toolkit/tree/v0.1.0/https
-			args = append(args, "--web.config="+tdp.Left+" .TextFiles.webConfigPlaceholder "+tdp.Right)
-		}
-	}
-
-	return &agentpb.SetStateRequest_AgentProcess{
-=======
 	params := &agentpb.SetStateRequest_AgentProcess{
->>>>>>> 71d90798
 		Type:               inventorypb.AgentType_NODE_EXPORTER,
 		TemplateLeftDelim:  tdp.Left,
 		TemplateRightDelim: tdp.Right,
