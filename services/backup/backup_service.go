// pmm-managed
// Copyright (C) 2017 Percona LLC
//
// This program is free software: you can redistribute it and/or modify
// it under the terms of the GNU Affero General Public License as published by
// the Free Software Foundation, either version 3 of the License, or
// (at your option) any later version.
//
// This program is distributed in the hope that it will be useful,
// but WITHOUT ANY WARRANTY; without even the implied warranty of
// MERCHANTABILITY or FITNESS FOR A PARTICULAR PURPOSE. See the
// GNU Affero General Public License for more details.
//
// You should have received a copy of the GNU Affero General Public License
// along with this program. If not, see <https://www.gnu.org/licenses/>.

// Package backup provides backup functionality.
package backup

import (
	"context"
	"time"

	"github.com/pkg/errors"
	"github.com/sirupsen/logrus"
	"google.golang.org/grpc/codes"
	"google.golang.org/grpc/status"
	"gopkg.in/reform.v1"

	"github.com/percona/pmm-managed/models"
	"github.com/percona/pmm-managed/services/agents"
)

// Service represents core logic for db backup.
type Service struct {
	db          *reform.DB
	jobsService jobsService
	l           *logrus.Entry
	v           versioner
}

// NewService creates new backups logic service.
func NewService(db *reform.DB, jobsService jobsService, v versioner) *Service {
	return &Service{
		l:           logrus.WithField("component", "management/backup/backup"),
		db:          db,
		jobsService: jobsService,
		v:           v,
	}
}

<<<<<<< HEAD
func softwareName(s agents.Software) (models.SoftwareName, error) {
	var softwareName models.SoftwareName
	switch software := s.(type) {
	case *agents.Mysqld:
		softwareName = models.MysqldSoftwareName
	case *agents.Xtrabackup:
		softwareName = models.XtrabackupSoftwareName
	case *agents.Xbcloud:
		softwareName = models.XbcloudSoftwareName
	case *agents.Qpress:
		softwareName = models.QpressSoftwareName
	default:
		return "", errors.Errorf("invalid software type %T", software)
	}

	return softwareName, nil
}

type pmmAgentResult struct {
	id          string
	serviceType models.ServiceType
}

func (s *Service) findPMMAgentForService(ctx context.Context, serviceID string) (*pmmAgentResult, error) {
	var pmmAgentID string
	var serviceType models.ServiceType
	if err := s.db.InTransactionContext(ctx, nil, func(tx *reform.TX) error {
		service, err := models.FindServiceByID(tx.Querier, serviceID)
		if err != nil {
			return err
		}

		serviceType = service.ServiceType

		pmmAgents, err := models.FindPMMAgentsForService(tx.Querier, serviceID)
		if err != nil {
			return err
		}
		if len(pmmAgents) == 0 {
			return errors.Errorf("pmmAgent not found for service %q", serviceID)
		}

		pmmAgentID = pmmAgents[0].AgentID

		return nil
	}); err != nil {
		return nil, err
	}

	return &pmmAgentResult{
		id:          pmmAgentID,
		serviceType: serviceType,
	}, nil
}

// softwaresCompatibleOnService checks if all the necessary backup tools are installed,
// and they are compatible with the db version.
// Returns db version.
func (s *Service) softwaresCompatibleOnService(ctx context.Context, serviceID string) (string, error) {
	pmmAgent, err := s.findPMMAgentForService(ctx, serviceID)
	if err != nil {
		return "", err
	}

	if pmmAgent.serviceType != models.MySQLServiceType {
		return "", nil
	}

	softwares := []agents.Software{&agents.Mysqld{}, &agents.Xtrabackup{}, &agents.Xbcloud{}, &agents.Qpress{}}
	svs, err := s.v.GetVersions(pmmAgent.id, softwares)
	if err != nil {
		return "", err
	}
	if len(svs) != len(softwares) {
		return "", errors.Errorf("response slice len %d != request len %d", len(svs), len(softwares))
	}

	svm := make(map[models.SoftwareName]string, len(softwares))
	for i, software := range softwares {
		name, err := softwareName(software)
		if err != nil {
			return "", err
		}
		if svs[i].Error != "" {
			return "", errors.Errorf("failed to get software %s version: %s", name, svs[i].Error)
		}

		svm[name] = svs[i].Version
	}

	if err := mySQLSoftwaresInstalledAndCompatible(svm); err != nil {
		return "", err
	}

	return svm[models.MysqldSoftwareName], nil
}

// PerformBackup starts on-demand backup.
func (s *Service) PerformBackup(ctx context.Context, serviceID, locationID, name,
	scheduleID string) (string, error) {
	dbVersion, err := s.softwaresCompatibleOnService(ctx, serviceID)
	if err != nil {
		return "", err
	}

=======
// PerformBackupParams are params for performing backup.
type PerformBackupParams struct {
	ServiceID     string
	LocationID    string
	Name          string
	ScheduleID    string
	Retries       uint32
	RetryInterval time.Duration
}

// PerformBackup starts on-demand backup.
func (s *Service) PerformBackup(ctx context.Context, params PerformBackupParams) (string, error) {
	var err error
>>>>>>> 2f3a8d02
	var artifact *models.Artifact
	var location *models.BackupLocation
	var svc *models.Service
	var job *models.Job
	var config *models.DBConfig

	errTX := s.db.InTransactionContext(ctx, nil, func(tx *reform.TX) error {
<<<<<<< HEAD
		var err error
		svc, err = models.FindServiceByID(tx.Querier, serviceID)
=======
		svc, err = models.FindServiceByID(tx.Querier, params.ServiceID)
>>>>>>> 2f3a8d02
		if err != nil {
			return err
		}

		location, err = models.FindBackupLocationByID(tx.Querier, params.LocationID)
		if err != nil {
			return err
		}

		var dataModel models.DataModel
		var jobType models.JobType
		switch svc.ServiceType {
		case models.MySQLServiceType:
			dataModel = models.PhysicalDataModel
			jobType = models.MySQLBackupJob
		case models.MongoDBServiceType:
			dataModel = models.LogicalDataModel
			jobType = models.MongoDBBackupJob
		case models.PostgreSQLServiceType,
			models.ProxySQLServiceType,
			models.HAProxyServiceType,
			models.ExternalServiceType:
			return status.Errorf(codes.Unimplemented, "unimplemented service: %s", svc.ServiceType)
		default:
			return status.Errorf(codes.Unknown, "unknown service: %s", svc.ServiceType)
		}

		artifact, err = models.CreateArtifact(tx.Querier, models.CreateArtifactParams{
			Name:       params.Name,
			Vendor:     string(svc.ServiceType),
			DBVersion:  dbVersion,
			LocationID: location.ID,
			ServiceID:  svc.ServiceID,
			DataModel:  dataModel,
			Status:     models.PendingBackupStatus,
			ScheduleID: params.ScheduleID,
		})
		if err != nil {
			return err
		}

		job, config, err = s.prepareBackupJob(tx.Querier, svc, artifact.ID, jobType, params.Retries, params.RetryInterval)
		if err != nil {
			return err
		}
		return nil
	})
	if errTX != nil {
		return "", errTX
	}

	locationConfig := &models.BackupLocationConfig{
		PMMServerConfig: location.PMMServerConfig,
		PMMClientConfig: location.PMMClientConfig,
		S3Config:        location.S3Config,
	}

	switch svc.ServiceType {
	case models.MySQLServiceType:
		err = s.jobsService.StartMySQLBackupJob(job.ID, job.PMMAgentID, 0, params.Name, config, locationConfig)
	case models.MongoDBServiceType:
		err = s.jobsService.StartMongoDBBackupJob(job.ID, job.PMMAgentID, 0, params.Name, config, locationConfig)
	case models.PostgreSQLServiceType,
		models.ProxySQLServiceType,
		models.HAProxyServiceType,
		models.ExternalServiceType:
		return "", status.Errorf(codes.Unimplemented, "unimplemented service: %s", svc.ServiceType)
	default:
		return "", status.Errorf(codes.Unknown, "unknown service: %s", svc.ServiceType)
	}
	if err != nil {
		return "", err
	}

	return artifact.ID, nil
}

type prepareRestoreJobParams struct {
	AgentID      string
	ArtifactName string
	DBVersion    string
	Location     *models.BackupLocation
	ServiceType  models.ServiceType
	DBConfig     *models.DBConfig
}

// RestoreBackup starts restore backup job.
func (s *Service) RestoreBackup(ctx context.Context, serviceID, artifactID string) (string, error) {
	dbVersion, err := s.softwaresCompatibleOnService(ctx, serviceID)
	if err != nil {
		return "", err
	}

	var params *prepareRestoreJobParams
	var jobID, restoreID string
	if err := s.db.InTransactionContext(ctx, nil, func(tx *reform.TX) error {
		var err error
		params, err = s.prepareRestoreJob(tx.Querier, serviceID, artifactID)
		if err != nil {
			return err
		}

		if params.ServiceType == models.MySQLServiceType && params.DBVersion != "" {
			if params.DBVersion != dbVersion {
				return errors.Errorf("incompatible service: artifact db version %q != db version %q",
					params.DBVersion, dbVersion)
			}
		}

		restore, err := models.CreateRestoreHistoryItem(tx.Querier, models.CreateRestoreHistoryItemParams{
			ArtifactID: artifactID,
			ServiceID:  serviceID,
			Status:     models.InProgressRestoreStatus,
		})
		if err != nil {
			return err
		}

		restoreID = restore.ID

		service, err := models.FindServiceByID(tx.Querier, serviceID)
		if err != nil {
			return err
		}

		var jobType models.JobType
		var jobData *models.JobData
		switch service.ServiceType {
		case models.MySQLServiceType:
			jobType = models.MySQLRestoreBackupJob
			jobData = &models.JobData{
				MySQLRestoreBackup: &models.MySQLRestoreBackupJobData{
					RestoreID: restoreID,
				}}
		case models.MongoDBServiceType:
			jobType = models.MongoDBRestoreBackupJob
			jobData = &models.JobData{
				MongoDBRestoreBackup: &models.MongoDBRestoreBackupJobData{
					RestoreID: restoreID,
				}}
		case models.PostgreSQLServiceType,
			models.ProxySQLServiceType,
			models.HAProxyServiceType,
			models.ExternalServiceType:
			return errors.Errorf("backup restore unimplemented for service type: %s", service.ServiceType)
		default:
			return errors.Errorf("unsupported service type: %s", service.ServiceType)
		}

		job, err := models.CreateJob(tx.Querier, models.CreateJobParams{
			PMMAgentID: params.AgentID,
			Type:       jobType,
			Data:       jobData,
		})
		if err != nil {
			return err
		}

		jobID = job.ID

		return err
	}); err != nil {
		return "", err
	}

	if err := s.startRestoreJob(jobID, serviceID, params); err != nil {
		return "", err
	}

	return restoreID, nil
}

func (s *Service) prepareRestoreJob(
	q *reform.Querier,
	serviceID string,
	artifactID string,
) (*prepareRestoreJobParams, error) {
	service, err := models.FindServiceByID(q, serviceID)
	if err != nil {
		return nil, err
	}

	artifact, err := models.FindArtifactByID(q, artifactID)
	if err != nil {
		return nil, err
	}
	if artifact.Status != models.SuccessBackupStatus {
		return nil, errors.Errorf("artifact %q status is not successful, status: %q", artifactID, artifact.Status)
	}

	location, err := models.FindBackupLocationByID(q, artifact.LocationID)
	if err != nil {
		return nil, err
	}

	dbConfig, err := models.FindDBConfigForService(q, service.ServiceID)
	if err != nil {
		return nil, err
	}

	pmmAgents, err := models.FindPMMAgentsForService(q, serviceID)
	if err != nil {
		return nil, err
	}
	if len(pmmAgents) == 0 {
		return nil, errors.Errorf("cannot find pmm agent for service %s", serviceID)
	}

	return &prepareRestoreJobParams{
		AgentID:      pmmAgents[0].AgentID,
		ArtifactName: artifact.Name,
		DBVersion:    artifact.DBVersion,
		Location:     location,
		ServiceType:  service.ServiceType,
		DBConfig:     dbConfig,
	}, nil
}

func (s *Service) startRestoreJob(jobID, serviceID string, params *prepareRestoreJobParams) error {
	locationConfig := &models.BackupLocationConfig{
		PMMServerConfig: params.Location.PMMServerConfig,
		PMMClientConfig: params.Location.PMMClientConfig,
		S3Config:        params.Location.S3Config,
	}

	switch params.ServiceType {
	case models.MySQLServiceType:
		if err := s.jobsService.StartMySQLRestoreBackupJob(
			jobID,
			params.AgentID,
			serviceID,
			0,
			params.ArtifactName,
			locationConfig,
		); err != nil {
			return err
		}
	case models.MongoDBServiceType:
		if err := s.jobsService.StartMongoDBRestoreBackupJob(
			jobID,
			params.AgentID,
			0,
			params.ArtifactName,
			params.DBConfig,
			locationConfig,
		); err != nil {
			return err
		}
	case models.PostgreSQLServiceType,
		models.ProxySQLServiceType,
		models.HAProxyServiceType,
		models.ExternalServiceType:
		return status.Errorf(codes.Unimplemented, "unimplemented service: %s", params.ServiceType)
	default:
		return status.Errorf(codes.Unknown, "unknown service: %s", params.ServiceType)
	}

	return nil
}

func (s *Service) prepareBackupJob(
	q *reform.Querier,
	service *models.Service,
	artifactID string,
	jobType models.JobType,
	retries uint32,
	retryInterval time.Duration,
) (*models.Job, *models.DBConfig, error) {
	dbConfig, err := models.FindDBConfigForService(q, service.ServiceID)
	if err != nil {
		return nil, nil, err
	}

	pmmAgents, err := models.FindPMMAgentsForService(q, service.ServiceID)
	if err != nil {
		return nil, nil, err
	}

	if len(pmmAgents) == 0 {
		return nil, nil, errors.Errorf("pmmAgent not found for service")
	}

	var jobData *models.JobData
	switch jobType {
	case models.MySQLBackupJob:
		jobData = &models.JobData{
			MySQLBackup: &models.MySQLBackupJobData{
				ServiceID:  service.ServiceID,
				ArtifactID: artifactID,
			},
		}
	case models.MongoDBBackupJob:
		jobData = &models.JobData{
			MongoDBBackup: &models.MongoDBBackupJobData{
				ServiceID:  service.ServiceID,
				ArtifactID: artifactID,
			},
		}
	case models.MySQLRestoreBackupJob,
		models.MongoDBRestoreBackupJob:
		return nil, nil, errors.Errorf("%s is not a backup job type", jobType)
	default:
		return nil, nil, errors.Errorf("unsupported backup job type: %s", jobType)
	}

	res, err := models.CreateJob(q, models.CreateJobParams{
		PMMAgentID: pmmAgents[0].AgentID,
		Type:       jobType,
		Data:       jobData,
		Retries:    retries,
		Interval:   retryInterval,
	})
	if err != nil {
		return nil, nil, err
	}

	return res, dbConfig, nil
}

func vendorToServiceType(vendor string) (models.ServiceType, error) {
	serviceType := models.ServiceType(vendor)
	switch serviceType {
	case models.MySQLServiceType,
		models.MongoDBServiceType:
	case models.PostgreSQLServiceType,
		models.ProxySQLServiceType,
		models.HAProxyServiceType,
		models.ExternalServiceType:
		return "", status.Errorf(codes.Unimplemented, "unimplemented service: %s", serviceType)
	default:
		return "", status.Errorf(codes.Internal, "unknown service: %s", serviceType)
	}

	return serviceType, nil
}

func (s *Service) findArtifactCompatibleServices(
	q *reform.Querier,
	serviceID string,
	serviceType models.ServiceType,
	artifactDBVersion string,
) ([]*models.Service, error) {
	// allow restore to the same service if db version is unknown or service type is MongoDB.
	if artifactDBVersion == "" || serviceType == models.MongoDBServiceType {
		service, err := models.FindServiceByID(q, serviceID)
		if err != nil {
			s.l.WithError(err).Warnf("restore is not possible to the same service id %q", serviceID)
			return []*models.Service{}, nil
		}

		return []*models.Service{service}, nil
	}

	filter := models.FindServicesSoftwareVersionsFilter{ServiceType: &serviceType}
	svs, err := models.FindServicesSoftwareVersions(q, filter, models.SoftwareVersionsOrderByServiceID)
	if err != nil {
		return nil, err
	}

	compatibleServiceIDs := make([]string, 0, len(svs))
	for _, sv := range svs {
		svm := softwareVersionsMap(sv.SoftwareVersions)
		if err := mySQLSoftwaresInstalledAndCompatible(svm); err != nil {
			s.l.WithError(err).Debugf("skip incompatible service id %q", sv.ServiceID)
			continue
		}

		serviceDBVersion := svm[models.MysqldSoftwareName]
		if artifactDBVersion != serviceDBVersion {
			s.l.Debugf("skip incompatible service id %q: artifact version %q != db version %q\"", sv.ServiceID,
				artifactDBVersion, serviceDBVersion,
			)
			continue
		}

		compatibleServiceIDs = append(compatibleServiceIDs, sv.ServiceID)
	}

	servicesMap, err := models.FindServicesByIDs(q, compatibleServiceIDs)
	if err != nil {
		return nil, err
	}

	compatibleServices := make([]*models.Service, 0, len(compatibleServiceIDs))
	for _, id := range compatibleServiceIDs {
		compatibleServices = append(compatibleServices, servicesMap[id])
	}

	return compatibleServices, nil
}

// FindArtifactCompatibleServices finds compatible services which can be used to restoring an artifact to.
func (s *Service) FindArtifactCompatibleServices(
	ctx context.Context,
	artifactID string,
) ([]*models.Service, error) {
	var compatibleServices []*models.Service
	if err := s.db.InTransactionContext(ctx, nil, func(tx *reform.TX) error {
		artifact, err := models.FindArtifactByID(tx.Querier, artifactID)
		switch {
		case err == nil:
		case errors.Is(err, models.ErrNotFound):
			return status.Errorf(codes.NotFound, "Artifact with ID %q not found.", artifactID)
		default:
			return err
		}

		serviceType, err := vendorToServiceType(artifact.Vendor)
		if err != nil {
			return err
		}

		compatibleServices, err = s.findArtifactCompatibleServices(
			tx.Querier,
			artifact.ServiceID,
			serviceType,
			artifact.DBVersion,
		)
		if err != nil {
			return err
		}

		return nil
	}); err != nil {
		return nil, err
	}

	return compatibleServices, nil
}

func softwareVersionsMap(svs models.SoftwareVersions) map[models.SoftwareName]string {
	m := make(map[models.SoftwareName]string, len(svs))
	for _, sv := range svs {
		m[sv.Name] = sv.Version
	}
	return m
}

func mySQLSoftwaresInstalledAndCompatible(svm map[models.SoftwareName]string) error {
	for _, name := range []models.SoftwareName{
		models.MysqldSoftwareName,
		models.XtrabackupSoftwareName,
		models.XbcloudSoftwareName,
		models.QpressSoftwareName,
	} {
		if svm[name] == "" {
			return errors.Errorf("software %q is not installed", name)
		}
	}

	if svm[models.XtrabackupSoftwareName] != svm[models.XbcloudSoftwareName] {
		return errors.Errorf("xtrabackup version %q != xbcloud version %q",
			svm[models.XtrabackupSoftwareName], svm[models.XbcloudSoftwareName])
	}

	ok, err := mysqlAndXtrabackupCompatible(svm[models.MysqldSoftwareName], svm[models.XtrabackupSoftwareName])
	if err != nil {
		return err
	}
	if !ok {
		return errors.Errorf("mysql version %q is not compatible with xtrabackup version %q",
			svm[models.MysqldSoftwareName], svm[models.XtrabackupSoftwareName])
	}

	return nil
}<|MERGE_RESOLUTION|>--- conflicted
+++ resolved
@@ -49,7 +49,6 @@
 	}
 }
 
-<<<<<<< HEAD
 func softwareName(s agents.Software) (models.SoftwareName, error) {
 	var softwareName models.SoftwareName
 	switch software := s.(type) {
@@ -147,15 +146,6 @@
 	return svm[models.MysqldSoftwareName], nil
 }
 
-// PerformBackup starts on-demand backup.
-func (s *Service) PerformBackup(ctx context.Context, serviceID, locationID, name,
-	scheduleID string) (string, error) {
-	dbVersion, err := s.softwaresCompatibleOnService(ctx, serviceID)
-	if err != nil {
-		return "", err
-	}
-
-=======
 // PerformBackupParams are params for performing backup.
 type PerformBackupParams struct {
 	ServiceID     string
@@ -169,7 +159,11 @@
 // PerformBackup starts on-demand backup.
 func (s *Service) PerformBackup(ctx context.Context, params PerformBackupParams) (string, error) {
 	var err error
->>>>>>> 2f3a8d02
+	dbVersion, err := s.softwaresCompatibleOnService(ctx, params.ServiceID)
+	if err != nil {
+		return "", err
+	}
+
 	var artifact *models.Artifact
 	var location *models.BackupLocation
 	var svc *models.Service
@@ -177,12 +171,8 @@
 	var config *models.DBConfig
 
 	errTX := s.db.InTransactionContext(ctx, nil, func(tx *reform.TX) error {
-<<<<<<< HEAD
 		var err error
-		svc, err = models.FindServiceByID(tx.Querier, serviceID)
-=======
 		svc, err = models.FindServiceByID(tx.Querier, params.ServiceID)
->>>>>>> 2f3a8d02
 		if err != nil {
 			return err
 		}
