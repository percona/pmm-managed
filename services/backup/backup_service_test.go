// pmm-managed
// Copyright (C) 2017 Percona LLC
//
// This program is free software: you can redistribute it and/or modify
// it under the terms of the GNU Affero General Public License as published by
// the Free Software Foundation, either version 3 of the License, or
// (at your option) any later version.
//
// This program is distributed in the hope that it will be useful,
// but WITHOUT ANY WARRANTY; without even the implied warranty of
// MERCHANTABILITY or FITNESS FOR A PARTICULAR PURPOSE. See the
// GNU Affero General Public License for more details.
//
// You should have received a copy of the GNU Affero General Public License
// along with this program. If not, see <https://www.gnu.org/licenses/>.

package backup

import (
	"context"
	"testing"

	"github.com/AlekSi/pointer"
	"github.com/stretchr/testify/assert"
	"github.com/stretchr/testify/mock"
	"github.com/stretchr/testify/require"
	"gopkg.in/reform.v1"
	"gopkg.in/reform.v1/dialects/postgresql"

	"github.com/percona/pmm-managed/models"
	"github.com/percona/pmm-managed/utils/testdb"
)

func setup(t *testing.T, q *reform.Querier, serviceName string) *models.Agent {
	t.Helper()
	node, err := models.CreateNode(q, models.GenericNodeType, &models.CreateNodeParams{
		NodeName: "test-node",
	})
	require.NoError(t, err)

	pmmAgent, err := models.CreatePMMAgent(q, node.NodeID, nil)
	require.NoError(t, err)
	require.NoError(t, q.Update(pmmAgent))

	mysql, err := models.AddNewService(q, models.MySQLServiceType, &models.AddDBMSServiceParams{
		ServiceName: serviceName,
		NodeID:      node.NodeID,
		Address:     pointer.ToString("127.0.0.1"),
		Port:        pointer.ToUint16(3306),
	})
	require.NoError(t, err)

	agent, err := models.CreateAgent(q, models.MySQLdExporterType, &models.CreateAgentParams{
		PMMAgentID: pmmAgent.AgentID,
		ServiceID:  mysql.ServiceID,
		Username:   "user",
		Password:   "password",
	})
	require.NoError(t, err)
	return agent
}

func TestStartBackup(t *testing.T) {
	ctx := context.Background()
	sqlDB := testdb.Open(t, models.SkipFixtures, nil)
	db := reform.NewDB(sqlDB, postgresql.Dialect, reform.NewPrintfLogger(t.Logf))
	mockedJobsService := &mockJobsService{}
	mockedJobsService.On("StartMySQLBackupJob", mock.Anything, mock.Anything, mock.Anything,
		mock.Anything, mock.Anything, mock.Anything).Return(nil)
	mockedAgentsRegistry := &mockAgentsRegistry{}
	mockedAgentsRegistry.On("StartPBMSwitchPITRActions").Return(nil)
	backupService := NewService(db, mockedJobsService, mockedAgentsRegistry)

	t.Cleanup(func() {
		_ = sqlDB.Close()
	})

	agent := setup(t, db.Querier, "test-service")
	locationRes, err := models.CreateBackupLocation(db.Querier, models.CreateBackupLocationParams{
		Name:        "Test location",
		Description: "Test description",
		BackupLocationConfig: models.BackupLocationConfig{
			S3Config: &models.S3LocationConfig{
				Endpoint:     "https://s3.us-west-2.amazonaws.com/",
				AccessKey:    "access_key",
				SecretKey:    "secret_key",
				BucketName:   "example_bucket",
				BucketRegion: "us-east-2",
			},
		},
	})
	require.NoError(t, err)

<<<<<<< HEAD
	artifactID, err := backupService.PerformBackup(ctx, pointer.GetString(agent.ServiceID), locationRes.ID, "test_backup", models.Snapshot, "")
=======
	artifactID, err := backupService.PerformBackup(ctx, PerformBackupParams{
		ServiceID:  pointer.GetString(agent.ServiceID),
		LocationID: locationRes.ID,
		Name:       "test_backup",
	})
>>>>>>> 59e96101
	assert.NoError(t, err)

	assert.NoError(t, err)
	var artifact models.Artifact
	err = db.SelectOneTo(&artifact, "WHERE id = $1", artifactID)
	assert.NoError(t, err)
	assert.Equal(t, locationRes.ID, artifact.LocationID)
	assert.Equal(t, *agent.ServiceID, artifact.ServiceID)
	assert.EqualValues(t, models.MySQLServiceType, artifact.Vendor)
}<|MERGE_RESOLUTION|>--- conflicted
+++ resolved
@@ -91,15 +91,12 @@
 	})
 	require.NoError(t, err)
 
-<<<<<<< HEAD
-	artifactID, err := backupService.PerformBackup(ctx, pointer.GetString(agent.ServiceID), locationRes.ID, "test_backup", models.Snapshot, "")
-=======
 	artifactID, err := backupService.PerformBackup(ctx, PerformBackupParams{
 		ServiceID:  pointer.GetString(agent.ServiceID),
 		LocationID: locationRes.ID,
 		Name:       "test_backup",
+		Mode:       models.Snapshot,
 	})
->>>>>>> 59e96101
 	assert.NoError(t, err)
 
 	assert.NoError(t, err)
