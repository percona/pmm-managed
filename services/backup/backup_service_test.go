// pmm-managed
// Copyright (C) 2017 Percona LLC
//
// This program is free software: you can redistribute it and/or modify
// it under the terms of the GNU Affero General Public License as published by
// the Free Software Foundation, either version 3 of the License, or
// (at your option) any later version.
//
// This program is distributed in the hope that it will be useful,
// but WITHOUT ANY WARRANTY; without even the implied warranty of
// MERCHANTABILITY or FITNESS FOR A PARTICULAR PURPOSE. See the
// GNU Affero General Public License for more details.
//
// You should have received a copy of the GNU Affero General Public License
// along with this program. If not, see <https://www.gnu.org/licenses/>.

package backup

import (
	"context"
	"testing"

	"github.com/AlekSi/pointer"
	"github.com/stretchr/testify/assert"
	"github.com/stretchr/testify/mock"
	"github.com/stretchr/testify/require"
	"gopkg.in/reform.v1"
	"gopkg.in/reform.v1/dialects/postgresql"

	"github.com/percona/pmm-managed/models"
	"github.com/percona/pmm-managed/services/agents"
	"github.com/percona/pmm-managed/utils/testdb"
)

func setup(t *testing.T, q *reform.Querier, serviceName string) *models.Agent {
	t.Helper()
	node, err := models.CreateNode(q, models.GenericNodeType, &models.CreateNodeParams{
		NodeName: "test-node",
	})
	require.NoError(t, err)

	pmmAgent, err := models.CreatePMMAgent(q, node.NodeID, nil)
	require.NoError(t, err)
	require.NoError(t, q.Update(pmmAgent))

	mysql, err := models.AddNewService(q, models.MySQLServiceType, &models.AddDBMSServiceParams{
		ServiceName: serviceName,
		NodeID:      node.NodeID,
		Address:     pointer.ToString("127.0.0.1"),
		Port:        pointer.ToUint16(3306),
	})
	require.NoError(t, err)

	agent, err := models.CreateAgent(q, models.MySQLdExporterType, &models.CreateAgentParams{
		PMMAgentID: pmmAgent.AgentID,
		ServiceID:  mysql.ServiceID,
		Username:   "user",
		Password:   "password",
	})
	require.NoError(t, err)
	return agent
}

func TestStartBackup(t *testing.T) {
	ctx := context.Background()
	sqlDB := testdb.Open(t, models.SkipFixtures, nil)
	db := reform.NewDB(sqlDB, postgresql.Dialect, reform.NewPrintfLogger(t.Logf))
	mockedJobsService := &mockJobsService{}
	mockedJobsService.On("StartMySQLBackupJob", mock.Anything, mock.Anything, mock.Anything,
		mock.Anything, mock.Anything, mock.Anything).Return(nil)
	mockedVersioner := &mockVersioner{}
	backupService := NewService(db, mockedJobsService, mockedVersioner)

	t.Cleanup(func() {
		_ = sqlDB.Close()
	})

	agent := setup(t, db.Querier, "test-service")
	locationRes, err := models.CreateBackupLocation(db.Querier, models.CreateBackupLocationParams{
		Name:        "Test location",
		Description: "Test description",
		BackupLocationConfig: models.BackupLocationConfig{
			S3Config: &models.S3LocationConfig{
				Endpoint:     "https://s3.us-west-2.amazonaws.com/",
				AccessKey:    "access_key",
				SecretKey:    "secret_key",
				BucketName:   "example_bucket",
				BucketRegion: "us-east-2",
			},
		},
	})
	require.NoError(t, err)

<<<<<<< HEAD
	softwares := []agents.Software{
		&agents.Mysqld{},
		&agents.Xtrabackup{},
		&agents.Xbcloud{},
		&agents.Qpress{},
	}
	versions1 := []agents.Version{
		{Version: "8.0.25"},
		{Version: "8.0.25"},
		{Version: "8.0.25"},
		{Version: "1.1"},
	}
	mockedVersioner.On("GetVersions", *agent.PMMAgentID, softwares).Return(versions1, nil).Once()
	artifactID, err := backupService.PerformBackup(ctx, pointer.GetString(agent.ServiceID), locationRes.ID, "test_backup", "")
=======
	artifactID, err := backupService.PerformBackup(ctx, PerformBackupParams{
		ServiceID:  pointer.GetString(agent.ServiceID),
		LocationID: locationRes.ID,
		Name:       "test_backup",
	})
>>>>>>> 2f3a8d02
	assert.NoError(t, err)

	assert.NoError(t, err)
	var artifact models.Artifact
	err = db.SelectOneTo(&artifact, "WHERE id = $1", artifactID)
	assert.NoError(t, err)
	assert.Equal(t, locationRes.ID, artifact.LocationID)
	assert.Equal(t, *agent.ServiceID, artifact.ServiceID)
	assert.EqualValues(t, models.MySQLServiceType, artifact.Vendor)
}<|MERGE_RESOLUTION|>--- conflicted
+++ resolved
@@ -91,7 +91,6 @@
 	})
 	require.NoError(t, err)
 
-<<<<<<< HEAD
 	softwares := []agents.Software{
 		&agents.Mysqld{},
 		&agents.Xtrabackup{},
@@ -105,14 +104,11 @@
 		{Version: "1.1"},
 	}
 	mockedVersioner.On("GetVersions", *agent.PMMAgentID, softwares).Return(versions1, nil).Once()
-	artifactID, err := backupService.PerformBackup(ctx, pointer.GetString(agent.ServiceID), locationRes.ID, "test_backup", "")
-=======
 	artifactID, err := backupService.PerformBackup(ctx, PerformBackupParams{
 		ServiceID:  pointer.GetString(agent.ServiceID),
 		LocationID: locationRes.ID,
 		Name:       "test_backup",
 	})
->>>>>>> 2f3a8d02
 	assert.NoError(t, err)
 
 	assert.NoError(t, err)
