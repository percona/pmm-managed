// pmm-managed
// Copyright (C) 2017 Percona LLC
//
// This program is free software: you can redistribute it and/or modify
// it under the terms of the GNU Affero General Public License as published by
// the Free Software Foundation, either version 3 of the License, or
// (at your option) any later version.
//
// This program is distributed in the hope that it will be useful,
// but WITHOUT ANY WARRANTY; without even the implied warranty of
// MERCHANTABILITY or FITNESS FOR A PARTICULAR PURPOSE. See the
// GNU Affero General Public License for more details.
//
// You should have received a copy of the GNU Affero General Public License
// along with this program. If not, see <https://www.gnu.org/licenses/>.

package scheduler

import (
	"context"
	"fmt"

	"github.com/percona/pmm-managed/models"
	"github.com/percona/pmm-managed/services/backup"
)

// Task represents task which will be run inside scheduler.
type Task interface {
	Run(ctx context.Context) error
	Type() models.ScheduledTaskType
	Data() models.ScheduledTaskData
	ID() string
	SetID(string)
}

// common implementation for all tasks.
type common struct {
	id string
}

func (c *common) ID() string {
	return c.id
}

func (c *common) SetID(id string) {
	c.id = id
}

// CommonBackupTaskParams contains common fields for all backup tasks.
type CommonBackupTaskParams struct {
	ServiceID     string
	LocationID    string
	Name          string
	Description   string
	Retention     uint32
	Retries       uint32
	RetryInterval time.Duration
}

type mySQLBackupTask struct {
	*common
	backupService backupService
	CommonBackupTaskParams
}

// NewMySQLBackupTask create new task for mysql backup.
func NewMySQLBackupTask(backupService backupService, params CommonBackupTaskParams) Task {
	return &mySQLBackupTask{
		common:                 &common{},
		backupService:          backupService,
		CommonBackupTaskParams: params,
	}
}

func (t *mySQLBackupTask) Run(ctx context.Context) error {
<<<<<<< HEAD
	_, err := t.backupService.PerformBackup(ctx, t.ServiceID, t.LocationID, t.Name, models.Snapshot, t.ID())
=======
	name := t.Name + "_" + time.Now().Format(time.RFC3339)
	_, err := t.backupService.PerformBackup(ctx, backup.PerformBackupParams{
		ServiceID:  t.ServiceID,
		LocationID: t.LocationID,
		Name:       name,
		ScheduleID: t.ID(),
	})
>>>>>>> 59e96101
	return err
}

func (t *mySQLBackupTask) Type() models.ScheduledTaskType {
	return models.ScheduledMySQLBackupTask
}

func (t *mySQLBackupTask) Data() models.ScheduledTaskData {
	return models.ScheduledTaskData{
		MySQLBackupTask: &models.MySQLBackupTaskData{
			CommonBackupTaskData: models.CommonBackupTaskData{
				ServiceID:     t.ServiceID,
				LocationID:    t.LocationID,
				Name:          t.Name,
				Description:   t.Description,
				Retention:     t.Retention,
				Retries:       t.Retries,
				RetryInterval: t.RetryInterval,
			},
		},
	}
}

type mongoBackupTask struct {
	*common
	backupService backupService
<<<<<<< HEAD
	ServiceID     string
	LocationID    string
	Name          string
	Description   string
	Retention     uint32
	Mode          models.BackupMode
}

// NewMongoBackupTask create new task for mongo backup.
func NewMongoBackupTask(backupService backupService, serviceID, locationID, name, description string, retention uint32, mode models.BackupMode) Task {
	return &mongoBackupTask{
		common:        &common{},
		backupService: backupService,
		ServiceID:     serviceID,
		LocationID:    locationID,
		Name:          name,
		Description:   description,
		Retention:     retention,
		Mode:          mode,
=======
	CommonBackupTaskParams
}

// NewMongoBackupTask create new task for mongo backup.
func NewMongoBackupTask(backupService backupService, params CommonBackupTaskParams) Task {
	return &mongoBackupTask{
		common:                 &common{},
		backupService:          backupService,
		CommonBackupTaskParams: params,
>>>>>>> 59e96101
	}
}

func (t *mongoBackupTask) Run(ctx context.Context) error {
<<<<<<< HEAD

	fmt.Println("TriggggggggggggggeeerRRR!!!!!!!!!!!!!!!!!!!!!!!!")
	fmt.Println(t.id)
	_, err := t.backupService.PerformBackup(ctx, t.ServiceID, t.LocationID, t.Name, t.Mode, t.ID())
=======
	name := t.Name + "_" + time.Now().Format(time.RFC3339)
	_, err := t.backupService.PerformBackup(ctx, backup.PerformBackupParams{
		ServiceID:  t.ServiceID,
		LocationID: t.LocationID,
		Name:       name,
		ScheduleID: t.ID(),
	})
>>>>>>> 59e96101
	return err
}

func (t *mongoBackupTask) Type() models.ScheduledTaskType {
	return models.ScheduledMongoDBBackupTask
}

func (t *mongoBackupTask) Data() models.ScheduledTaskData {
	return models.ScheduledTaskData{
		MongoDBBackupTask: &models.MongoBackupTaskData{
<<<<<<< HEAD
			ServiceID:   t.ServiceID,
			LocationID:  t.LocationID,
			Name:        t.Name,
			Description: t.Description,
			Retention:   t.Retention,
			Mode:        t.Mode,
=======
			CommonBackupTaskData: models.CommonBackupTaskData{
				ServiceID:     t.ServiceID,
				LocationID:    t.LocationID,
				Name:          t.Name,
				Description:   t.Description,
				Retention:     t.Retention,
				Retries:       t.Retries,
				RetryInterval: t.RetryInterval,
			},
>>>>>>> 59e96101
		},
	}
}<|MERGE_RESOLUTION|>--- conflicted
+++ resolved
@@ -18,7 +18,7 @@
 
 import (
 	"context"
-	"fmt"
+	"time"
 
 	"github.com/percona/pmm-managed/models"
 	"github.com/percona/pmm-managed/services/backup"
@@ -52,6 +52,7 @@
 	LocationID    string
 	Name          string
 	Description   string
+	Mode          models.BackupMode
 	Retention     uint32
 	Retries       uint32
 	RetryInterval time.Duration
@@ -73,17 +74,13 @@
 }
 
 func (t *mySQLBackupTask) Run(ctx context.Context) error {
-<<<<<<< HEAD
-	_, err := t.backupService.PerformBackup(ctx, t.ServiceID, t.LocationID, t.Name, models.Snapshot, t.ID())
-=======
-	name := t.Name + "_" + time.Now().Format(time.RFC3339)
 	_, err := t.backupService.PerformBackup(ctx, backup.PerformBackupParams{
 		ServiceID:  t.ServiceID,
 		LocationID: t.LocationID,
-		Name:       name,
+		Name:       t.Name,
+		Mode:       t.Mode,
 		ScheduleID: t.ID(),
 	})
->>>>>>> 59e96101
 	return err
 }
 
@@ -110,27 +107,6 @@
 type mongoBackupTask struct {
 	*common
 	backupService backupService
-<<<<<<< HEAD
-	ServiceID     string
-	LocationID    string
-	Name          string
-	Description   string
-	Retention     uint32
-	Mode          models.BackupMode
-}
-
-// NewMongoBackupTask create new task for mongo backup.
-func NewMongoBackupTask(backupService backupService, serviceID, locationID, name, description string, retention uint32, mode models.BackupMode) Task {
-	return &mongoBackupTask{
-		common:        &common{},
-		backupService: backupService,
-		ServiceID:     serviceID,
-		LocationID:    locationID,
-		Name:          name,
-		Description:   description,
-		Retention:     retention,
-		Mode:          mode,
-=======
 	CommonBackupTaskParams
 }
 
@@ -140,25 +116,17 @@
 		common:                 &common{},
 		backupService:          backupService,
 		CommonBackupTaskParams: params,
->>>>>>> 59e96101
 	}
 }
 
 func (t *mongoBackupTask) Run(ctx context.Context) error {
-<<<<<<< HEAD
-
-	fmt.Println("TriggggggggggggggeeerRRR!!!!!!!!!!!!!!!!!!!!!!!!")
-	fmt.Println(t.id)
-	_, err := t.backupService.PerformBackup(ctx, t.ServiceID, t.LocationID, t.Name, t.Mode, t.ID())
-=======
-	name := t.Name + "_" + time.Now().Format(time.RFC3339)
 	_, err := t.backupService.PerformBackup(ctx, backup.PerformBackupParams{
 		ServiceID:  t.ServiceID,
 		LocationID: t.LocationID,
-		Name:       name,
+		Name:       t.Name,
+		Mode:       t.Mode,
 		ScheduleID: t.ID(),
 	})
->>>>>>> 59e96101
 	return err
 }
 
@@ -169,24 +137,16 @@
 func (t *mongoBackupTask) Data() models.ScheduledTaskData {
 	return models.ScheduledTaskData{
 		MongoDBBackupTask: &models.MongoBackupTaskData{
-<<<<<<< HEAD
-			ServiceID:   t.ServiceID,
-			LocationID:  t.LocationID,
-			Name:        t.Name,
-			Description: t.Description,
-			Retention:   t.Retention,
-			Mode:        t.Mode,
-=======
 			CommonBackupTaskData: models.CommonBackupTaskData{
 				ServiceID:     t.ServiceID,
 				LocationID:    t.LocationID,
 				Name:          t.Name,
 				Description:   t.Description,
+				Mode:          t.Mode,
 				Retention:     t.Retention,
 				Retries:       t.Retries,
 				RetryInterval: t.RetryInterval,
 			},
->>>>>>> 59e96101
 		},
 	}
 }