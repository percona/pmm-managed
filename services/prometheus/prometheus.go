// pmm-managed
// Copyright (C) 2017 Percona LLC
//
// This program is free software: you can redistribute it and/or modify
// it under the terms of the GNU Affero General Public License as published by
// the Free Software Foundation, either version 3 of the License, or
// (at your option) any later version.
//
// This program is distributed in the hope that it will be useful,
// but WITHOUT ANY WARRANTY; without even the implied warranty of
// MERCHANTABILITY or FITNESS FOR A PARTICULAR PURPOSE. See the
// GNU Affero General Public License for more details.
//
// You should have received a copy of the GNU Affero General Public License
// along with this program. If not, see <https://www.gnu.org/licenses/>.

// Package prometheus contains business logic of working with Prometheus.
package prometheus

import (
	"context"
	"io/ioutil"
	"net/http"
	"net/url"
	"os"
	"os/exec"
	"path"
	"reflect"
	"regexp"
	"time"

	"github.com/AlekSi/pointer"
	"github.com/percona/pmm/utils/pdeathsig"
	config "github.com/percona/promconfig"
	"github.com/pkg/errors"
	"github.com/sirupsen/logrus"
	"golang.org/x/sys/unix"
	"google.golang.org/grpc/codes"
	"google.golang.org/grpc/status"
	"gopkg.in/reform.v1"
	"gopkg.in/yaml.v2"

	"github.com/percona/pmm-managed/models"
)

const updateBatchDelay = 3 * time.Second

var checkFailedRE = regexp.MustCompile(`FAILED: parsing YAML file \S+: (.+)\n`)

// Service is responsible for interactions with Prometheus.
// It assumes the following:
//   * Prometheus APIs (including lifecycle) are accessible;
//   * Prometheus configuration and rule files are accessible;
//   * promtool is available.
type Service struct {
<<<<<<< HEAD
	alertManager   *AlertManager
	configPath     string
	baseConfigPath string
	promtoolPath   string
	db             *reform.DB
	baseURL        *url.URL
	client         *http.Client
=======
	configPath string
	db         *reform.DB
	baseURL    *url.URL
	client     *http.Client

	baseConfigPath string // for testing
>>>>>>> 74af6b12

	l    *logrus.Entry
	sema chan struct{}

	cachedAlertManagerRules string
}

// NewService creates new service.
<<<<<<< HEAD
func NewService(alertManager *AlertManager, configPath, baseConfigPath, promtoolPath string, db *reform.DB, baseURL string) (*Service, error) {
=======
func NewService(configPath string, db *reform.DB, baseURL string) (*Service, error) {
>>>>>>> 74af6b12
	u, err := url.Parse(baseURL)
	if err != nil {
		return nil, errors.WithStack(err)
	}
	return &Service{
		alertManager:   alertManager,
		configPath:     configPath,
		db:             db,
		baseURL:        u,
		client:         new(http.Client),
		baseConfigPath: "/srv/prometheus/prometheus.base.yml",
		l:              logrus.WithField("component", "prometheus"),
		sema:           make(chan struct{}, 1),
	}, nil
}

// Run runs Prometheus configuration update loop until ctx is canceled.
func (svc *Service) Run(ctx context.Context) {
	svc.l.Info("Starting...")
	defer svc.l.Info("Done.")

	alertManagerRules, err := svc.alertManager.ReadRules()
	if err != nil {
		svc.l.Warnf("Cannot load Alert Manager rules: %s", err)
	}
	svc.cachedAlertManagerRules = alertManagerRules

	for {
		select {
		case <-ctx.Done():
			return

		case <-svc.sema:
			// batch several update requests together by delaying the first one
			sleepCtx, sleepCancel := context.WithTimeout(ctx, updateBatchDelay)
			<-sleepCtx.Done()
			sleepCancel()

			if ctx.Err() != nil {
				return
			}

			if err := svc.updateConfiguration(); err != nil {
				svc.l.Errorf("Failed to update configuration, will retry: %+v.", err)
				svc.RequestConfigurationUpdate()
			}
		}
	}
}

// reload asks Prometheus to reload configuration.
func (svc *Service) reload() error {
	u := *svc.baseURL
	u.Path = path.Join(u.Path, "-", "reload")
	resp, err := svc.client.Post(u.String(), "", nil)
	if err != nil {
		return errors.WithStack(err)
	}
	defer resp.Body.Close() //nolint:errcheck

	if resp.StatusCode == 200 {
		return nil
	}
	b, err := ioutil.ReadAll(resp.Body)
	if err != nil {
		return errors.WithStack(err)
	}
	return errors.Errorf("%d: %s", resp.StatusCode, b)
}

func (svc *Service) loadBaseConfig() *config.Config {
	var cfg config.Config

	buf, err := ioutil.ReadFile(svc.baseConfigPath)
	if err != nil {
		if !os.IsNotExist(err) {
			svc.l.Errorf("Failed to load base prometheus config %s: %s", svc.baseConfigPath, err)
		}
		return &cfg
	}

	if err := yaml.Unmarshal(buf, &cfg); err != nil {
		svc.l.Errorf("Failed to parse base prometheus config %s: %s.", svc.baseConfigPath, err)
		return &config.Config{}
	}

	return &cfg
}

// addScrapeConfigs adds Prometheus scrape configs to cfg for all Agents.
func (svc *Service) addScrapeConfigs(cfg *config.Config, q *reform.Querier, s *models.MetricsResolutions) error {
	agents, err := q.SelectAllFrom(models.AgentTable, "WHERE NOT disabled AND listen_port IS NOT NULL ORDER BY agent_type, agent_id")
	if err != nil {
		return errors.WithStack(err)
	}

	var rdsParams []*scrapeConfigParams
	for _, str := range agents {
		agent := str.(*models.Agent)

		if agent.AgentType == models.PMMAgentType {
			// TODO https://jira.percona.com/browse/PMM-4087
			continue
		}

		// sanity check
		if (agent.NodeID != nil) && (agent.ServiceID != nil) {
			svc.l.Panicf("Both agent.NodeID and agent.ServiceID are present: %s", agent)
		}

		// find Service for this Agent
		var paramsService *models.Service
		if agent.ServiceID != nil {
			paramsService, err = models.FindServiceByID(q, pointer.GetString(agent.ServiceID))
			if err != nil {
				return err
			}
		}

		// find Node for this Agent or Service
		var paramsNode *models.Node
		switch {
		case agent.NodeID != nil:
			paramsNode, err = models.FindNodeByID(q, pointer.GetString(agent.NodeID))
		case paramsService != nil:
			paramsNode, err = models.FindNodeByID(q, paramsService.NodeID)
		}
		if err != nil {
			return err
		}

		// find Node address where the agent runs
		var paramsHost string
		switch {
		case agent.PMMAgentID != nil:
			// extract node address through pmm-agent
			pmmAgent, err := models.FindAgentByID(q, *agent.PMMAgentID)
			if err != nil {
				return errors.WithStack(err)
			}
			pmmAgentNode := &models.Node{NodeID: pointer.GetString(pmmAgent.RunsOnNodeID)}
			if err = q.Reload(pmmAgentNode); err != nil {
				return errors.WithStack(err)
			}
			paramsHost = pmmAgentNode.Address
		case agent.RunsOnNodeID != nil:
			externalExporterNode := &models.Node{NodeID: pointer.GetString(agent.RunsOnNodeID)}
			if err = q.Reload(externalExporterNode); err != nil {
				return errors.WithStack(err)
			}
			paramsHost = externalExporterNode.Address
		default:
			svc.l.Warnf("It's not possible to get host, skipping scrape config for %s.", agent)
			continue
		}

		var scfgs []*config.ScrapeConfig
		switch agent.AgentType {
		case models.NodeExporterType:
			scfgs, err = scrapeConfigsForNodeExporter(s, &scrapeConfigParams{
				host:    paramsHost,
				node:    paramsNode,
				service: nil,
				agent:   agent,
			})

		case models.MySQLdExporterType:
			scfgs, err = scrapeConfigsForMySQLdExporter(s, &scrapeConfigParams{
				host:    paramsHost,
				node:    paramsNode,
				service: paramsService,
				agent:   agent,
			})

		case models.MongoDBExporterType:
			scfgs, err = scrapeConfigsForMongoDBExporter(s, &scrapeConfigParams{
				host:    paramsHost,
				node:    paramsNode,
				service: paramsService,
				agent:   agent,
			})

		case models.PostgresExporterType:
			scfgs, err = scrapeConfigsForPostgresExporter(s, &scrapeConfigParams{
				host:    paramsHost,
				node:    paramsNode,
				service: paramsService,
				agent:   agent,
			})

		case models.ProxySQLExporterType:
			scfgs, err = scrapeConfigsForProxySQLExporter(s, &scrapeConfigParams{
				host:    paramsHost,
				node:    paramsNode,
				service: paramsService,
				agent:   agent,
			})

		case models.QANMySQLPerfSchemaAgentType, models.QANMySQLSlowlogAgentType:
			continue
		case models.QANMongoDBProfilerAgentType:
			continue
		case models.QANPostgreSQLPgStatementsAgentType:
			continue

		case models.RDSExporterType:
			rdsParams = append(rdsParams, &scrapeConfigParams{
				host:    paramsHost,
				node:    paramsNode,
				service: paramsService,
				agent:   agent,
			})
			continue

		case models.ExternalExporterType:
			scfgs, err = scrapeConfigsForExternalExporter(s, &scrapeConfigParams{
				host:    paramsHost,
				node:    paramsNode,
				service: paramsService,
				agent:   agent,
			})

		default:
			svc.l.Warnf("Skipping scrape config for %s.", agent)
			continue
		}

		if err != nil {
			svc.l.Warnf("Failed to add %s %q, skipping: %s.", agent.AgentType, agent.AgentID, err)
		}
		cfg.ScrapeConfigs = append(cfg.ScrapeConfigs, scfgs...)
	}

	scfgs, err := scrapeConfigsForRDSExporter(s, rdsParams)
	if err != nil {
		svc.l.Warnf("Failed to add rds_exporter scrape configs: %s.", err)
	}
	cfg.ScrapeConfigs = append(cfg.ScrapeConfigs, scfgs...)

	return nil
}

// marshalConfig marshals Prometheus configuration.
func (svc *Service) marshalConfig() ([]byte, error) {
	cfg := svc.loadBaseConfig()

	e := svc.db.InTransaction(func(tx *reform.TX) error {
		settings, err := models.GetSettings(tx)
		if err != nil {
			return err
		}
		s := settings.MetricsResolutions

		if cfg.GlobalConfig.ScrapeInterval == 0 {
			cfg.GlobalConfig.ScrapeInterval = config.Duration(s.LR)
		}
		if cfg.GlobalConfig.ScrapeTimeout == 0 {
			cfg.GlobalConfig.ScrapeTimeout = scrapeTimeout(s.LR)
		}
		if cfg.GlobalConfig.EvaluationInterval == 0 {
			cfg.GlobalConfig.EvaluationInterval = config.Duration(s.LR)
		}

		cfg.RuleFiles = append(
			cfg.RuleFiles,

			// That covers all .yml files, including:
			// pmm.rules.yml managed by pmm-managed;
			// user-supplied files.
			"/srv/prometheus/rules/*.yml",
		)

		cfg.ScrapeConfigs = append(cfg.ScrapeConfigs,
			scrapeConfigForPrometheus(s.HR),
			scrapeConfigForAlertmanager(s.MR),
			scrapeConfigForGrafana(s.MR),
			scrapeConfigForPMMManaged(s.MR),
			scrapeConfigForQANAPI2(s.MR),
		)

		cfg.AlertingConfig.AlertmanagerConfigs = append(cfg.AlertingConfig.AlertmanagerConfigs, &config.AlertmanagerConfig{
			ServiceDiscoveryConfig: config.ServiceDiscoveryConfig{
				StaticConfigs: []*config.Group{{
					Targets: []string{"127.0.0.1:9093"},
				}},
			},
			Scheme:     "http",
			PathPrefix: "/alertmanager/",
			APIVersion: config.AlertmanagerAPIVersionV2,
		})

		if settings.AlertManagerURL != "" {
			u, err := url.Parse(settings.AlertManagerURL)
			if err == nil && (u.Opaque != "" || u.Host == "") {
				err = errors.Errorf("parsed incorrectly as %#v", u)
			}

			if err == nil {
				var httpClientConfig config.HTTPClientConfig
				if username := u.User.Username(); username != "" {
					password, _ := u.User.Password()
					httpClientConfig = config.HTTPClientConfig{
						BasicAuth: &config.BasicAuth{
							Username: u.User.Username(),
							Password: password,
						},
					}
				}

				cfg.AlertingConfig.AlertmanagerConfigs = append(cfg.AlertingConfig.AlertmanagerConfigs, &config.AlertmanagerConfig{
					ServiceDiscoveryConfig: config.ServiceDiscoveryConfig{
						StaticConfigs: []*config.Group{{
							Targets: []string{u.Host},
						}},
					},
					HTTPClientConfig: httpClientConfig,
					Scheme:           u.Scheme,
					PathPrefix:       u.Path,
					APIVersion:       config.AlertmanagerAPIVersionV2,
				})
			} else {
				svc.l.Errorf("Failed to parse Alert Manager URL %q: %s.", settings.AlertManagerURL, err)
			}
		}

		return svc.addScrapeConfigs(cfg, tx.Querier, &s)
	})
	if e != nil {
		return nil, e
	}

	// TODO Add comments to each cfg.ScrapeConfigs element.
	// https://jira.percona.com/browse/PMM-3601

	b, err := yaml.Marshal(cfg)
	if err != nil {
		return nil, errors.Wrap(err, "can't marshal Prometheus configuration file")
	}

	b = append([]byte("# Managed by pmm-managed. DO NOT EDIT.\n---\n"), b...)
	return b, nil
}

// saveConfigAndReload saves given Prometheus configuration to file and reloads Prometheus.
// If configuration can't be reloaded for some reason, old file is restored, and configuration is reloaded again.
func (svc *Service) saveConfigAndReload(cfg []byte) error {
	// read existing content
	oldCfg, err := ioutil.ReadFile(svc.configPath)
	if err != nil {
		return errors.WithStack(err)
	}

	alertManagerRules, err := svc.alertManager.ReadRules()
	if err != nil {
		svc.l.Warnf("Cannot load Alert Manager rules: %s", err)
	}
	// compare with new config
	if reflect.DeepEqual(cfg, oldCfg) && alertManagerRules == svc.cachedAlertManagerRules {
		svc.l.Infof("Configuration not changed, doing nothing.")
		return nil
	}

	fi, err := os.Stat(svc.configPath)
	if err != nil {
		return errors.WithStack(err)
	}

	// restore old content and reload in case of error
	var restore bool
	defer func() {
		if restore {
			if err = ioutil.WriteFile(svc.configPath, oldCfg, fi.Mode()); err != nil {
				svc.l.Error(err)
			}
			if err = svc.reload(); err != nil {
				svc.l.Error(err)
			}
		}
	}()

	// write new content to temporary file, check it
	f, err := ioutil.TempFile("", "pmm-managed-config-")
	if err != nil {
		return errors.WithStack(err)
	}
	if _, err = f.Write(cfg); err != nil {
		return errors.WithStack(err)
	}
	defer func() {
		_ = f.Close()
		_ = os.Remove(f.Name())
	}()
	args := []string{"check", "config", f.Name()}
	cmd := exec.Command("promtool", args...) //nolint:gosec
	pdeathsig.Set(cmd, unix.SIGKILL)
	b, err := cmd.CombinedOutput()
	if err != nil {
		svc.l.Errorf("%s", b)

		// return typed error if possible
		s := string(b)
		if m := checkFailedRE.FindStringSubmatch(s); len(m) == 2 {
			return status.Error(codes.Aborted, m[1])
		}
		return errors.Wrap(err, s)
	}
	svc.l.Debugf("%s", b)

	// write to permanent location and reload
	restore = true
	if err = ioutil.WriteFile(svc.configPath, cfg, fi.Mode()); err != nil {
		return errors.WithStack(err)
	}
	if err = svc.reload(); err != nil {
		return err
	}
	svc.l.Infof("Configuration reloaded.")
	restore = false
	svc.cachedAlertManagerRules = alertManagerRules
	return nil
}

// updateConfiguration updates Prometheus configuration.
func (svc *Service) updateConfiguration() error {
	start := time.Now()
	defer func() {
		if dur := time.Since(start); dur > time.Second {
			svc.l.Warnf("updateConfiguration took %s.", dur)
		}
	}()

	cfg, err := svc.marshalConfig()
	if err != nil {
		return err
	}
	return svc.saveConfigAndReload(cfg)
}

// RequestConfigurationUpdate requests Prometheus configuration update.
func (svc *Service) RequestConfigurationUpdate() {
	select {
	case svc.sema <- struct{}{}:
	default:
	}
}

// IsReady verifies that Prometheus works.
func (svc *Service) IsReady(ctx context.Context) error {
	// check Prometheus /version API and log version
	u := *svc.baseURL
	u.Path = path.Join(u.Path, "version")
	resp, err := svc.client.Get(u.String())
	if err != nil {
		return err
	}
	defer resp.Body.Close() //nolint:errcheck
	b, err := ioutil.ReadAll(resp.Body)
	svc.l.Debugf("Prometheus: %s", b)
	if err != nil {
		return err
	}
	if resp.StatusCode != 200 {
		return errors.Errorf("expected 200, got %d", resp.StatusCode)
	}

	// check promtool version
	b, err = exec.CommandContext(ctx, "promtool", "--version").CombinedOutput() //nolint:gosec
	if err != nil {
		return errors.Wrap(err, string(b))
	}
	svc.l.Debugf("%s", b)
	return nil
}<|MERGE_RESOLUTION|>--- conflicted
+++ resolved
@@ -53,22 +53,13 @@
 //   * Prometheus configuration and rule files are accessible;
 //   * promtool is available.
 type Service struct {
-<<<<<<< HEAD
 	alertManager   *AlertManager
-	configPath     string
-	baseConfigPath string
-	promtoolPath   string
-	db             *reform.DB
-	baseURL        *url.URL
-	client         *http.Client
-=======
 	configPath string
 	db         *reform.DB
 	baseURL    *url.URL
 	client     *http.Client
 
 	baseConfigPath string // for testing
->>>>>>> 74af6b12
 
 	l    *logrus.Entry
 	sema chan struct{}
@@ -77,11 +68,7 @@
 }
 
 // NewService creates new service.
-<<<<<<< HEAD
-func NewService(alertManager *AlertManager, configPath, baseConfigPath, promtoolPath string, db *reform.DB, baseURL string) (*Service, error) {
-=======
-func NewService(configPath string, db *reform.DB, baseURL string) (*Service, error) {
->>>>>>> 74af6b12
+func NewService(alertManager *AlertManager, configPath string, db *reform.DB, baseURL string) (*Service, error) {
 	u, err := url.Parse(baseURL)
 	if err != nil {
 		return nil, errors.WithStack(err)
