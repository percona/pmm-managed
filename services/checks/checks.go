--- conflicted
+++ resolved
@@ -242,14 +242,10 @@
 
 // restartChecks restarts checks until ctx is canceled.
 func (s *Service) restartChecks(ctx context.Context) {
-	// First checks run.
-	err := s.StartChecks(ctx, "") // start all checks
+	// First checks run, start all checks from all groups.
+	err := s.StartChecks(ctx, "", nil) // start all checks
 
 	for {
-<<<<<<< HEAD
-		err := s.StartChecks(ctx, nil)
-=======
->>>>>>> 461cb418
 		switch err {
 		case nil:
 			// nothing, continue
@@ -263,11 +259,14 @@
 		case <-ctx.Done():
 			return
 		case <-s.rareTicker.C:
-			err = s.StartChecks(ctx, check.Rare)
+			// Start all checks from rare group.
+			err = s.StartChecks(ctx, check.Rare, nil)
 		case <-s.standardTicker.C:
-			err = s.StartChecks(ctx, check.Standard)
+			// Start all checks from standard group.
+			err = s.StartChecks(ctx, check.Standard, nil)
 		case <-s.frequentTicker.C:
-			err = s.StartChecks(ctx, check.Frequent)
+			// Start all checks from frequent group.
+			err = s.StartChecks(ctx, check.Frequent, nil)
 		}
 	}
 }
@@ -292,15 +291,12 @@
 	return checkResults, nil
 }
 
-<<<<<<< HEAD
-// StartChecks triggers STT checks downloading and execution. If checkNames is empty it will run all available checks,
-// otherwise only specified. It returns services.ErrSTTDisabled if STT is disabled.
-func (s *Service) StartChecks(ctx context.Context, checkNames []string) error {
-=======
+// // StartChecks triggers STT checks downloading and execution. If checkNames is empty it will run all available checks,
+// // otherwise only specified. It returns services.ErrSTTDisabled if STT is disabled.
+// func (s *Service) StartChecks(ctx context.Context, checkNames []string) error {
 // StartChecks triggers STT checks downloading and execution. Interval specifies what checks group to start, empty
 // interval means "start everything". It returns services.ErrSTTDisabled if STT is disabled.
-func (s *Service) StartChecks(ctx context.Context, interval check.Interval) error {
->>>>>>> 461cb418
+func (s *Service) StartChecks(ctx context.Context, group check.Interval, checkNames []string) error {
 	settings, err := models.GetSettings(s.db)
 	if err != nil {
 		return errors.WithStack(err)
@@ -310,7 +306,7 @@
 		return services.ErrSTTDisabled
 	}
 
-	if err = interval.Validate(); err != nil {
+	if err = group.Validate(); err != nil {
 		return errors.WithStack(err)
 	}
 
@@ -319,13 +315,8 @@
 
 	s.collectChecks(nCtx)
 
-<<<<<<< HEAD
-	if err = s.executeChecks(nCtx, checkNames); err != nil {
-		return err
-=======
-	if err = s.executeChecks(nCtx, interval); err != nil {
+	if err = s.executeChecks(nCtx, group, checkNames); err != nil {
 		return errors.WithStack(err)
->>>>>>> 461cb418
 	}
 
 	s.alertmanagerService.SendAlerts(ctx, s.alertsRegistry.collect())
@@ -489,8 +480,11 @@
 	}
 }
 
-<<<<<<< HEAD
-func (s *Service) filterChecks(checks []check.Check, disable, enable []string) []check.Check {
+// filterChecks filters checks by several parameters. If group specified then only matched checks will be returned,
+// empty group means `any interval`. If enable slice is specified then only matched checks will be returned, empty
+// enable slice means `all enabled`. Checks specified in disabled slice are skipped, empty `disabled` slice means
+// `nothing disabled`.
+func (s *Service) filterChecks(checks []check.Check, group check.Interval, disable, enable []string) []check.Check {
 	var res []check.Check
 	disableMap := make(map[string]struct{}, len(disable))
 	for _, e := range disable {
@@ -503,91 +497,67 @@
 	}
 
 	for _, c := range checks {
-		if _, ok := disableMap[c.Name]; ok {
-			s.l.Debugf("Skipping disabled check %s", c.Name)
-			continue
-		}
-
-		// If check enabled explicitly or all checks enabled by passing empty `enable` slice.
-		if _, ok := enableMap[c.Name]; ok || len(enableMap) == 0 {
-			res = append(res, c)
+		// If empty group passed, which means `any group`
+		// or check has required interval
+		// or check has empty interval and required interval is `standard`.
+		if group == "" || c.Interval == group || (group == check.Standard && c.Interval == "") {
+
+			// If check enabled explicitly or all checks enabled by passing empty `enable` slice.
+			if _, ok := enableMap[c.Name]; ok || len(enableMap) == 0 {
+
+				// Filter disabled checks.
+				if _, ok := disableMap[c.Name]; ok {
+					s.l.Warnf("Check %s is disabled, skipping it.", c.Name)
+					continue
+				}
+
+				res = append(res, c)
+			}
 		}
 	}
 
 	return res
 }
 
-// executeChecks runs checks for all reachable services. If checkNames is empty all available checks will be ran,
-// otherwise only specified.
-func (s *Service) executeChecks(ctx context.Context, checkNames []string) error {
-	s.l.Info("Executing checks...")
-=======
-// executeChecks runs all available checks for all reachable services. Interval specifies from what
-// group to execute checks, empty interval means "execute everything".
-func (s *Service) executeChecks(ctx context.Context, interval check.Interval) error {
-	s.l.Infof("Executing %s checks...", interval)
->>>>>>> 461cb418
-
+// executeChecks runs checks for all reachable services. If group specified only checks from that group will be executed.
+// If checkNames specified then only matched checks will be executed.
+func (s *Service) executeChecks(ctx context.Context, group check.Interval, checkNames []string) error {
 	disabledChecks, err := s.GetDisabledChecks()
 	if err != nil {
-		return errors.WithStack(err)
+		return err
 	}
 
 	var checkResults []sttCheckResult
 
-<<<<<<< HEAD
-	mySQLChecks := s.filterChecks(s.getMySQLChecks(), disabledChecks, checkNames)
+	mySQLChecks := s.filterChecks(s.getMySQLChecks(), group, disabledChecks, checkNames)
 	mySQLCheckResults := s.executeMySQLChecks(ctx, mySQLChecks)
 	checkResults = append(checkResults, mySQLCheckResults...)
 
-	postgreSQLChecks := s.filterChecks(s.getPostgreSQLChecks(), disabledChecks, checkNames)
+	postgreSQLChecks := s.filterChecks(s.getPostgreSQLChecks(), group, disabledChecks, checkNames)
 	postgreSQLCheckResults := s.executePostgreSQLChecks(ctx, postgreSQLChecks)
 	checkResults = append(checkResults, postgreSQLCheckResults...)
 
-	mongoDBChecks := s.filterChecks(s.getMongoDBChecks(), disabledChecks, checkNames)
+	mongoDBChecks := s.filterChecks(s.getMongoDBChecks(), group, disabledChecks, checkNames)
 	mongoDBCheckResults := s.executeMongoDBChecks(ctx, mongoDBChecks)
 	checkResults = append(checkResults, mongoDBCheckResults...)
 
-	// If we run all checks replace all old results with the new.
-	if len(checkNames) == 0 {
-		s.alertsRegistry.set(checkResults)
-		return nil
-	}
-
-	// If we run some specific checks, update results only for them.
-	s.alertsRegistry.delete(checkNames)
-	s.alertsRegistry.update(checkResults)
-=======
-	mySQLCheckResults := s.executeMySQLChecks(ctx, interval, disabledChecks)
-	checkResults = append(checkResults, mySQLCheckResults...)
-
-	postgreSQLCheckResults := s.executePostgreSQLChecks(ctx, interval, disabledChecks)
-	checkResults = append(checkResults, postgreSQLCheckResults...)
-
-	mongoDBCheckResults := s.executeMongoDBChecks(ctx, interval, disabledChecks)
-	checkResults = append(checkResults, mongoDBCheckResults...)
-
-	s.alertsRegistry.set(interval, checkResults)
->>>>>>> 461cb418
+	if len(checkNames) != 0 {
+		// If we run some specific checks, update results only for them.
+		s.alertsRegistry.deleteByName(checkNames)
+	} else {
+		// If we run whole group, replace all results for that group.
+		s.alertsRegistry.deleteByInterval(group)
+	}
+
+	s.alertsRegistry.set(checkResults)
 
 	return nil
 }
 
-<<<<<<< HEAD
 // executeMySQLChecks runs MySQL checks for available MySQL services.
 func (s *Service) executeMySQLChecks(ctx context.Context, checks []check.Check) []sttCheckResult {
-=======
-// executeMySQLChecks runs MySQL checks for available MySQL services. Interval specifies from what
-// group to execute checks, empty interval means "execute everything".
-func (s *Service) executeMySQLChecks(ctx context.Context, interval check.Interval, except []string) []sttCheckResult {
-	m := make(map[string]struct{}, len(except))
-	for _, e := range except {
-		m[e] = struct{}{}
-	}
-
-	checks := filterChecksByInterval(s.getMySQLChecks(), interval)
-
->>>>>>> 461cb418
+	// executeMySQLChecks runs MySQL checks for available MySQL services. Interval specifies from what
+	// group to execute checks, empty interval means "execute everything".
 	var res []sttCheckResult
 	for _, c := range checks {
 		pmmAgentVersion := s.minPMMAgentVersion(c.Type)
@@ -636,21 +606,11 @@
 	return res
 }
 
-<<<<<<< HEAD
 // executePostgreSQLChecks runs PostgreSQL checks for available PostgreSQL services.
 func (s *Service) executePostgreSQLChecks(ctx context.Context, checks []check.Check) []sttCheckResult {
-=======
-// executePostgreSQLChecks runs PostgreSQL checks for available PostgreSQL services. Interval specifies from what
-// group to execute checks, empty interval means "execute everything".
-func (s *Service) executePostgreSQLChecks(ctx context.Context, interval check.Interval, except []string) []sttCheckResult {
-	m := make(map[string]struct{}, len(except))
-	for _, e := range except {
-		m[e] = struct{}{}
-	}
-
-	checks := filterChecksByInterval(s.getPostgreSQLChecks(), interval)
-
->>>>>>> 461cb418
+	// executePostgreSQLChecks runs PostgreSQL checks for available PostgreSQL services. Interval specifies from what
+	// group to execute checks, empty interval means "execute everything".
+
 	var res []sttCheckResult
 	for _, c := range checks {
 		pmmAgentVersion := s.minPMMAgentVersion(c.Type)
@@ -700,18 +660,7 @@
 }
 
 // executeMongoDBChecks runs MongoDB checks for available MongoDB services.
-<<<<<<< HEAD
 func (s *Service) executeMongoDBChecks(ctx context.Context, checks []check.Check) []sttCheckResult {
-=======
-func (s *Service) executeMongoDBChecks(ctx context.Context, interval check.Interval, except []string) []sttCheckResult {
-	m := make(map[string]struct{}, len(except))
-	for _, e := range except {
-		m[e] = struct{}{}
-	}
-
-	checks := filterChecksByInterval(s.getMongoDBChecks(), interval)
-
->>>>>>> 461cb418
 	var res []sttCheckResult
 	for _, c := range checks {
 		pmmAgentVersion := s.minPMMAgentVersion(c.Type)
@@ -768,6 +717,7 @@
 
 type sttCheckResult struct {
 	checkName string
+	interval  check.Interval
 	target    target
 	result    check.Result
 }
