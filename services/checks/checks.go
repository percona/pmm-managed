--- conflicted
+++ resolved
@@ -519,7 +519,7 @@
 	case 1:
 		return s.minPMMAgentVersionForType(c.Type)
 	case 2:
-		res := pmmAgent260 // minimum version that can be used with advisors
+		res := pmmAgent2_6_0 // minimum version that can be used with advisors
 		for _, query := range c.Queries {
 			v := s.minPMMAgentVersionForType(query.Type)
 			if res.Less(v) {
@@ -741,7 +741,6 @@
 		queries = []check.Query{{Type: c.Type, Query: c.Query}}
 	}
 
-<<<<<<< HEAD
 	resIDs := make([]string, len(queries))
 	for i, query := range queries {
 		r, err := models.CreateActionResult(s.db.Querier, target.AgentID)
@@ -765,35 +764,16 @@
 			err = s.agentsRegistry.StartMongoDBQueryBuildInfoAction(nCtx, r.ID, target.AgentID, target.DSN, target.Files, target.TDP)
 		case check.MongoDBGetCmdLineOpts:
 			err = s.agentsRegistry.StartMongoDBQueryGetCmdLineOptsAction(nCtx, r.ID, target.AgentID, target.DSN, target.Files, target.TDP)
+		case check.MongoDBReplSetGetStatus:
+			err = s.agentsRegistry.StartMongoDBQueryReplSetGetStatusAction(nCtx, r.ID, target.AgentID, target.DSN, target.Files, target.TDP)
+		case check.MongoDBGetDiagnosticData:
+			err = s.agentsRegistry.StartMongoDBQueryGetDiagnosticDataAction(nCtx, r.ID, target.AgentID, target.DSN, target.Files, target.TDP)
 		default:
 			return nil, errors.Errorf("unknown check type")
 		}
 		if err != nil {
 			return nil, errors.Wrap(err, "failed to start query")
 		}
-=======
-	switch c.Type {
-	case check.MySQLShow:
-		err = s.agentsRegistry.StartMySQLQueryShowAction(nCtx, r.ID, target.AgentID, target.DSN, c.Query, target.Files, target.TDP, target.TLSSkipVerify)
-	case check.MySQLSelect:
-		err = s.agentsRegistry.StartMySQLQuerySelectAction(nCtx, r.ID, target.AgentID, target.DSN, c.Query, target.Files, target.TDP, target.TLSSkipVerify)
-	case check.PostgreSQLShow:
-		err = s.agentsRegistry.StartPostgreSQLQueryShowAction(nCtx, r.ID, target.AgentID, target.DSN)
-	case check.PostgreSQLSelect:
-		err = s.agentsRegistry.StartPostgreSQLQuerySelectAction(nCtx, r.ID, target.AgentID, target.DSN, c.Query)
-	case check.MongoDBGetParameter:
-		err = s.agentsRegistry.StartMongoDBQueryGetParameterAction(nCtx, r.ID, target.AgentID, target.DSN, target.Files, target.TDP)
-	case check.MongoDBBuildInfo:
-		err = s.agentsRegistry.StartMongoDBQueryBuildInfoAction(nCtx, r.ID, target.AgentID, target.DSN, target.Files, target.TDP)
-	case check.MongoDBGetCmdLineOpts:
-		err = s.agentsRegistry.StartMongoDBQueryGetCmdLineOptsAction(nCtx, r.ID, target.AgentID, target.DSN, target.Files, target.TDP)
-	case check.MongoDBReplSetGetStatus:
-		err = s.agentsRegistry.StartMongoDBQueryReplSetGetStatusAction(nCtx, r.ID, target.AgentID, target.DSN, target.Files, target.TDP)
-	case check.MongoDBGetDiagnosticData:
-		err = s.agentsRegistry.StartMongoDBQueryGetDiagnosticDataAction(nCtx, r.ID, target.AgentID, target.DSN, target.Files, target.TDP)
-	default:
-		return nil, errors.Errorf("unknown check type")
->>>>>>> bb2b90ad
 	}
 
 	resData, err := s.waitForResult(nCtx, resIDs)
@@ -944,7 +924,6 @@
 	postgreSQLChecks = make(map[string]check.Check)
 	mongoDBChecks = make(map[string]check.Check)
 	for _, c := range checks {
-<<<<<<< HEAD
 		switch c.Version {
 		case 1:
 			switch c.Type {
@@ -963,6 +942,10 @@
 			case check.MongoDBBuildInfo:
 				fallthrough
 			case check.MongoDBGetCmdLineOpts:
+				fallthrough
+			case check.MongoDBReplSetGetStatus:
+				fallthrough
+			case check.MongoDBGetDiagnosticData:
 				mongoDBChecks[c.Name] = c
 
 			default:
@@ -979,32 +962,6 @@
 			default:
 				s.l.Warnf("Unknown check family %s, skip it.", c.Family)
 			}
-=======
-		switch c.Type {
-		case check.MySQLSelect:
-			fallthrough
-		case check.MySQLShow:
-			mySQLChecks[c.Name] = c
-
-		case check.PostgreSQLSelect:
-			fallthrough
-		case check.PostgreSQLShow:
-			postgreSQLChecks[c.Name] = c
-
-		case check.MongoDBGetParameter:
-			fallthrough
-		case check.MongoDBBuildInfo:
-			fallthrough
-		case check.MongoDBGetCmdLineOpts:
-			fallthrough
-		case check.MongoDBReplSetGetStatus:
-			fallthrough
-		case check.MongoDBGetDiagnosticData:
-			mongoDBChecks[c.Name] = c
-
-		default:
-			s.l.Warnf("Unknown check type %s, skip it.", c.Type)
->>>>>>> bb2b90ad
 		}
 
 	}
@@ -1115,7 +1072,6 @@
 			continue
 		}
 
-<<<<<<< HEAD
 		switch c.Version {
 		case 1:
 			if ok := isQueryTypeSupported(c.Type); !ok {
@@ -1129,21 +1085,6 @@
 					continue checksLoop
 				}
 			}
-=======
-		switch c.Type {
-		case check.MySQLShow:
-		case check.MySQLSelect:
-		case check.PostgreSQLShow:
-		case check.PostgreSQLSelect:
-		case check.MongoDBGetParameter:
-		case check.MongoDBBuildInfo:
-		case check.MongoDBGetCmdLineOpts:
-		case check.MongoDBReplSetGetStatus:
-		case check.MongoDBGetDiagnosticData:
-		default:
-			s.l.Warnf("Unsupported check type: %s.", c.Type)
-			continue
->>>>>>> bb2b90ad
 		}
 
 		res = append(res, c)
@@ -1161,6 +1102,8 @@
 	case check.MongoDBGetParameter:
 	case check.MongoDBBuildInfo:
 	case check.MongoDBGetCmdLineOpts:
+	case check.MongoDBReplSetGetStatus:
+	case check.MongoDBGetDiagnosticData:
 	default:
 		return false
 	}
