--- conflicted
+++ resolved
@@ -509,14 +509,12 @@
 	mb.MPlanTimeMin = bp.MPlanTimeMin
 	mb.MPlanTimeMax = bp.MPlanTimeMax
 
-<<<<<<< HEAD
+	mb.CmdType = bp.CmdType
+
 	mb.TopQueryid = bp.TopQueryid
 	mb.TopQuery = bp.TopQuery
 	mb.ApplicationName = bp.ApplicationName
 	mb.Planid = bp.Planid
 	mb.QueryPlan = bp.QueryPlan
 	mb.RespCalls = bp.RespCalls
-=======
-	mb.CmdType = bp.CmdType
->>>>>>> a1e65249
 }