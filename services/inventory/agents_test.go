--- conflicted
+++ resolved
@@ -96,11 +96,7 @@
 		require.NoError(t, err)
 		assert.Equal(t, expectedNodeExporter, actualAgent)
 
-<<<<<<< HEAD
-		ss.vc.(*mockVersionCache).On("SyncAndUpdate").Once()
-=======
 		ss.vc.(*mockVersionCache).On("RequestSoftwareVersionsUpdate").Once()
->>>>>>> 828d1dc9
 		s, err := ss.AddMySQL(ctx, &models.AddDBMSServiceParams{
 			ServiceName: "test-mysql",
 			NodeID:      models.PMMServerNodeID,
@@ -610,11 +606,7 @@
 		}
 		assert.Equal(t, expectedPMMAgent, pmmAgent)
 
-<<<<<<< HEAD
-		ss.vc.(*mockVersionCache).On("SyncAndUpdate").Once()
-=======
 		ss.vc.(*mockVersionCache).On("RequestSoftwareVersionsUpdate").Once()
->>>>>>> 828d1dc9
 		s, err := ss.AddMySQL(ctx, &models.AddDBMSServiceParams{
 			ServiceName: "test-mysql",
 			NodeID:      models.PMMServerNodeID,
