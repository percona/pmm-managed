// pmm-managed
// Copyright (C) 2017 Percona LLC
//
// This program is free software: you can redistribute it and/or modify
// it under the terms of the GNU Affero General Public License as published by
// the Free Software Foundation, either version 3 of the License, or
// (at your option) any later version.
//
// This program is distributed in the hope that it will be useful,
// but WITHOUT ANY WARRANTY; without even the implied warranty of
// MERCHANTABILITY or FITNESS FOR A PARTICULAR PURPOSE. See the
// GNU Affero General Public License for more details.
//
// You should have received a copy of the GNU Affero General Public License
// along with this program. If not, see <https://www.gnu.org/licenses/>.

package inventory

import (
	"reflect"
	"testing"

	"github.com/AlekSi/pointer"
	"github.com/percona/pmm/api/inventorypb"
	"github.com/stretchr/testify/assert"
	"github.com/stretchr/testify/mock"
	"github.com/stretchr/testify/require"
	"google.golang.org/grpc/codes"
	"google.golang.org/grpc/status"
	"gopkg.in/reform.v1"

	"github.com/percona/pmm-managed/models"
	"github.com/percona/pmm-managed/utils/tests"
)

func TestAgents(t *testing.T) {
<<<<<<< HEAD
	var ctx context.Context

	setup := func(t *testing.T) (ns *NodesService, ss *ServicesService, as *AgentsService, teardown func(t *testing.T)) {
		t.Helper()

		ctx = logger.Set(context.Background(), t.Name())
		uuid.SetRand(new(tests.IDReader))

		sqlDB := testdb.Open(t, models.SetupFixtures, nil)
		db := reform.NewDB(sqlDB, postgresql.Dialect, reform.NewPrintfLogger(t.Logf))

		r := new(mockAgentsRegistry)
		r.Test(t)

		vmdb := new(mockPrometheusService)
		vmdb.Test(t)

		cc := new(mockConnectionChecker)
		cc.Test(t)

		state := new(mockAgentsStateUpdater)
		state.Test(t)

		teardown = func(t *testing.T) {
			uuid.SetRand(nil)

			r.AssertExpectations(t)
			vmdb.AssertExpectations(t)
			cc.AssertExpectations(t)
			state.AssertExpectations(t)
			require.NoError(t, sqlDB.Close())
		}
		ns = NewNodesService(db, r, state, vmdb)
		ss = NewServicesService(db, r, state, vmdb)
		as = NewAgentsService(db, r, state, vmdb, cc)

		return
	}

=======
>>>>>>> db22a1b4
	t.Run("Basic", func(t *testing.T) {
		// FIXME split this test into several smaller

		ss, as, _, teardown, ctx := setup(t)
		defer teardown(t)

		as.r.(*mockAgentsRegistry).On("IsConnected", models.PMMServerAgentID).Return(true)
		actualAgents, err := as.List(ctx, models.AgentFilters{})
		require.NoError(t, err)
		require.Len(t, actualAgents, 4) // PMM Server's pmm-agent, node_exporter, postgres_exporter, PostgreSQL QAN

		as.r.(*mockAgentsRegistry).On("IsConnected", "/agent_id/00000000-0000-4000-8000-000000000005").Return(true)
		as.state.(*mockAgentsStateUpdater).On("RequestStateUpdate", ctx, "/agent_id/00000000-0000-4000-8000-000000000005")
		as.cc.(*mockConnectionChecker).On("CheckConnectionToService", ctx,
			mock.AnythingOfType(reflect.TypeOf(&reform.TX{}).Name()),
			mock.AnythingOfType(reflect.TypeOf(&models.Service{}).Name()),
			mock.AnythingOfType(reflect.TypeOf(&models.Agent{}).Name()),
		).Return(nil)
		as.vmdb.(*mockPrometheusService).On("RequestConfigurationUpdate").Return()

		pmmAgent, err := as.AddPMMAgent(ctx, &inventorypb.AddPMMAgentRequest{
			RunsOnNodeId: models.PMMServerNodeID,
		})
		require.NoError(t, err)
		expectedPMMAgent := &inventorypb.PMMAgent{
			AgentId:      "/agent_id/00000000-0000-4000-8000-000000000005",
			RunsOnNodeId: models.PMMServerNodeID,
			Connected:    true,
		}
		assert.Equal(t, expectedPMMAgent, pmmAgent)

		actualNodeExporter, err := as.AddNodeExporter(ctx, &inventorypb.AddNodeExporterRequest{
			PmmAgentId: pmmAgent.AgentId,
		})
		require.NoError(t, err)
		expectedNodeExporter := &inventorypb.NodeExporter{
			AgentId:    "/agent_id/00000000-0000-4000-8000-000000000006",
			PmmAgentId: "/agent_id/00000000-0000-4000-8000-000000000005",
			Status:     inventorypb.AgentStatus_UNKNOWN,
		}
		assert.Equal(t, expectedNodeExporter, actualNodeExporter)

		actualNodeExporter, err = as.ChangeNodeExporter(ctx, &inventorypb.ChangeNodeExporterRequest{
			AgentId: "/agent_id/00000000-0000-4000-8000-000000000006",
			Common: &inventorypb.ChangeCommonAgentParams{
				Disable: true,
			},
		})
		require.NoError(t, err)
		expectedNodeExporter = &inventorypb.NodeExporter{
			AgentId:    "/agent_id/00000000-0000-4000-8000-000000000006",
			PmmAgentId: "/agent_id/00000000-0000-4000-8000-000000000005",
			Disabled:   true,
			Status:     inventorypb.AgentStatus_UNKNOWN,
		}
		assert.Equal(t, expectedNodeExporter, actualNodeExporter)

		actualAgent, err := as.Get(ctx, "/agent_id/00000000-0000-4000-8000-000000000006")
		require.NoError(t, err)
		assert.Equal(t, expectedNodeExporter, actualAgent)

		s, err := ss.AddMySQL(ctx, &models.AddDBMSServiceParams{
			ServiceName: "test-mysql",
			NodeID:      models.PMMServerNodeID,
			Address:     pointer.ToString("127.0.0.1"),
			Port:        pointer.ToUint16(3306),
		})
		require.NoError(t, err)

		actualAgent, _, err = as.AddMySQLdExporter(ctx, &inventorypb.AddMySQLdExporterRequest{
			PmmAgentId: pmmAgent.AgentId,
			ServiceId:  s.ServiceId,
			Username:   "username",
		})
		require.NoError(t, err)
		expectedMySQLdExporter := &inventorypb.MySQLdExporter{
			AgentId:    "/agent_id/00000000-0000-4000-8000-000000000008",
			PmmAgentId: "/agent_id/00000000-0000-4000-8000-000000000005",
			ServiceId:  s.ServiceId,
			Username:   "username",
			Status:     inventorypb.AgentStatus_UNKNOWN,
		}
		assert.Equal(t, expectedMySQLdExporter, actualAgent)

		actualAgent, err = as.Get(ctx, "/agent_id/00000000-0000-4000-8000-000000000008")
		require.NoError(t, err)
		assert.Equal(t, expectedMySQLdExporter, actualAgent)

		ms, err := ss.AddMongoDB(ctx, &models.AddDBMSServiceParams{
			ServiceName: "test-mongo",
			NodeID:      models.PMMServerNodeID,
			Address:     pointer.ToString("127.0.0.1"),
			Port:        pointer.ToUint16(27017),
		})
		require.NoError(t, err)

		actualAgent, err = as.AddMongoDBExporter(ctx, &inventorypb.AddMongoDBExporterRequest{
			PmmAgentId: pmmAgent.AgentId,
			ServiceId:  ms.ServiceId,
			Username:   "username",
		})
		require.NoError(t, err)
		expectedMongoDBExporter := &inventorypb.MongoDBExporter{
			AgentId:    "/agent_id/00000000-0000-4000-8000-00000000000a",
			PmmAgentId: pmmAgent.AgentId,
			ServiceId:  ms.ServiceId,
			Username:   "username",
			Status:     inventorypb.AgentStatus_UNKNOWN,
		}
		assert.Equal(t, expectedMongoDBExporter, actualAgent)

		actualAgent, err = as.Get(ctx, "/agent_id/00000000-0000-4000-8000-00000000000a")
		require.NoError(t, err)
		assert.Equal(t, expectedMongoDBExporter, actualAgent)

		actualAgent, err = as.AddQANMySQLSlowlogAgent(ctx, &inventorypb.AddQANMySQLSlowlogAgentRequest{
			PmmAgentId: pmmAgent.AgentId,
			ServiceId:  s.ServiceId,
			Username:   "username",
		})
		require.NoError(t, err)
		expectedQANMySQLSlowlogAgent := &inventorypb.QANMySQLSlowlogAgent{
			AgentId:    "/agent_id/00000000-0000-4000-8000-00000000000b",
			PmmAgentId: pmmAgent.AgentId,
			ServiceId:  s.ServiceId,
			Username:   "username",
			Status:     inventorypb.AgentStatus_UNKNOWN,
		}
		assert.Equal(t, expectedQANMySQLSlowlogAgent, actualAgent)

		actualAgent, err = as.Get(ctx, "/agent_id/00000000-0000-4000-8000-00000000000b")
		require.NoError(t, err)
		assert.Equal(t, expectedQANMySQLSlowlogAgent, actualAgent)

		ps, err := ss.AddPostgreSQL(ctx, &models.AddDBMSServiceParams{
			ServiceName: "test-postgres",
			NodeID:      models.PMMServerNodeID,
			Address:     pointer.ToString("127.0.0.1"),
			Port:        pointer.ToUint16(5432),
		})
		require.NoError(t, err)

		actualAgent, err = as.AddPostgresExporter(ctx, &inventorypb.AddPostgresExporterRequest{
			PmmAgentId: pmmAgent.AgentId,
			ServiceId:  ps.ServiceId,
			Username:   "username",
		})
		require.NoError(t, err)
		expectedPostgresExporter := &inventorypb.PostgresExporter{
			AgentId:    "/agent_id/00000000-0000-4000-8000-00000000000d",
			PmmAgentId: pmmAgent.AgentId,
			ServiceId:  ps.ServiceId,
			Username:   "username",
			Status:     inventorypb.AgentStatus_UNKNOWN,
		}
		assert.Equal(t, expectedPostgresExporter, actualAgent)

		actualAgent, err = as.Get(ctx, "/agent_id/00000000-0000-4000-8000-00000000000d")
		require.NoError(t, err)
		assert.Equal(t, expectedPostgresExporter, actualAgent)

		actualAgent, err = as.AddExternalExporter(ctx, &inventorypb.AddExternalExporterRequest{
			RunsOnNodeId: models.PMMServerNodeID,
			ServiceId:    ps.ServiceId,
			Username:     "username",
			ListenPort:   9222,
		})
		require.NoError(t, err)
		expectedExternalExporter := &inventorypb.ExternalExporter{
			AgentId:      "/agent_id/00000000-0000-4000-8000-00000000000e",
			RunsOnNodeId: models.PMMServerNodeID,
			ServiceId:    ps.ServiceId,
			Username:     "username",
			Scheme:       "http",
			MetricsPath:  "/metrics",
			ListenPort:   9222,
		}
		assert.Equal(t, expectedExternalExporter, actualAgent)

		t.Run("ListAllAgents", func(t *testing.T) {
			actualAgents, err = as.List(ctx, models.AgentFilters{})
			require.NoError(t, err)
			for i, a := range actualAgents {
				t.Logf("%d: %T %s", i, a, a)
			}
			require.Len(t, actualAgents, 11)

			// TODO: fix protobuf equality https://jira.percona.com/browse/PMM-6743
			assert.Equal(t, pmmAgent.AgentId, actualAgents[3].(*inventorypb.PMMAgent).AgentId)
			assert.Equal(t, expectedNodeExporter.AgentId, actualAgents[4].(*inventorypb.NodeExporter).AgentId)
			assert.Equal(t, expectedMySQLdExporter.AgentId, actualAgents[5].(*inventorypb.MySQLdExporter).AgentId)
			assert.Equal(t, expectedMongoDBExporter.AgentId, actualAgents[6].(*inventorypb.MongoDBExporter).AgentId)
			assert.Equal(t, expectedQANMySQLSlowlogAgent.AgentId, actualAgents[7].(*inventorypb.QANMySQLSlowlogAgent).AgentId)
			assert.Equal(t, expectedPostgresExporter.AgentId, actualAgents[8].(*inventorypb.PostgresExporter).AgentId)
			assert.Equal(t, expectedExternalExporter.AgentId, actualAgents[9].(*inventorypb.ExternalExporter).AgentId)
		})

		t.Run("FilterByServiceID", func(t *testing.T) {
			actualAgents, err = as.List(ctx, models.AgentFilters{ServiceID: s.ServiceId})
			require.NoError(t, err)
			require.Len(t, actualAgents, 2)
			assert.Equal(t, expectedMySQLdExporter, actualAgents[0])
			assert.Equal(t, expectedQANMySQLSlowlogAgent, actualAgents[1])
		})

		t.Run("FilterByPMMAgent", func(t *testing.T) {
			actualAgents, err = as.List(ctx, models.AgentFilters{PMMAgentID: pmmAgent.AgentId})
			require.NoError(t, err)
			require.Len(t, actualAgents, 5)
			assert.Equal(t, expectedNodeExporter, actualAgents[0])
			assert.Equal(t, expectedMySQLdExporter, actualAgents[1])
			assert.Equal(t, expectedMongoDBExporter, actualAgents[2])
			assert.Equal(t, expectedQANMySQLSlowlogAgent, actualAgents[3])
			assert.Equal(t, expectedPostgresExporter, actualAgents[4])
		})

		t.Run("FilterByNode", func(t *testing.T) {
			actualAgents, err = as.List(ctx, models.AgentFilters{NodeID: models.PMMServerNodeID})
			require.NoError(t, err)
			require.Len(t, actualAgents, 2)
			assert.Equal(t, expectedNodeExporter, actualAgents[1])
		})

		t.Run("FilterByAgentType", func(t *testing.T) {
			agentType := models.ExternalExporterType
			actualAgents, err = as.List(ctx, models.AgentFilters{AgentType: &agentType})
			require.NoError(t, err)
			require.Len(t, actualAgents, 1)
			assert.Equal(t, expectedExternalExporter, actualAgents[0])
		})

		t.Run("FilterByMultipleFields", func(t *testing.T) {
			actualAgents, err = as.List(ctx, models.AgentFilters{PMMAgentID: pmmAgent.AgentId, NodeID: models.PMMServerNodeID})
			tests.AssertGRPCError(t, status.New(codes.InvalidArgument, `expected at most one param: pmm_agent_id, node_id or service_id`), err)
			assert.Nil(t, actualAgents)
		})

		as.r.(*mockAgentsRegistry).On("Kick", ctx, "/agent_id/00000000-0000-4000-8000-000000000005").Return(true)
		err = as.Remove(ctx, "/agent_id/00000000-0000-4000-8000-000000000005", true)
		require.NoError(t, err)
		actualAgent, err = as.Get(ctx, "/agent_id/00000000-0000-4000-8000-000000000005")
		tests.AssertGRPCError(t, status.New(codes.NotFound, `Agent with ID "/agent_id/00000000-0000-4000-8000-000000000005" not found.`), err)
		assert.Nil(t, actualAgent)

		actualAgents, err = as.List(ctx, models.AgentFilters{})
		require.NoError(t, err)
		require.Len(t, actualAgents, 5) // PMM Server's pmm-agent, node_exporter, postgres_exporter, PostgreSQL QAN, External exporter
	})

	t.Run("GetEmptyID", func(t *testing.T) {
		_, as, _, teardown, ctx := setup(t)
		defer teardown(t)

		actualNode, err := as.Get(ctx, "")
		tests.AssertGRPCError(t, status.New(codes.InvalidArgument, `Empty Agent ID.`), err)
		assert.Nil(t, actualNode)
	})

	t.Run("AddPMMAgent", func(t *testing.T) {
		_, as, _, teardown, ctx := setup(t)
		defer teardown(t)

		as.r.(*mockAgentsRegistry).On("IsConnected", "/agent_id/00000000-0000-4000-8000-000000000005").Return(false)
		actualAgent, err := as.AddPMMAgent(ctx, &inventorypb.AddPMMAgentRequest{
			RunsOnNodeId: models.PMMServerNodeID,
		})
		require.NoError(t, err)
		expectedPMMAgent := &inventorypb.PMMAgent{
			AgentId:      "/agent_id/00000000-0000-4000-8000-000000000005",
			RunsOnNodeId: models.PMMServerNodeID,
			Connected:    false,
		}
		assert.Equal(t, expectedPMMAgent, actualAgent)

		as.r.(*mockAgentsRegistry).On("IsConnected", "/agent_id/00000000-0000-4000-8000-000000000006").Return(true)
		actualAgent, err = as.AddPMMAgent(ctx, &inventorypb.AddPMMAgentRequest{
			RunsOnNodeId: models.PMMServerNodeID,
		})
		require.NoError(t, err)
		expectedPMMAgent = &inventorypb.PMMAgent{
			AgentId:      "/agent_id/00000000-0000-4000-8000-000000000006",
			RunsOnNodeId: models.PMMServerNodeID,
			Connected:    true,
		}
		assert.Equal(t, expectedPMMAgent, actualAgent)
	})

	t.Run("AddPmmAgentNotFound", func(t *testing.T) {
		_, as, _, teardown, ctx := setup(t)
		defer teardown(t)

		_, err := as.AddNodeExporter(ctx, &inventorypb.AddNodeExporterRequest{
			PmmAgentId: "no-such-id",
		})
		tests.AssertGRPCError(t, status.New(codes.NotFound, `Agent with ID "no-such-id" not found.`), err)
	})

	t.Run("AddRDSExporter", func(t *testing.T) {
		_, as, ns, teardown, ctx := setup(t)
		defer teardown(t)

		node, err := ns.AddRemoteRDSNode(ctx, &inventorypb.AddRemoteRDSNodeRequest{
			NodeName:     "rds1",
			Address:      "rds-mysql57",
			NodeModel:    "db.t3.micro",
			Region:       "us-east-1",
			Az:           "us-east-1b",
			CustomLabels: map[string]string{"foo": "bar"},
		})
		require.NoError(t, err)
		expectedNode := &inventorypb.RemoteRDSNode{
			NodeId:       "/node_id/00000000-0000-4000-8000-000000000005",
			NodeName:     "rds1",
			Address:      "rds-mysql57",
			NodeModel:    "db.t3.micro",
			Region:       "us-east-1",
			Az:           "us-east-1b",
			CustomLabels: map[string]string{"foo": "bar"},
		}
		assert.Equal(t, expectedNode, node)

		as.state.(*mockAgentsStateUpdater).On("RequestStateUpdate", ctx, "pmm-server")

		agent, err := as.AddRDSExporter(ctx, &inventorypb.AddRDSExporterRequest{
			PmmAgentId:   "pmm-server",
			NodeId:       node.NodeId,
			AwsAccessKey: "EXAMPLE_ACCESS_KEY",
			AwsSecretKey: "EXAMPLE_SECRET_KEY",
			CustomLabels: map[string]string{"baz": "qux"},
		})
		require.NoError(t, err)
		expectedAgent := &inventorypb.RDSExporter{
			AgentId:      "/agent_id/00000000-0000-4000-8000-000000000006",
			PmmAgentId:   "pmm-server",
			NodeId:       "/node_id/00000000-0000-4000-8000-000000000005",
			AwsAccessKey: "EXAMPLE_ACCESS_KEY",
			CustomLabels: map[string]string{"baz": "qux"},
			Status:       inventorypb.AgentStatus_UNKNOWN,
		}
		assert.Equal(t, expectedAgent, agent)
	})

	t.Run("AddExternalExporter", func(t *testing.T) {
		ss, as, _, teardown, ctx := setup(t)
		defer teardown(t)

		as.vmdb.(*mockPrometheusService).On("RequestConfigurationUpdate").Return()

		service, err := ss.AddExternalService(ctx, &models.AddDBMSServiceParams{
			ServiceName:   "External service",
			NodeID:        models.PMMServerNodeID,
			ExternalGroup: "external",
		})
		require.NoError(t, err)
		require.NotNil(t, service)

		agent, err := as.AddExternalExporter(ctx, &inventorypb.AddExternalExporterRequest{
			RunsOnNodeId: models.PMMServerNodeID,
			ServiceId:    service.ServiceId,
			Username:     "username",
			ListenPort:   12345,
		})
		require.NoError(t, err)
		expectedExternalExporter := &inventorypb.ExternalExporter{
			AgentId:      "/agent_id/00000000-0000-4000-8000-000000000006",
			RunsOnNodeId: models.PMMServerNodeID,
			ServiceId:    service.ServiceId,
			Username:     "username",
			Scheme:       "http",
			MetricsPath:  "/metrics",
			ListenPort:   12345,
		}
		assert.Equal(t, expectedExternalExporter, agent)

		actualAgent, err := as.Get(ctx, "/agent_id/00000000-0000-4000-8000-000000000006")
		require.NoError(t, err)
		assert.Equal(t, expectedExternalExporter, actualAgent)
	})

	t.Run("AddServiceNotFound", func(t *testing.T) {
		_, as, _, teardown, ctx := setup(t)
		defer teardown(t)

		as.r.(*mockAgentsRegistry).On("IsConnected", "/agent_id/00000000-0000-4000-8000-000000000005").Return(true)
		pmmAgent, err := as.AddPMMAgent(ctx, &inventorypb.AddPMMAgentRequest{
			RunsOnNodeId: models.PMMServerNodeID,
		})
		require.NoError(t, err)

		_, _, err = as.AddMySQLdExporter(ctx, &inventorypb.AddMySQLdExporterRequest{
			PmmAgentId: pmmAgent.AgentId,
			ServiceId:  "no-such-id",
		})
		tests.AssertGRPCError(t, status.New(codes.NotFound, `Service with ID "no-such-id" not found.`), err)
	})

	t.Run("RemoveNotFound", func(t *testing.T) {
		_, as, _, teardown, ctx := setup(t)
		defer teardown(t)

		err := as.Remove(ctx, "no-such-id", false)
		tests.AssertGRPCError(t, status.New(codes.NotFound, `Agent with ID "no-such-id" not found.`), err)
	})
	t.Run("PushMetricsMongodbExporter", func(t *testing.T) {
		ss, as, _, teardown, ctx := setup(t)
		defer teardown(t)

		as.r.(*mockAgentsRegistry).On("IsConnected", models.PMMServerAgentID).Return(true)
		actualAgents, err := as.List(ctx, models.AgentFilters{})
		require.NoError(t, err)
		require.Len(t, actualAgents, 4) // PMM Server's pmm-agent, node_exporter, postgres_exporter, PostgreSQL QAN

		as.r.(*mockAgentsRegistry).On("IsConnected", "/agent_id/00000000-0000-4000-8000-000000000005").Return(true)
		as.state.(*mockAgentsStateUpdater).On("RequestStateUpdate", ctx, "/agent_id/00000000-0000-4000-8000-000000000005")
		as.cc.(*mockConnectionChecker).On("CheckConnectionToService", ctx,
			mock.AnythingOfType(reflect.TypeOf(&reform.TX{}).Name()),
			mock.AnythingOfType(reflect.TypeOf(&models.Service{}).Name()),
			mock.AnythingOfType(reflect.TypeOf(&models.Agent{}).Name()),
		).Return(nil)

		pmmAgent, err := as.AddPMMAgent(ctx, &inventorypb.AddPMMAgentRequest{
			RunsOnNodeId: models.PMMServerNodeID,
		})
		require.NoError(t, err)
		expectedPMMAgent := &inventorypb.PMMAgent{
			AgentId:      "/agent_id/00000000-0000-4000-8000-000000000005",
			RunsOnNodeId: models.PMMServerNodeID,
			Connected:    true,
		}
		assert.Equal(t, expectedPMMAgent, pmmAgent)
		ms, err := ss.AddMongoDB(ctx, &models.AddDBMSServiceParams{
			ServiceName: "test-mongo",
			NodeID:      models.PMMServerNodeID,
			Address:     pointer.ToString("127.0.0.1"),
			Port:        pointer.ToUint16(27017),
		})
		require.NoError(t, err)
		actualAgent, err := as.AddMongoDBExporter(ctx, &inventorypb.AddMongoDBExporterRequest{
			PmmAgentId:  pmmAgent.AgentId,
			ServiceId:   ms.ServiceId,
			Username:    "username",
			PushMetrics: true,
		})
		require.NoError(t, err)
		expectedMongoDBExporter := &inventorypb.MongoDBExporter{
			AgentId:            "/agent_id/00000000-0000-4000-8000-000000000007",
			PmmAgentId:         pmmAgent.AgentId,
			ServiceId:          ms.ServiceId,
			Username:           "username",
			PushMetricsEnabled: true,
			Status:             inventorypb.AgentStatus_UNKNOWN,
		}
		assert.Equal(t, expectedMongoDBExporter, actualAgent)
	})
	t.Run("PushMetricsNodeExporter", func(t *testing.T) {
		_, as, _, teardown, ctx := setup(t)
		defer teardown(t)

		as.r.(*mockAgentsRegistry).On("IsConnected", models.PMMServerAgentID).Return(true)
		actualAgents, err := as.List(ctx, models.AgentFilters{})
		require.NoError(t, err)
		require.Len(t, actualAgents, 4) // PMM Server's pmm-agent, node_exporter, postgres_exporter, PostgreSQL QAN

		as.r.(*mockAgentsRegistry).On("IsConnected", "/agent_id/00000000-0000-4000-8000-000000000005").Return(true)
		as.state.(*mockAgentsStateUpdater).On("RequestStateUpdate", ctx, "/agent_id/00000000-0000-4000-8000-000000000005")

		pmmAgent, err := as.AddPMMAgent(ctx, &inventorypb.AddPMMAgentRequest{
			RunsOnNodeId: models.PMMServerNodeID,
		})
		require.NoError(t, err)
		expectedPMMAgent := &inventorypb.PMMAgent{
			AgentId:      "/agent_id/00000000-0000-4000-8000-000000000005",
			RunsOnNodeId: models.PMMServerNodeID,
			Connected:    true,
		}
		assert.Equal(t, expectedPMMAgent, pmmAgent)

		actualNodeExporter, err := as.AddNodeExporter(ctx, &inventorypb.AddNodeExporterRequest{
			PmmAgentId:  pmmAgent.AgentId,
			PushMetrics: true,
		})
		require.NoError(t, err)
		expectedNodeExporter := &inventorypb.NodeExporter{
			AgentId:            "/agent_id/00000000-0000-4000-8000-000000000006",
			PmmAgentId:         "/agent_id/00000000-0000-4000-8000-000000000005",
			PushMetricsEnabled: true,
			Status:             inventorypb.AgentStatus_UNKNOWN,
		}
		assert.Equal(t, expectedNodeExporter, actualNodeExporter)
	})
	t.Run("PushMetricsPostgresSQLExporter", func(t *testing.T) {
		ss, as, _, teardown, ctx := setup(t)
		defer teardown(t)

		as.r.(*mockAgentsRegistry).On("IsConnected", models.PMMServerAgentID).Return(true)
		actualAgents, err := as.List(ctx, models.AgentFilters{})
		require.NoError(t, err)
		require.Len(t, actualAgents, 4) // PMM Server's pmm-agent, node_exporter, postgres_exporter, PostgreSQL QAN

		as.r.(*mockAgentsRegistry).On("IsConnected", "/agent_id/00000000-0000-4000-8000-000000000005").Return(true)
		as.state.(*mockAgentsStateUpdater).On("RequestStateUpdate", ctx, "/agent_id/00000000-0000-4000-8000-000000000005")
		as.cc.(*mockConnectionChecker).On("CheckConnectionToService", ctx,
			mock.AnythingOfType(reflect.TypeOf(&reform.TX{}).Name()),
			mock.AnythingOfType(reflect.TypeOf(&models.Service{}).Name()),
			mock.AnythingOfType(reflect.TypeOf(&models.Agent{}).Name()),
		).Return(nil)

		pmmAgent, err := as.AddPMMAgent(ctx, &inventorypb.AddPMMAgentRequest{
			RunsOnNodeId: models.PMMServerNodeID,
		})
		require.NoError(t, err)
		expectedPMMAgent := &inventorypb.PMMAgent{
			AgentId:      "/agent_id/00000000-0000-4000-8000-000000000005",
			RunsOnNodeId: models.PMMServerNodeID,
			Connected:    true,
		}
		assert.Equal(t, expectedPMMAgent, pmmAgent)
		ps, err := ss.AddPostgreSQL(ctx, &models.AddDBMSServiceParams{
			ServiceName: "test-postgres",
			NodeID:      models.PMMServerNodeID,
			Address:     pointer.ToString("127.0.0.1"),
			Port:        pointer.ToUint16(5432),
		})
		require.NoError(t, err)

		actualAgent, err := as.AddPostgresExporter(ctx, &inventorypb.AddPostgresExporterRequest{
			PmmAgentId:  pmmAgent.AgentId,
			ServiceId:   ps.ServiceId,
			Username:    "username",
			PushMetrics: true,
		})
		require.NoError(t, err)
		expectedPostgresExporter := &inventorypb.PostgresExporter{
			AgentId:            "/agent_id/00000000-0000-4000-8000-000000000007",
			PmmAgentId:         pmmAgent.AgentId,
			ServiceId:          ps.ServiceId,
			Username:           "username",
			PushMetricsEnabled: true,
			Status:             inventorypb.AgentStatus_UNKNOWN,
		}
		assert.Equal(t, expectedPostgresExporter, actualAgent)
	})
	t.Run("PushMetricsMySQLExporter", func(t *testing.T) {
		ss, as, _, teardown, ctx := setup(t)
		defer teardown(t)

		as.r.(*mockAgentsRegistry).On("IsConnected", models.PMMServerAgentID).Return(true)
		actualAgents, err := as.List(ctx, models.AgentFilters{})
		require.NoError(t, err)
		require.Len(t, actualAgents, 4) // PMM Server's pmm-agent, node_exporter, postgres_exporter, PostgreSQL QAN

		as.r.(*mockAgentsRegistry).On("IsConnected", "/agent_id/00000000-0000-4000-8000-000000000005").Return(true)
		as.state.(*mockAgentsStateUpdater).On("RequestStateUpdate", ctx, "/agent_id/00000000-0000-4000-8000-000000000005")
		as.cc.(*mockConnectionChecker).On("CheckConnectionToService", ctx,
			mock.AnythingOfType(reflect.TypeOf(&reform.TX{}).Name()),
			mock.AnythingOfType(reflect.TypeOf(&models.Service{}).Name()),
			mock.AnythingOfType(reflect.TypeOf(&models.Agent{}).Name()),
		).Return(nil)

		pmmAgent, err := as.AddPMMAgent(ctx, &inventorypb.AddPMMAgentRequest{
			RunsOnNodeId: models.PMMServerNodeID,
		})
		require.NoError(t, err)
		expectedPMMAgent := &inventorypb.PMMAgent{
			AgentId:      "/agent_id/00000000-0000-4000-8000-000000000005",
			RunsOnNodeId: models.PMMServerNodeID,
			Connected:    true,
		}
		assert.Equal(t, expectedPMMAgent, pmmAgent)
		s, err := ss.AddMySQL(ctx, &models.AddDBMSServiceParams{
			ServiceName: "test-mysql",
			NodeID:      models.PMMServerNodeID,
			Address:     pointer.ToString("127.0.0.1"),
			Port:        pointer.ToUint16(3306),
		})
		require.NoError(t, err)

		actualAgent, _, err := as.AddMySQLdExporter(ctx, &inventorypb.AddMySQLdExporterRequest{
			PmmAgentId:  pmmAgent.AgentId,
			ServiceId:   s.ServiceId,
			Username:    "username",
			PushMetrics: true,
		})
		require.NoError(t, err)
		expectedMySQLdExporter := &inventorypb.MySQLdExporter{
			AgentId:            "/agent_id/00000000-0000-4000-8000-000000000007",
			PmmAgentId:         "/agent_id/00000000-0000-4000-8000-000000000005",
			ServiceId:          s.ServiceId,
			Username:           "username",
			PushMetricsEnabled: true,
			Status:             inventorypb.AgentStatus_UNKNOWN,
		}
		assert.Equal(t, expectedMySQLdExporter, actualAgent)
	})
	t.Run("PushMetricsRdsExporter", func(t *testing.T) {
		_, as, ns, teardown, ctx := setup(t)
		defer teardown(t)

		node, err := ns.AddRemoteRDSNode(ctx, &inventorypb.AddRemoteRDSNodeRequest{
			NodeName:     "rds1",
			Address:      "rds-mysql57",
			NodeModel:    "db.t3.micro",
			Region:       "us-east-1",
			Az:           "us-east-1b",
			CustomLabels: map[string]string{"foo": "bar"},
		})
		require.NoError(t, err)
		expectedNode := &inventorypb.RemoteRDSNode{
			NodeId:       "/node_id/00000000-0000-4000-8000-000000000005",
			NodeName:     "rds1",
			Address:      "rds-mysql57",
			NodeModel:    "db.t3.micro",
			Region:       "us-east-1",
			Az:           "us-east-1b",
			CustomLabels: map[string]string{"foo": "bar"},
		}
		assert.Equal(t, expectedNode, node)

		as.state.(*mockAgentsStateUpdater).On("RequestStateUpdate", ctx, "pmm-server")

		agent, err := as.AddRDSExporter(ctx, &inventorypb.AddRDSExporterRequest{
			PmmAgentId:   "pmm-server",
			NodeId:       node.NodeId,
			AwsAccessKey: "EXAMPLE_ACCESS_KEY",
			AwsSecretKey: "EXAMPLE_SECRET_KEY",
			CustomLabels: map[string]string{"baz": "qux"},
			PushMetrics:  true,
		})
		require.NoError(t, err)
		expectedAgent := &inventorypb.RDSExporter{
			AgentId:            "/agent_id/00000000-0000-4000-8000-000000000006",
			PmmAgentId:         "pmm-server",
			NodeId:             "/node_id/00000000-0000-4000-8000-000000000005",
			AwsAccessKey:       "EXAMPLE_ACCESS_KEY",
			CustomLabels:       map[string]string{"baz": "qux"},
			PushMetricsEnabled: true,
			Status:             inventorypb.AgentStatus_UNKNOWN,
		}
		assert.Equal(t, expectedAgent, agent)
	})
	t.Run("PushMetricsExternalExporter", func(t *testing.T) {
		ss, as, _, teardown, ctx := setup(t)
		defer teardown(t)
		as.state.(*mockAgentsStateUpdater).On("RequestStateUpdate", ctx, "pmm-server")

		service, err := ss.AddExternalService(ctx, &models.AddDBMSServiceParams{
			ServiceName:   "External service",
			NodeID:        models.PMMServerNodeID,
			ExternalGroup: "external",
		})
		require.NoError(t, err)
		require.NotNil(t, service)

		agent, err := as.AddExternalExporter(ctx, &inventorypb.AddExternalExporterRequest{
			RunsOnNodeId: models.PMMServerNodeID,
			ServiceId:    service.ServiceId,
			Username:     "username",
			ListenPort:   12345,
			PushMetrics:  true,
		})
		require.NoError(t, err)
		expectedExternalExporter := &inventorypb.ExternalExporter{
			AgentId:            "/agent_id/00000000-0000-4000-8000-000000000006",
			RunsOnNodeId:       models.PMMServerNodeID,
			ServiceId:          service.ServiceId,
			Username:           "username",
			Scheme:             "http",
			MetricsPath:        "/metrics",
			ListenPort:         12345,
			PushMetricsEnabled: true,
		}
		assert.Equal(t, expectedExternalExporter, agent)

		actualAgent, err := as.Get(ctx, "/agent_id/00000000-0000-4000-8000-000000000006")
		require.NoError(t, err)
		assert.Equal(t, expectedExternalExporter, actualAgent)
	})
}<|MERGE_RESOLUTION|>--- conflicted
+++ resolved
@@ -34,48 +34,7 @@
 )
 
 func TestAgents(t *testing.T) {
-<<<<<<< HEAD
-	var ctx context.Context
-
-	setup := func(t *testing.T) (ns *NodesService, ss *ServicesService, as *AgentsService, teardown func(t *testing.T)) {
-		t.Helper()
-
-		ctx = logger.Set(context.Background(), t.Name())
-		uuid.SetRand(new(tests.IDReader))
-
-		sqlDB := testdb.Open(t, models.SetupFixtures, nil)
-		db := reform.NewDB(sqlDB, postgresql.Dialect, reform.NewPrintfLogger(t.Logf))
-
-		r := new(mockAgentsRegistry)
-		r.Test(t)
-
-		vmdb := new(mockPrometheusService)
-		vmdb.Test(t)
-
-		cc := new(mockConnectionChecker)
-		cc.Test(t)
-
-		state := new(mockAgentsStateUpdater)
-		state.Test(t)
-
-		teardown = func(t *testing.T) {
-			uuid.SetRand(nil)
-
-			r.AssertExpectations(t)
-			vmdb.AssertExpectations(t)
-			cc.AssertExpectations(t)
-			state.AssertExpectations(t)
-			require.NoError(t, sqlDB.Close())
-		}
-		ns = NewNodesService(db, r, state, vmdb)
-		ss = NewServicesService(db, r, state, vmdb)
-		as = NewAgentsService(db, r, state, vmdb, cc)
-
-		return
-	}
-
-=======
->>>>>>> db22a1b4
+
 	t.Run("Basic", func(t *testing.T) {
 		// FIXME split this test into several smaller
 
