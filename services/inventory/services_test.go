--- conflicted
+++ resolved
@@ -89,11 +89,7 @@
 		require.NoError(t, err)
 		require.Len(t, actualServices, 1) // PMM Server PostgreSQL
 
-<<<<<<< HEAD
-		ss.vc.(*mockVersionCache).On("SyncAndUpdate").Once()
-=======
 		ss.vc.(*mockVersionCache).On("RequestSoftwareVersionsUpdate").Once()
->>>>>>> 828d1dc9
 		actualMySQLService, err := ss.AddMySQL(ctx, &models.AddDBMSServiceParams{
 			ServiceName: "test-mysql",
 			NodeID:      models.PMMServerNodeID,
@@ -154,11 +150,7 @@
 		})
 		require.NoError(t, err)
 
-<<<<<<< HEAD
-		ss.vc.(*mockVersionCache).On("SyncAndUpdate").Once()
-=======
 		ss.vc.(*mockVersionCache).On("RequestSoftwareVersionsUpdate").Once()
->>>>>>> 828d1dc9
 		mySQLService, err := ss.AddMySQL(ctx, &models.AddDBMSServiceParams{
 			ServiceName: "test-mysql-socket",
 			NodeID:      node.NodeId,
@@ -215,12 +207,8 @@
 			AzureClientId: "test",
 		})
 		require.NoError(t, err)
-
-<<<<<<< HEAD
-		ss.vc.(*mockVersionCache).On("SyncAndUpdate").Once()
-=======
+		
 		ss.vc.(*mockVersionCache).On("RequestSoftwareVersionsUpdate").Once()
->>>>>>> 828d1dc9
 		mySQLService, err := ss.AddMySQL(ctx, &models.AddDBMSServiceParams{
 			ServiceName: "test-mysql-socket",
 			NodeID:      node.NodeId,
@@ -259,11 +247,7 @@
 		require.NoError(t, err)
 		require.Len(t, actualServices, 1) // PMM Server PostgreSQL
 
-<<<<<<< HEAD
-		ss.vc.(*mockVersionCache).On("SyncAndUpdate").Once()
-=======
 		ss.vc.(*mockVersionCache).On("RequestSoftwareVersionsUpdate").Once()
->>>>>>> 828d1dc9
 		actualMySQLService, err := ss.AddMySQL(ctx, &models.AddDBMSServiceParams{
 			ServiceName: "test-mysql-socket",
 			NodeID:      models.PMMServerNodeID,
@@ -685,11 +669,7 @@
 		ss, _, _, teardown, ctx := setup(t)
 		defer teardown(t)
 
-<<<<<<< HEAD
-		ss.vc.(*mockVersionCache).On("SyncAndUpdate").Once()
-=======
 		ss.vc.(*mockVersionCache).On("RequestSoftwareVersionsUpdate").Once()
->>>>>>> 828d1dc9
 		_, err := ss.AddMySQL(ctx, &models.AddDBMSServiceParams{
 			ServiceName: "test-mysql",
 			NodeID:      models.PMMServerNodeID,
