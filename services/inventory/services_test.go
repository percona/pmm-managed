--- conflicted
+++ resolved
@@ -53,34 +53,26 @@
 	vmdb := new(mockPrometheusService)
 	vmdb.Test(t)
 
-<<<<<<< HEAD
-		state := new(mockAgentsStateUpdater)
-		state.Test(t)
-
-		teardown = func(t *testing.T) {
-			uuid.SetRand(nil)
-
-			require.NoError(t, sqlDB.Close())
-
-			r.AssertExpectations(t)
-			vmdb.AssertExpectations(t)
-			state.AssertExpectations(t)
-		}
-		ss = NewServicesService(db, r, state, vmdb)
-=======
+	state := new(mockAgentsStateUpdater)
+	state.Test(t)
+
+	cc := new(mockConnectionChecker)
+	cc.Test(t)
+
 	teardown := func(t *testing.T) {
 		uuid.SetRand(nil)
 
 		require.NoError(t, sqlDB.Close())
->>>>>>> db22a1b4
 
 		r.AssertExpectations(t)
 		vmdb.AssertExpectations(t)
+		state.AssertExpectations(t)
+		cc.Test(t)
 	}
 
-	return NewServicesService(db, r, vmdb),
-		NewAgentsService(db, r, vmdb),
-		NewNodesService(db, r, vmdb),
+	return NewServicesService(db, r, state, vmdb),
+		NewAgentsService(db, r, state, vmdb, cc),
+		NewNodesService(db, r, state, vmdb),
 		teardown,
 		logger.Set(context.Background(), t.Name())
 }
@@ -134,9 +126,9 @@
 		require.NoError(t, err)
 		require.Len(t, actualServices, 1) // PMM Server PostgreSQL
 
-		as.r.(*mockAgentsRegistry).On("RequestStateUpdate", ctx, "pmm-server")
+		as.state.(*mockAgentsStateUpdater).On("RequestStateUpdate", ctx, "pmm-server")
 		as.vmdb.(*mockPrometheusService).On("RequestConfigurationUpdate")
-		as.r.(*mockAgentsRegistry).On("CheckConnectionToService", ctx,
+		as.cc.(*mockConnectionChecker).On("CheckConnectionToService", ctx,
 			mock.AnythingOfType(reflect.TypeOf(&reform.TX{}).Name()),
 			mock.AnythingOfType(reflect.TypeOf(&models.Service{}).Name()),
 			mock.AnythingOfType(reflect.TypeOf(&models.Agent{}).Name()),
@@ -193,8 +185,8 @@
 		require.Len(t, actualServices, 1) // PMM Server PostgreSQL
 
 		as.vmdb.(*mockPrometheusService).On("RequestConfigurationUpdate")
-		as.r.(*mockAgentsRegistry).On("RequestStateUpdate", ctx, "pmm-server").Times(0)
-		as.r.(*mockAgentsRegistry).On("CheckConnectionToService", ctx,
+		as.state.(*mockAgentsStateUpdater).On("RequestStateUpdate", ctx, "pmm-server").Times(0)
+		as.cc.(*mockConnectionChecker).On("CheckConnectionToService", ctx,
 			mock.AnythingOfType(reflect.TypeOf(&reform.TX{}).Name()),
 			mock.AnythingOfType(reflect.TypeOf(&models.Service{}).Name()),
 			mock.AnythingOfType(reflect.TypeOf(&models.Agent{}).Name()),
