// pmm-managed
// Copyright (C) 2017 Percona LLC
//
// This program is free software: you can redistribute it and/or modify
// it under the terms of the GNU Affero General Public License as published by
// the Free Software Foundation, either version 3 of the License, or
// (at your option) any later version.
//
// This program is distributed in the hope that it will be useful,
// but WITHOUT ANY WARRANTY; without even the implied warranty of
// MERCHANTABILITY or FITNESS FOR A PARTICULAR PURPOSE. See the
// GNU Affero General Public License for more details.
//
// You should have received a copy of the GNU Affero General Public License
// along with this program. If not, see <https://www.gnu.org/licenses/>.

package inventory

import (
	"context"
	"fmt"

	"github.com/AlekSi/pointer"
	"github.com/google/uuid"
	api "github.com/percona/pmm/api/inventory"
	"github.com/pkg/errors"
	"google.golang.org/grpc/codes"
	"google.golang.org/grpc/status"
	"gopkg.in/reform.v1"

	"github.com/percona/pmm-managed/models"
)

// AgentsService works with inventory API Agents.
type AgentsService struct {
	r registry
}

func NewAgentsService(r registry) *AgentsService {
	return &AgentsService{
		r: r,
	}
}

// makeAgent converts database row to Inventory API Agent.
func (as *AgentsService) makeAgent(q *reform.Querier, row *models.Agent) (api.Agent, error) {
	labels, err := row.GetCustomLabels()
	if err != nil {
		return nil, err
	}

	switch row.AgentType {
	case models.PMMAgentType:
		return &api.PMMAgent{
			AgentId:      row.AgentID,
			RunsOnNodeId: pointer.GetString(row.RunsOnNodeID),
			Connected:    as.r.IsConnected(row.AgentID),
			CustomLabels: labels,
		}, nil

	case models.NodeExporterType:
		return &api.NodeExporter{
			AgentId:      row.AgentID,
			PmmAgentId:   pointer.GetString(row.PMMAgentID),
			Status:       api.AgentStatus(api.AgentStatus_value[row.Status]),
			ListenPort:   uint32(pointer.GetUint16(row.ListenPort)),
			CustomLabels: labels,
		}, nil

	case models.MySQLdExporterType:
		services, err := models.ServicesForAgent(q, row.AgentID)
		if err != nil {
			return nil, err
		}
		if len(services) != 1 {
			return nil, errors.Errorf("expected exactly one Services, got %d", len(services))
		}

		return &api.MySQLdExporter{
			AgentId:      row.AgentID,
			PmmAgentId:   pointer.GetString(row.PMMAgentID),
			ServiceId:    services[0].ServiceID,
			Username:     pointer.GetString(row.Username),
			Password:     pointer.GetString(row.Password),
			Status:       api.AgentStatus(api.AgentStatus_value[row.Status]),
			ListenPort:   uint32(pointer.GetUint16(row.ListenPort)),
			CustomLabels: labels,
		}, nil

	case models.MongoDBExporterType:
		services, err := models.ServicesForAgent(q, row.AgentID)
		if err != nil {
			return nil, err
		}
		if len(services) != 1 {
			return nil, errors.Errorf("expected exactly one Services, got %d", len(services))
		}

		return &api.MongoDBExporter{
<<<<<<< HEAD
			AgentId:      row.AgentID,
			RunsOnNodeId: row.RunsOnNodeID,
			ServiceId:    services[0].ServiceID,
			Username:     pointer.GetString(row.Username),
			Password:     pointer.GetString(row.Password),
			Status:       api.AgentStatus(api.AgentStatus_value[row.Status]),
			ListenPort:   uint32(pointer.GetUint16(row.ListenPort)),
=======
			AgentId:          row.AgentID,
			PmmAgentId:       pointer.GetString(row.PMMAgentID),
			ServiceId:        services[0].ServiceID,
			ConnectionString: pointer.GetString(row.ConnectionString),
			Status:           api.AgentStatus(api.AgentStatus_value[row.Status]),
			ListenPort:       uint32(pointer.GetUint16(row.ListenPort)),
>>>>>>> d9ec7a2c
		}, nil

	default:
		panic(fmt.Errorf("unhandled Agent type %s", row.AgentType))
	}
}

func get(q *reform.Querier, id string) (*models.Agent, error) {
	if id == "" {
		return nil, status.Error(codes.InvalidArgument, "Empty Agent ID.")
	}

	row := &models.Agent{AgentID: id}
	switch err := q.Reload(row); err {
	case nil:
		return row, nil
	case reform.ErrNoRows:
		return nil, status.Errorf(codes.NotFound, "Agent with ID %q not found.", id)
	default:
		return nil, errors.WithStack(err)
	}
}

func checkUniqueID(q *reform.Querier, id string) error {
	if id == "" {
		panic("empty Agent ID")
	}

	row := &models.Agent{AgentID: id}
	switch err := q.Reload(row); err {
	case nil:
		return status.Errorf(codes.AlreadyExists, "Agent with ID %q already exists.", id)
	case reform.ErrNoRows:
		return nil
	default:
		return errors.WithStack(err)
	}
}

// AgentFilters represents filters for agents list.
type AgentFilters struct {
	// Return only Agents started by this pmm-agent.
	PMMAgentID string
	// Return only Agents that provide insights for that Node.
	NodeID string
	// Return only Agents that provide insights for that Service.
	ServiceID string
}

// List selects all Agents in a stable order for a given service.
func (as *AgentsService) List(ctx context.Context, db *reform.DB, filters AgentFilters) ([]api.Agent, error) {
	var res []api.Agent
	e := db.InTransaction(func(tx *reform.TX) error {
		var agents []*models.Agent
		var err error
		switch {
		case filters.PMMAgentID != "":
			agents, err = models.AgentsRunningByPMMAgent(tx.Querier, filters.PMMAgentID)
		case filters.NodeID != "":
			agents, err = models.AgentsForNode(tx.Querier, filters.NodeID)
		case filters.ServiceID != "":
			agents, err = models.AgentsForService(tx.Querier, filters.ServiceID)
		default:
			var structs []reform.Struct
			structs, err = tx.Querier.SelectAllFrom(models.AgentTable, "ORDER BY agent_id")
			err = errors.Wrap(err, "failed to select Agents")
			agents = make([]*models.Agent, len(structs))
			for i, s := range structs {
				agents[i] = s.(*models.Agent)
			}
		}
		if err != nil {
			return err
		}

		// TODO That loop makes len(agents) SELECTs, that can be slow. Optimize when needed.
		res = make([]api.Agent, len(agents))
		for i, row := range agents {
			agent, err := as.makeAgent(tx.Querier, row)
			if err != nil {
				return err
			}
			res[i] = agent
		}
		return nil
	})
	return res, e
}

// Get selects a single Agent by ID.
func (as *AgentsService) Get(ctx context.Context, db *reform.DB, id string) (api.Agent, error) {
	var res api.Agent
	e := db.InTransaction(func(tx *reform.TX) error {
		row, err := get(tx.Querier, id)
		if err != nil {
			return err
		}
		res, err = as.makeAgent(tx.Querier, row)
		return err
	})
	return res, e
}

// AddPMMAgent inserts pmm-agent Agent with given parameters.
func (as *AgentsService) AddPMMAgent(ctx context.Context, db *reform.DB, nodeID string) (*api.PMMAgent, error) {
	// TODO Decide about validation. https://jira.percona.com/browse/PMM-1416
	// TODO Check runs-on Node: it must be BM, VM, DC (i.e. not remote, AWS RDS, etc.)

	var res *api.PMMAgent
	e := db.InTransaction(func(tx *reform.TX) error {
		id := "/agent_id/" + uuid.New().String()
		if err := checkUniqueID(tx.Querier, id); err != nil {
			return err
		}

		ns := NewNodesService(tx.Querier, as.r)
		if _, err := ns.get(ctx, nodeID); err != nil {
			return err
		}

		row := &models.Agent{
			AgentID:      id,
			AgentType:    models.PMMAgentType,
			RunsOnNodeID: pointer.ToStringOrNil(nodeID),
			PMMAgentID:   nil,
		}

		if err := tx.Insert(row); err != nil {
			return errors.WithStack(err)
		}

		agent, err := as.makeAgent(tx.Querier, row)
		if err != nil {
			return err
		}
		res = agent.(*api.PMMAgent)
		return nil
	})
	return res, e
}

// AddNodeExporter inserts node_exporter Agent with given parameters.
func (as *AgentsService) AddNodeExporter(ctx context.Context, db *reform.DB, req *api.AddNodeExporterRequest) (*api.NodeExporter, error) {
	// TODO Decide about validation. https://jira.percona.com/browse/PMM-1416
	// TODO Check runs-on Node: it must be BM, VM, DC (i.e. not remote, AWS RDS, etc.)

	var res *api.NodeExporter
	e := db.InTransaction(func(tx *reform.TX) error {
		id := "/agent_id/" + uuid.New().String()
		if err := checkUniqueID(tx.Querier, id); err != nil {
			return err
		}

		pmmAgent, err := get(tx.Querier, req.PmmAgentId)
		if err != nil {
			return err
		}

		row := &models.Agent{
			AgentID:      id,
			AgentType:    models.NodeExporterType,
			PMMAgentID:   pointer.ToStringOrNil(req.PmmAgentId),
			RunsOnNodeID: nil,
		}
		if err := row.SetCustomLabels(req.CustomLabels); err != nil {
			return err
		}
		if err := tx.Insert(row); err != nil {
			return errors.WithStack(err)
		}

		err = tx.Insert(&models.AgentNode{
			AgentID: row.AgentID,
			NodeID:  pointer.GetString(pmmAgent.RunsOnNodeID),
		})
		if err != nil {
			return errors.WithStack(err)
		}

		agent, err := as.makeAgent(tx.Querier, row)
		if err != nil {
			return err
		}
		res = agent.(*api.NodeExporter)
		return nil
	})
	if e != nil {
		return nil, e
	}

	if req.PmmAgentId != "" {
		as.r.SendSetStateRequest(ctx, req.PmmAgentId)
	}
	return res, nil
}

// AddMySQLdExporter inserts mysqld_exporter Agent with given parameters.
func (as *AgentsService) AddMySQLdExporter(ctx context.Context, db *reform.DB, req *api.AddMySQLdExporterRequest) (*api.MySQLdExporter, error) {
	// TODO Decide about validation. https://jira.percona.com/browse/PMM-1416
	// TODO Check runs-on Node: it must be BM, VM, DC (i.e. not remote, AWS RDS, etc.)

	var res *api.MySQLdExporter
	e := db.InTransaction(func(tx *reform.TX) error {
		id := "/agent_id/" + uuid.New().String()
		if err := checkUniqueID(tx.Querier, id); err != nil {
			return err
		}

		ss := NewServicesService(tx.Querier, as.r)
		if _, err := ss.get(ctx, req.ServiceId); err != nil {
			return err
		}

		row := &models.Agent{
			AgentID:      id,
			AgentType:    models.MySQLdExporterType,
			PMMAgentID:   pointer.ToStringOrNil(req.PmmAgentId),
			RunsOnNodeID: nil,
			Username:     pointer.ToStringOrNil(req.Username),
			Password:     pointer.ToStringOrNil(req.Password),
		}
		if err := row.SetCustomLabels(req.CustomLabels); err != nil {
			return err
		}
		if err := tx.Insert(row); err != nil {
			return errors.WithStack(err)
		}

		err := tx.Insert(&models.AgentService{
			AgentID:   row.AgentID,
			ServiceID: req.ServiceId,
		})
		if err != nil {
			return errors.WithStack(err)
		}

		agent, err := as.makeAgent(tx.Querier, row)
		if err != nil {
			return err
		}
		res = agent.(*api.MySQLdExporter)
		return nil
	})
	if e != nil {
		return nil, e
	}

	if req.PmmAgentId != "" {
		as.r.SendSetStateRequest(ctx, req.PmmAgentId)
	}
	return res, nil
}

/*
// SetDisabled enables or disables Agent by ID.
func (as *AgentsService) SetDisabled(ctx context.Context, id string, disabled bool) error {
	row, _, err := as.get(ctx, id)
	if err != nil {
		return err
	}

	row.Disabled = disabled
	err = as.q.Update(row)
	return errors.WithStack(err)
}
*/

// AddMongoDBExporter inserts mongodb_exporter Agent with given parameters.
func (as *AgentsService) AddMongoDBExporter(ctx context.Context, db *reform.DB, req *api.AddMongoDBExporterRequest) (*api.MongoDBExporter, error) {
	// TODO Decide about validation. https://jira.percona.com/browse/PMM-1416
	// TODO Check runs-on Node: it must be BM, VM, DC (i.e. not remote, AWS RDS, etc.)

	var res *api.MongoDBExporter
	e := db.InTransaction(func(tx *reform.TX) error {
		id := "/agent_id/" + uuid.New().String()
		if err := checkUniqueID(tx.Querier, id); err != nil {
			return err
		}

		ss := NewServicesService(tx.Querier, as.r)
		if _, err := ss.get(ctx, req.ServiceId); err != nil {
			return err
		}

		row := &models.Agent{
<<<<<<< HEAD
			AgentID:      id,
			AgentType:    models.MongoDBExporterType,
			RunsOnNodeID: req.RunsOnNodeId,
			Username:     pointer.ToStringOrNil(req.Username),
			Password:     pointer.ToStringOrNil(req.Password),
=======
			AgentID:          id,
			AgentType:        models.MongoDBExporterType,
			PMMAgentID:       pointer.ToStringOrNil(req.PmmAgentId),
			RunsOnNodeID:     nil,
			ConnectionString: pointer.ToStringOrNil(req.ConnectionString),
>>>>>>> d9ec7a2c
		}
		if err := row.SetCustomLabels(req.CustomLabels); err != nil {
			return err
		}
		if err := tx.Insert(row); err != nil {
			return errors.WithStack(err)
		}

		err := tx.Insert(&models.AgentService{
			AgentID:   row.AgentID,
			ServiceID: req.ServiceId,
		})
		if err != nil {
			return errors.WithStack(err)
		}

		agent, err := as.makeAgent(tx.Querier, row)
		if err != nil {
			return err
		}
		res = agent.(*api.MongoDBExporter)
		return nil
	})
	if e != nil {
		return nil, e
	}

	if req.PmmAgentId != "" {
		as.r.SendSetStateRequest(ctx, req.PmmAgentId)
	}
	return res, nil
}

// Remove deletes Agent by ID.
func (as *AgentsService) Remove(ctx context.Context, db *reform.DB, id string) error {
	// TODO Decide about validation. https://jira.percona.com/browse/PMM-1416
	// ID is not 0.

	return db.InTransaction(func(tx *reform.TX) error {
		row, err := get(tx.Querier, id)
		if err != nil {
			return err
		}

		if _, err = tx.DeleteFrom(models.AgentServiceView, "WHERE agent_id = "+tx.Placeholder(1), id); err != nil { //nolint:gosec
			return errors.WithStack(err)
		}
		if _, err = tx.DeleteFrom(models.AgentNodeView, "WHERE agent_id = "+tx.Placeholder(1), id); err != nil { //nolint:gosec
			return errors.WithStack(err)
		}

		if err = tx.Delete(row); err != nil {
			return errors.WithStack(err)
		}

		if pointer.GetString(row.PMMAgentID) != "" {
			as.r.SendSetStateRequest(ctx, pointer.GetString(row.PMMAgentID))
		}

		if row.AgentType == models.PMMAgentType {
			as.r.Kick(ctx, id)
		}

		return nil
	})
}<|MERGE_RESOLUTION|>--- conflicted
+++ resolved
@@ -97,22 +97,13 @@
 		}
 
 		return &api.MongoDBExporter{
-<<<<<<< HEAD
 			AgentId:      row.AgentID,
-			RunsOnNodeId: row.RunsOnNodeID,
+			PmmAgentId:   pointer.GetString(row.PMMAgentID),
 			ServiceId:    services[0].ServiceID,
 			Username:     pointer.GetString(row.Username),
 			Password:     pointer.GetString(row.Password),
 			Status:       api.AgentStatus(api.AgentStatus_value[row.Status]),
 			ListenPort:   uint32(pointer.GetUint16(row.ListenPort)),
-=======
-			AgentId:          row.AgentID,
-			PmmAgentId:       pointer.GetString(row.PMMAgentID),
-			ServiceId:        services[0].ServiceID,
-			ConnectionString: pointer.GetString(row.ConnectionString),
-			Status:           api.AgentStatus(api.AgentStatus_value[row.Status]),
-			ListenPort:       uint32(pointer.GetUint16(row.ListenPort)),
->>>>>>> d9ec7a2c
 		}, nil
 
 	default:
@@ -239,7 +230,6 @@
 			RunsOnNodeID: pointer.ToStringOrNil(nodeID),
 			PMMAgentID:   nil,
 		}
-
 		if err := tx.Insert(row); err != nil {
 			return errors.WithStack(err)
 		}
@@ -398,19 +388,12 @@
 		}
 
 		row := &models.Agent{
-<<<<<<< HEAD
 			AgentID:      id,
 			AgentType:    models.MongoDBExporterType,
-			RunsOnNodeID: req.RunsOnNodeId,
+			PMMAgentID:   pointer.ToStringOrNil(req.PmmAgentId),
+			RunsOnNodeID: nil,
 			Username:     pointer.ToStringOrNil(req.Username),
 			Password:     pointer.ToStringOrNil(req.Password),
-=======
-			AgentID:          id,
-			AgentType:        models.MongoDBExporterType,
-			PMMAgentID:       pointer.ToStringOrNil(req.PmmAgentId),
-			RunsOnNodeID:     nil,
-			ConnectionString: pointer.ToStringOrNil(req.ConnectionString),
->>>>>>> d9ec7a2c
 		}
 		if err := row.SetCustomLabels(req.CustomLabels); err != nil {
 			return err
