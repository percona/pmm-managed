// pmm-managed
// Copyright (C) 2017 Percona LLC
//
// This program is free software: you can redistribute it and/or modify
// it under the terms of the GNU Affero General Public License as published by
// the Free Software Foundation, either version 3 of the License, or
// (at your option) any later version.
//
// This program is distributed in the hope that it will be useful,
// but WITHOUT ANY WARRANTY; without even the implied warranty of
// MERCHANTABILITY or FITNESS FOR A PARTICULAR PURPOSE. See the
// GNU Affero General Public License for more details.
//
// You should have received a copy of the GNU Affero General Public License
// along with this program. If not, see <https://www.gnu.org/licenses/>.

package inventory

import (
	"context"
	"database/sql"
	"testing"

	"github.com/AlekSi/pointer"
	"github.com/google/uuid"
	api "github.com/percona/pmm/api/inventory"
	"github.com/stretchr/testify/assert"
	"github.com/stretchr/testify/require"
	"google.golang.org/grpc/codes"
	"google.golang.org/grpc/status"
	"gopkg.in/reform.v1"
	"gopkg.in/reform.v1/dialects/mysql"

	"github.com/percona/pmm-managed/models"
	"github.com/percona/pmm-managed/utils/logger"
	"github.com/percona/pmm-managed/utils/tests"
)

func TestNodes(t *testing.T) {
	sqlDB := tests.OpenTestDB(t)
	defer func() {
		require.NoError(t, sqlDB.Close())
	}()
	ctx := logger.Set(context.Background(), t.Name())

	setup := func(t *testing.T) (ns *NodesService, teardown func(t *testing.T)) {
		uuid.SetRand(new(tests.IDReader))

		db := reform.NewDB(sqlDB, mysql.Dialect, reform.NewPrintfLogger(t.Logf))
		tx, err := db.Begin()
		require.NoError(t, err)

		r := new(mockRegistry)
		r.Test(t)
		teardown = func(t *testing.T) {
			require.NoError(t, tx.Rollback())
			r.AssertExpectations(t)
		}
		ns = NewNodesService(tx.Querier, r)
		return
	}

	t.Run("Basic", func(t *testing.T) {
		ns, teardown := setup(t)
		defer teardown(t)

		actualNodes, err := ns.List(ctx)
		require.NoError(t, err)
		require.Len(t, actualNodes, 1) // PMMServerNodeType

		actualNode, err := ns.Add(ctx, models.GenericNodeType, "test-bm", nil, nil)
		require.NoError(t, err)
		expectedNode := &api.GenericNode{
			NodeId:   "/node_id/00000000-0000-4000-8000-000000000001",
			NodeName: "test-bm",
		}
		assert.Equal(t, expectedNode, actualNode)

		actualNode, err = ns.Get(ctx, "/node_id/00000000-0000-4000-8000-000000000001")
		require.NoError(t, err)
		assert.Equal(t, expectedNode, actualNode)

		actualNode, err = ns.Change(ctx, "/node_id/00000000-0000-4000-8000-000000000001", "test-bm-new")
		require.NoError(t, err)
		expectedNode = &api.GenericNode{
			NodeId:   "/node_id/00000000-0000-4000-8000-000000000001",
			NodeName: "test-bm-new",
		}
		assert.Equal(t, expectedNode, actualNode)

		actualNodes, err = ns.List(ctx)
		require.NoError(t, err)
		require.Len(t, actualNodes, 2)
		assert.Equal(t, expectedNode, actualNodes[0])

		err = ns.Remove(ctx, "/node_id/00000000-0000-4000-8000-000000000001")
		require.NoError(t, err)
		actualNode, err = ns.Get(ctx, "/node_id/00000000-0000-4000-8000-000000000001")
		tests.AssertGRPCError(t, status.New(codes.NotFound, `Node with ID "/node_id/00000000-0000-4000-8000-000000000001" not found.`), err)
		assert.Nil(t, actualNode)
	})

	t.Run("GetEmptyID", func(t *testing.T) {
		ns, teardown := setup(t)
		defer teardown(t)

		actualNode, err := ns.Get(ctx, "")
		tests.AssertGRPCError(t, status.New(codes.InvalidArgument, `Empty Node ID.`), err)
		assert.Nil(t, actualNode)
	})

	t.Run("AddNameEmpty", func(t *testing.T) {
		ns, teardown := setup(t)
		defer teardown(t)

		_, err := ns.Add(ctx, models.GenericNodeType, "", nil, nil)
		tests.AssertGRPCError(t, status.New(codes.InvalidArgument, `Empty Node name.`), err)
	})

	t.Run("AddNameNotUnique", func(t *testing.T) {
		ns, teardown := setup(t)
		defer teardown(t)

		_, err := ns.Add(ctx, models.GenericNodeType, "test", pointer.ToString("test"), nil)
		require.NoError(t, err)

		_, err = ns.Add(ctx, models.RemoteNodeType, "test", nil, nil)
		tests.AssertGRPCError(t, status.New(codes.AlreadyExists, `Node with name "test" already exists.`), err)
	})

	t.Run("AddHostnameNotUnique", func(t *testing.T) {
		ns, teardown := setup(t)
		defer teardown(t)

		_, err := ns.Add(ctx, models.GenericNodeType, "test1", pointer.ToString("test"), nil)
		require.NoError(t, err)

		_, err = ns.Add(ctx, models.GenericNodeType, "test2", pointer.ToString("test"), nil)
		require.NoError(t, err)
	})

	t.Run("AddInstanceRegionNotUnique", func(t *testing.T) {
		ns, teardown := setup(t)
		defer teardown(t)

		_, err := ns.Add(ctx, models.RemoteAmazonRDSNodeType, "test1", pointer.ToString("test-instance"), pointer.ToString("test-region"))
		require.NoError(t, err)

		_, err = ns.Add(ctx, models.RemoteAmazonRDSNodeType, "test2", pointer.ToString("test-instance"), pointer.ToString("test-region"))
		expected := status.New(codes.AlreadyExists, `Node with instance "test-instance" and region "test-region" already exists.`)
		tests.AssertGRPCError(t, expected, err)
	})

	t.Run("ChangeNotFound", func(t *testing.T) {
		ns, teardown := setup(t)
		defer teardown(t)

		_, err := ns.Change(ctx, "no-such-id", "test-bm-new")
		tests.AssertGRPCError(t, status.New(codes.NotFound, `Node with ID "no-such-id" not found.`), err)
	})

	t.Run("ChangeNameNotUnique", func(t *testing.T) {
		ns, teardown := setup(t)
		defer teardown(t)

		_, err := ns.Add(ctx, models.RemoteNodeType, "test-remote", nil, nil)
		require.NoError(t, err)

		rdsNode, err := ns.Add(ctx, models.RemoteAmazonRDSNodeType, "test-rds", nil, nil)
		require.NoError(t, err)

		_, err = ns.Change(ctx, rdsNode.ID(), "test-remote")
		tests.AssertGRPCError(t, status.New(codes.AlreadyExists, `Node with name "test-remote" already exists.`), err)
	})

	t.Run("RemoveNotFound", func(t *testing.T) {
		ns, teardown := setup(t)
		defer teardown(t)

		err := ns.Remove(ctx, "no-such-id")
		tests.AssertGRPCError(t, status.New(codes.NotFound, `Node with ID "no-such-id" not found.`), err)
	})
}

func TestServices(t *testing.T) {
	sqlDB := tests.OpenTestDB(t)
	defer func() {
		require.NoError(t, sqlDB.Close())
	}()
	ctx := logger.Set(context.Background(), t.Name())

	setup := func(t *testing.T) (ss *ServicesService, teardown func(t *testing.T)) {
		uuid.SetRand(new(tests.IDReader))

		db := reform.NewDB(sqlDB, mysql.Dialect, reform.NewPrintfLogger(t.Logf))
		tx, err := db.Begin()
		require.NoError(t, err)

		r := new(mockRegistry)
		r.Test(t)
		teardown = func(t *testing.T) {
			require.NoError(t, tx.Rollback())
			r.AssertExpectations(t)
		}
		ss = NewServicesService(tx.Querier, r)
		return
	}

	t.Run("Basic", func(t *testing.T) {
		ss, teardown := setup(t)
		defer teardown(t)

		actualServices, err := ss.List(ctx)
		require.NoError(t, err)
		require.Len(t, actualServices, 0)

		actualMySQLService, err := ss.AddMySQL(ctx, "test-mysql", models.PMMServerNodeID, pointer.ToString("127.0.0.1"), pointer.ToUint16(3306))
		require.NoError(t, err)
		expectedService := &api.MySQLService{
			ServiceId:   "/service_id/00000000-0000-4000-8000-000000000001",
			ServiceName: "test-mysql",
			NodeId:      models.PMMServerNodeID,
			Address:     "127.0.0.1",
			Port:        3306,
		}
		assert.Equal(t, expectedService, actualMySQLService)

		actualService, err := ss.Get(ctx, "/service_id/00000000-0000-4000-8000-000000000001")
		require.NoError(t, err)
		assert.Equal(t, expectedService, actualService)

		actualService, err = ss.Change(ctx, "/service_id/00000000-0000-4000-8000-000000000001", "test-mysql-new")
		require.NoError(t, err)
		expectedService = &api.MySQLService{
			ServiceId:   "/service_id/00000000-0000-4000-8000-000000000001",
			ServiceName: "test-mysql-new",
			NodeId:      models.PMMServerNodeID,
			Address:     "127.0.0.1",
			Port:        3306,
		}
		assert.Equal(t, expectedService, actualService)

		actualServices, err = ss.List(ctx)
		require.NoError(t, err)
		require.Len(t, actualServices, 1)
		assert.Equal(t, expectedService, actualServices[0])

		err = ss.Remove(ctx, "/service_id/00000000-0000-4000-8000-000000000001")
		require.NoError(t, err)
		actualService, err = ss.Get(ctx, "/service_id/00000000-0000-4000-8000-000000000001")
		tests.AssertGRPCError(t, status.New(codes.NotFound, `Service with ID "/service_id/00000000-0000-4000-8000-000000000001" not found.`), err)
		assert.Nil(t, actualService)

		actualService, err = ss.AddMongoDB(ctx, "test-mongo", models.PMMServerNodeID, pointer.ToString("127.0.0.1"), pointer.ToUint16(27017))
		require.NoError(t, err)
		expectedMdbService := &api.MongoDBService{
			ServiceId:   "/service_id/00000000-0000-4000-8000-000000000002",
			ServiceName: "test-mongo",
			NodeId:      models.PMMServerNodeID,
			Address:     "127.0.0.1",
			Port:        27017,
		}
		assert.Equal(t, expectedMdbService, actualService)

		actualService, err = ss.Get(ctx, "/service_id/00000000-0000-4000-8000-000000000002")
		require.NoError(t, err)
		assert.Equal(t, expectedMdbService, actualService)

		actualServices, err = ss.List(ctx)
		require.NoError(t, err)
		require.Len(t, actualServices, 1)
		assert.Equal(t, expectedMdbService, actualServices[0])

		err = ss.Remove(ctx, "/service_id/00000000-0000-4000-8000-000000000002")
		require.NoError(t, err)
		actualService, err = ss.Get(ctx, "/service_id/00000000-0000-4000-8000-000000000002")
		tests.AssertGRPCError(t, status.New(codes.NotFound, `Service with ID "/service_id/00000000-0000-4000-8000-000000000002" not found.`), err)
		assert.Nil(t, actualService)
	})

	t.Run("GetEmptyID", func(t *testing.T) {
		ss, teardown := setup(t)
		defer teardown(t)

		actualNode, err := ss.Get(ctx, "")
		tests.AssertGRPCError(t, status.New(codes.InvalidArgument, `Empty Service ID.`), err)
		assert.Nil(t, actualNode)
	})

	t.Run("AddNameNotUnique", func(t *testing.T) {
		ss, teardown := setup(t)
		defer teardown(t)

		_, err := ss.AddMySQL(ctx, "test-mysql", models.PMMServerNodeID, pointer.ToString("127.0.0.1"), pointer.ToUint16(3306))
		require.NoError(t, err)

		_, err = ss.AddMySQL(ctx, "test-mysql", models.PMMServerNodeID, pointer.ToString("127.0.0.1"), pointer.ToUint16(3306))
		tests.AssertGRPCError(t, status.New(codes.AlreadyExists, `Service with name "test-mysql" already exists.`), err)
	})

	t.Run("AddNodeNotFound", func(t *testing.T) {
		ss, teardown := setup(t)
		defer teardown(t)

		_, err := ss.AddMySQL(ctx, "test-mysql", "no-such-id", pointer.ToString("127.0.0.1"), pointer.ToUint16(3306))
		tests.AssertGRPCError(t, status.New(codes.NotFound, `Node with ID "no-such-id" not found.`), err)
	})

	t.Run("ChangeNotFound", func(t *testing.T) {
		ss, teardown := setup(t)
		defer teardown(t)

		_, err := ss.Change(ctx, "no-such-id", "test-mysql-new")
		tests.AssertGRPCError(t, status.New(codes.NotFound, `Service with ID "no-such-id" not found.`), err)
	})

	t.Run("ChangeNameNotUnique", func(t *testing.T) {
		ss, teardown := setup(t)
		defer teardown(t)

		_, err := ss.AddMySQL(ctx, "test-mysql", models.PMMServerNodeID, pointer.ToString("127.0.0.1"), pointer.ToUint16(3306))
		require.NoError(t, err)

		s, err := ss.AddMySQL(ctx, "test-mysql-2", models.PMMServerNodeID, pointer.ToString("127.0.0.2"), pointer.ToUint16(3306))
		require.NoError(t, err)

		_, err = ss.Change(ctx, s.ID(), "test-mysql")
		tests.AssertGRPCError(t, status.New(codes.AlreadyExists, `Service with name "test-mysql" already exists.`), err)
	})

	t.Run("RemoveNotFound", func(t *testing.T) {
		ss, teardown := setup(t)
		defer teardown(t)

		err := ss.Remove(ctx, "no-such-id")
		tests.AssertGRPCError(t, status.New(codes.NotFound, `Service with ID "no-such-id" not found.`), err)
	})
}

func TestAgents(t *testing.T) {
	var (
		ctx context.Context
		db  *reform.DB
		ss  *ServicesService
		as  *AgentsService
	)
	setup := func(t *testing.T) {
		ctx = logger.Set(context.Background(), t.Name())

		uuid.SetRand(new(tests.IDReader))

		db = reform.NewDB(tests.OpenTestDB(t), mysql.Dialect, reform.NewPrintfLogger(t.Logf))

		r := new(mockRegistry)
		r.Test(t)

		ss = NewServicesService(db.Querier, r)
		as = NewAgentsService(r)
	}

	teardown := func(t *testing.T) {
		assert.NoError(t, db.DBInterface().(*sql.DB).Close())
		as.r.(*mockRegistry).AssertExpectations(t)
	}

	t.Run("Basic", func(t *testing.T) {
		setup(t)
		defer teardown(t)

		actualAgents, err := as.List(ctx, db, AgentFilters{})
		require.NoError(t, err)
		require.Len(t, actualAgents, 0)

		as.r.(*mockRegistry).On("IsConnected", "/agent_id/00000000-0000-4000-8000-000000000001").Return(true)
		as.r.(*mockRegistry).On("SendSetStateRequest", ctx, "/agent_id/00000000-0000-4000-8000-000000000001")
		pmmAgent, err := as.AddPMMAgent(ctx, db, models.PMMServerNodeID)
		require.NoError(t, err)

		actualNodeExporter, err := as.AddNodeExporter(ctx, db, &api.AddNodeExporterRequest{
			PmmAgentId: pmmAgent.AgentId,
		})

		require.NoError(t, err)
		expectedNodeExporter := &api.NodeExporter{
			AgentId:    "/agent_id/00000000-0000-4000-8000-000000000002",
			PmmAgentId: "/agent_id/00000000-0000-4000-8000-000000000001",
		}
		assert.Equal(t, expectedNodeExporter, actualNodeExporter)

		actualAgent, err := as.Get(ctx, db, "/agent_id/00000000-0000-4000-8000-000000000002")
		require.NoError(t, err)
		assert.Equal(t, expectedNodeExporter, actualAgent)

		s, err := ss.AddMySQL(ctx, "test-mysql", models.PMMServerNodeID, pointer.ToString("127.0.0.1"), pointer.ToUint16(3306))
		require.NoError(t, err)

		actualAgent, err = as.AddMySQLdExporter(ctx, db, &api.AddMySQLdExporterRequest{
			PmmAgentId: pmmAgent.AgentId,
			ServiceId:  s.ID(),
			Username:   "username",
		})
		require.NoError(t, err)
		expectedMySQLdExporter := &api.MySQLdExporter{
			AgentId:    "/agent_id/00000000-0000-4000-8000-000000000004",
			PmmAgentId: "/agent_id/00000000-0000-4000-8000-000000000001",
			ServiceId:  s.ID(),
			Username:   "username",
		}
		assert.Equal(t, expectedMySQLdExporter, actualAgent)

		actualAgent, err = as.Get(ctx, db, "/agent_id/00000000-0000-4000-8000-000000000004")
		require.NoError(t, err)
		assert.Equal(t, expectedMySQLdExporter, actualAgent)

<<<<<<< HEAD
		mn, err := ns.Add(ctx, models.GenericNodeType, "new node name for mongo", nil, nil)
		require.NoError(t, err)

		ms, err := ss.AddMongoDB(ctx, "test-mongo", models.PMMServerNodeID, pointer.ToString("127.0.0.1"), pointer.ToUint16(27017))
		require.NoError(t, err)

		actualAgent, err = as.AddMongoDBExporter(ctx, db, &api.AddMongoDBExporterRequest{
			RunsOnNodeId: mn.ID(),
			ServiceId:    ms.ID(),
			Username:     "username",
		})
		require.NoError(t, err)
		expectedMongoDBExporter := &api.MongoDBExporter{
			AgentId:      "/agent_id/00000000-0000-4000-8000-000000000007",
			RunsOnNodeId: mn.ID(),
			ServiceId:    ms.ID(),
			Username:     "username",
=======
		ms, err := ss.AddMongoDB(ctx, "test-mongo", models.PMMServerNodeID)
		require.NoError(t, err)

		actualAgent, err = as.AddMongoDBExporter(ctx, db, &api.AddMongoDBExporterRequest{
			PmmAgentId:       pmmAgent.AgentId,
			ServiceId:        ms.ID(),
			ConnectionString: "mongodb://127.0.0.1:12007",
		})
		require.NoError(t, err)
		expectedMongoDBExporter := &api.MongoDBExporter{
			AgentId:          "/agent_id/00000000-0000-4000-8000-000000000006",
			PmmAgentId:       pmmAgent.AgentId,
			ServiceId:        ms.ID(),
			ConnectionString: "mongodb://127.0.0.1:12007",
>>>>>>> d9ec7a2c
		}
		assert.Equal(t, expectedMongoDBExporter, actualAgent)

		actualAgent, err = as.Get(ctx, db, "/agent_id/00000000-0000-4000-8000-000000000006")
		require.NoError(t, err)
		assert.Equal(t, expectedMongoDBExporter, actualAgent)

		// err = as.SetDisabled(ctx, db, "/agent_id/00000000-0000-4000-8000-000000000001", true)
		// require.NoError(t, err)
		// expectedMySQLdExporter.Disabled = true
		// actualAgent, err = as.Get(ctx, db, "/agent_id/00000000-0000-4000-8000-000000000001")
		// require.NoError(t, err)
		// assert.Equal(t, expectedMySQLdExporter, actualAgent)

		actualAgents, err = as.List(ctx, db, AgentFilters{})
		require.NoError(t, err)
		require.Len(t, actualAgents, 4)
		assert.Equal(t, pmmAgent, actualAgents[0])
		assert.Equal(t, expectedNodeExporter, actualAgents[1])
		assert.Equal(t, expectedMySQLdExporter, actualAgents[2])
		assert.Equal(t, expectedMongoDBExporter, actualAgents[3])

		actualAgents, err = as.List(ctx, db, AgentFilters{ServiceID: s.ID()})
		require.NoError(t, err)
		require.Len(t, actualAgents, 1)
		assert.Equal(t, expectedMySQLdExporter, actualAgents[0])

		actualAgents, err = as.List(ctx, db, AgentFilters{PMMAgentID: pmmAgent.AgentId})
		require.NoError(t, err)
		require.Len(t, actualAgents, 3)
		assert.Equal(t, expectedNodeExporter, actualAgents[0])
		assert.Equal(t, expectedMySQLdExporter, actualAgents[1])
		assert.Equal(t, expectedMongoDBExporter, actualAgents[2])

		actualAgents, err = as.List(ctx, db, AgentFilters{PMMAgentID: pmmAgent.AgentId, NodeID: models.PMMServerNodeID})
		require.NoError(t, err)
		require.Len(t, actualAgents, 3)
		assert.Equal(t, expectedNodeExporter, actualAgents[0])
		assert.Equal(t, expectedMySQLdExporter, actualAgents[1])
		assert.Equal(t, expectedMongoDBExporter, actualAgents[2])

		actualAgents, err = as.List(ctx, db, AgentFilters{NodeID: models.PMMServerNodeID})
		require.NoError(t, err)
		require.Len(t, actualAgents, 1)
		assert.Equal(t, expectedNodeExporter, actualAgents[0])

		as.r.(*mockRegistry).On("Kick", ctx, "/agent_id/00000000-0000-4000-8000-000000000001").Return(true)
		err = as.Remove(ctx, db, "/agent_id/00000000-0000-4000-8000-000000000001")
		require.NoError(t, err)
		actualAgent, err = as.Get(ctx, db, "/agent_id/00000000-0000-4000-8000-000000000001")
		tests.AssertGRPCError(t, status.New(codes.NotFound, `Agent with ID "/agent_id/00000000-0000-4000-8000-000000000001" not found.`), err)
		assert.Nil(t, actualAgent)

		err = as.Remove(ctx, db, "/agent_id/00000000-0000-4000-8000-000000000002")
		require.NoError(t, err)
		actualAgent, err = as.Get(ctx, db, "/agent_id/00000000-0000-4000-8000-000000000002")
		tests.AssertGRPCError(t, status.New(codes.NotFound, `Agent with ID "/agent_id/00000000-0000-4000-8000-000000000002" not found.`), err)
		assert.Nil(t, actualAgent)

		err = as.Remove(ctx, db, "/agent_id/00000000-0000-4000-8000-000000000004")
		require.NoError(t, err)
		actualAgent, err = as.Get(ctx, db, "/agent_id/00000000-0000-4000-8000-000000000004")
		tests.AssertGRPCError(t, status.New(codes.NotFound, `Agent with ID "/agent_id/00000000-0000-4000-8000-000000000004" not found.`), err)
		assert.Nil(t, actualAgent)

		err = as.Remove(ctx, db, "/agent_id/00000000-0000-4000-8000-000000000006")
		require.NoError(t, err)
		actualAgent, err = as.Get(ctx, db, "/agent_id/00000000-0000-4000-8000-000000000006")
		tests.AssertGRPCError(t, status.New(codes.NotFound, `Agent with ID "/agent_id/00000000-0000-4000-8000-000000000006" not found.`), err)
		assert.Nil(t, actualAgent)

		actualAgents, err = as.List(ctx, db, AgentFilters{})
		require.NoError(t, err)
		require.Len(t, actualAgents, 0)
	})

	t.Run("GetEmptyID", func(t *testing.T) {
		setup(t)
		defer teardown(t)

		actualNode, err := as.Get(ctx, db, "")
		tests.AssertGRPCError(t, status.New(codes.InvalidArgument, `Empty Agent ID.`), err)
		assert.Nil(t, actualNode)
	})

	t.Run("AddPMMAgent", func(t *testing.T) {
		setup(t)
		defer teardown(t)

		as.r.(*mockRegistry).On("IsConnected", "/agent_id/00000000-0000-4000-8000-000000000001").Return(false)
		actualAgent, err := as.AddPMMAgent(ctx, db, models.PMMServerNodeID)
		require.NoError(t, err)
		expectedPMMAgent := &api.PMMAgent{
			AgentId:      "/agent_id/00000000-0000-4000-8000-000000000001",
			RunsOnNodeId: models.PMMServerNodeID,
			Connected:    false,
		}
		assert.Equal(t, expectedPMMAgent, actualAgent)

		as.r.(*mockRegistry).On("IsConnected", "/agent_id/00000000-0000-4000-8000-000000000002").Return(true)
		actualAgent, err = as.AddPMMAgent(ctx, db, models.PMMServerNodeID)
		require.NoError(t, err)
		expectedPMMAgent = &api.PMMAgent{
			AgentId:      "/agent_id/00000000-0000-4000-8000-000000000002",
			RunsOnNodeId: models.PMMServerNodeID,
			Connected:    true,
		}
		assert.Equal(t, expectedPMMAgent, actualAgent)
	})

	t.Run("AddPmmAgentNotFound", func(t *testing.T) {
		setup(t)
		defer teardown(t)

		_, err := as.AddNodeExporter(ctx, db, &api.AddNodeExporterRequest{
			PmmAgentId: "no-such-id",
		})
		tests.AssertGRPCError(t, status.New(codes.NotFound, `Agent with ID "no-such-id" not found.`), err)
	})

	t.Run("AddServiceNotFound", func(t *testing.T) {
		setup(t)
		defer teardown(t)

		as.r.(*mockRegistry).On("IsConnected", "/agent_id/00000000-0000-4000-8000-000000000001").Return(true)
		pmmAgent, err := as.AddPMMAgent(ctx, db, models.PMMServerNodeID)
		require.NoError(t, err)

		_, err = as.AddMySQLdExporter(ctx, db, &api.AddMySQLdExporterRequest{
			PmmAgentId: pmmAgent.AgentId,
			ServiceId:  "no-such-id",
		})
		tests.AssertGRPCError(t, status.New(codes.NotFound, `Service with ID "no-such-id" not found.`), err)
	})

	// t.Run("DisableNotFound", func(t *testing.T) {
	// setup(t)
	// defer teardown(t)

	// 	err := as.SetDisabled(ctx, db, "no-such-id", true)
	// 	tests.AssertGRPCError(t, status.New(codes.NotFound, `Agent with ID "no-such-id" not found.`), err)
	// })

	t.Run("RemoveNotFound", func(t *testing.T) {
		setup(t)
		defer teardown(t)

		err := as.Remove(ctx, db, "no-such-id")
		tests.AssertGRPCError(t, status.New(codes.NotFound, `Agent with ID "no-such-id" not found.`), err)
	})
}<|MERGE_RESOLUTION|>--- conflicted
+++ resolved
@@ -412,7 +412,6 @@
 		require.NoError(t, err)
 		assert.Equal(t, expectedMySQLdExporter, actualAgent)
 
-<<<<<<< HEAD
 		mn, err := ns.Add(ctx, models.GenericNodeType, "new node name for mongo", nil, nil)
 		require.NoError(t, err)
 
@@ -420,32 +419,16 @@
 		require.NoError(t, err)
 
 		actualAgent, err = as.AddMongoDBExporter(ctx, db, &api.AddMongoDBExporterRequest{
-			RunsOnNodeId: mn.ID(),
-			ServiceId:    ms.ID(),
-			Username:     "username",
+			PmmAgentId: pmmAgent.AgentId,
+			ServiceId:  ms.ID(),
+			Username:   "username",
 		})
 		require.NoError(t, err)
 		expectedMongoDBExporter := &api.MongoDBExporter{
-			AgentId:      "/agent_id/00000000-0000-4000-8000-000000000007",
-			RunsOnNodeId: mn.ID(),
-			ServiceId:    ms.ID(),
-			Username:     "username",
-=======
-		ms, err := ss.AddMongoDB(ctx, "test-mongo", models.PMMServerNodeID)
-		require.NoError(t, err)
-
-		actualAgent, err = as.AddMongoDBExporter(ctx, db, &api.AddMongoDBExporterRequest{
-			PmmAgentId:       pmmAgent.AgentId,
-			ServiceId:        ms.ID(),
-			ConnectionString: "mongodb://127.0.0.1:12007",
-		})
-		require.NoError(t, err)
-		expectedMongoDBExporter := &api.MongoDBExporter{
-			AgentId:          "/agent_id/00000000-0000-4000-8000-000000000006",
-			PmmAgentId:       pmmAgent.AgentId,
-			ServiceId:        ms.ID(),
-			ConnectionString: "mongodb://127.0.0.1:12007",
->>>>>>> d9ec7a2c
+			AgentId:    "/agent_id/00000000-0000-4000-8000-000000000006",
+			PmmAgentId: pmmAgent.AgentId,
+			ServiceId:  ms.ID(),
+			Username:   "username",
 		}
 		assert.Equal(t, expectedMongoDBExporter, actualAgent)
 
