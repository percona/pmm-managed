// pmm-managed
// Copyright (C) 2017 Percona LLC
//
// This program is free software: you can redistribute it and/or modify
// it under the terms of the GNU Affero General Public License as published by
// the Free Software Foundation, either version 3 of the License, or
// (at your option) any later version.
//
// This program is distributed in the hope that it will be useful,
// but WITHOUT ANY WARRANTY; without even the implied warranty of
// MERCHANTABILITY or FITNESS FOR A PARTICULAR PURPOSE. See the
// GNU Affero General Public License for more details.
//
// You should have received a copy of the GNU Affero General Public License
// along with this program. If not, see <https://www.gnu.org/licenses/>.

package inventory

import (
	"context"

	"gopkg.in/reform.v1"

	"github.com/percona/pmm-managed/models"
)

//go:generate mockery -name=agentsRegistry -case=snake -inpkg -testonly
//go:generate mockery -name=agentsStateUpdater -case=snake -inpkg -testonly
//go:generate mockery -name=prometheusService -case=snake -inpkg -testonly
//go:generate mockery -name=connectionChecker -case=snake -inpkg -testonly
//go:generate mockery -name=versionCache -case=snake -inpkg -testonly

// agentsRegistry is a subset of methods of agents.Registry used by this package.
// We use it instead of real type for testing and to avoid dependency cycle.
type agentsRegistry interface {
	IsConnected(pmmAgentID string) bool
	Kick(ctx context.Context, pmmAgentID string)
}

// agentsRegistry is a subset of methods of agents.StateUpdater used by this package.
// We use it instead of real type for testing and to avoid dependency cycle.
type agentsStateUpdater interface {
	RequestStateUpdate(ctx context.Context, pmmAgentID string)
}

// prometheusService is a subset of methods of victoriametrics.Service used by this package.
// We use it instead of real type to avoid dependency cycle.
//
// FIXME Rename to victoriaMetrics.Service, update tests.
type prometheusService interface {
	RequestConfigurationUpdate()
}

// connectionChecker is a subset of methods of agents.ConnectionCheck.
// We use it instead of real type for testing and to avoid dependency cycle.
type connectionChecker interface {
	CheckConnectionToService(ctx context.Context, q *reform.Querier, service *models.Service, agent *models.Agent) error
}

// versionCache is a subset of methods of versioncache.Service used by this package.
// We use it instead of real type for testing and to avoid dependency cycle.
type versionCache interface {
<<<<<<< HEAD
	SyncAndUpdate()
=======
	RequestSoftwareVersionsUpdate()
>>>>>>> 828d1dc9
}<|MERGE_RESOLUTION|>--- conflicted
+++ resolved
@@ -60,9 +60,5 @@
 // versionCache is a subset of methods of versioncache.Service used by this package.
 // We use it instead of real type for testing and to avoid dependency cycle.
 type versionCache interface {
-<<<<<<< HEAD
-	SyncAndUpdate()
-=======
 	RequestSoftwareVersionsUpdate()
->>>>>>> 828d1dc9
 }