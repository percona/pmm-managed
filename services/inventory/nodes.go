// pmm-managed
// Copyright (C) 2017 Percona LLC
//
// This program is free software: you can redistribute it and/or modify
// it under the terms of the GNU Affero General Public License as published by
// the Free Software Foundation, either version 3 of the License, or
// (at your option) any later version.
//
// This program is distributed in the hope that it will be useful,
// but WITHOUT ANY WARRANTY; without even the implied warranty of
// MERCHANTABILITY or FITNESS FOR A PARTICULAR PURPOSE. See the
// GNU Affero General Public License for more details.
//
// You should have received a copy of the GNU Affero General Public License
// along with this program. If not, see <https://www.gnu.org/licenses/>.

package inventory

import (
	"context"
	"fmt"

	"github.com/AlekSi/pointer"
	inventorypb "github.com/percona/pmm/api/inventory"
	"google.golang.org/grpc/codes"
	"google.golang.org/grpc/status"
	"gopkg.in/reform.v1"

	"github.com/percona/pmm-managed/models"
)

type NodesService struct {
	db *reform.DB
}

// NewNodesService returns Inventory API handler for managing Nodes.
func NewNodesService(db *reform.DB) *NodesService {
	return &NodesService{
		db: db,
	}
}

// List returns a list of all Nodes.
//nolint:unparam
func (s *NodesService) List(ctx context.Context, req *inventorypb.ListNodesRequest) ([]inventorypb.Node, error) {

	allNodes := make([]*models.Node, 0)
	e := s.db.InTransaction(func(tx *reform.TX) error {
		var err error
		allNodes, err = models.FindAllNodes(tx.Querier)
		if err != nil {
			return status.Error(codes.NotFound, "nodes wasn't found")
		}
		return nil
	})
	if e != nil {
		return nil, e
	}

	nodes, err := ToInventoryNodes(allNodes)
	if err != nil {
		return nil, err
	}

<<<<<<< HEAD
	return nodes, nil
=======
	switch row.NodeType {
	case models.GenericNodeType:
		return &inventorypb.GenericNode{
			NodeId:        row.NodeID,
			NodeName:      row.NodeName,
			MachineId:     pointer.GetString(row.MachineID),
			Distro:        pointer.GetString(row.Distro),
			DistroVersion: pointer.GetString(row.DistroVersion),
			CustomLabels:  labels,
			Address:       pointer.GetString(row.Address),
		}, nil

	case models.ContainerNodeType:
		return &inventorypb.ContainerNode{
			NodeId:              row.NodeID,
			NodeName:            row.NodeName,
			MachineId:           pointer.GetString(row.MachineID),
			DockerContainerId:   pointer.GetString(row.DockerContainerID),
			DockerContainerName: pointer.GetString(row.DockerContainerName),
			CustomLabels:        labels,
			Address:             pointer.GetString(row.Address),
		}, nil

	case models.RemoteNodeType:
		return &inventorypb.RemoteNode{
			NodeId:       row.NodeID,
			NodeName:     row.NodeName,
			CustomLabels: labels,
		}, nil

	case models.RemoteAmazonRDSNodeType:
		return &inventorypb.RemoteAmazonRDSNode{
			NodeId:       row.NodeID,
			NodeName:     row.NodeName,
			Instance:     pointer.GetString(row.Address),
			Region:       pointer.GetString(row.Region),
			CustomLabels: labels,
		}, nil

	default:
		panic(fmt.Errorf("unhandled Node type %s", row.NodeType))
	}
>>>>>>> 112d1628
}

// Get returns a single Node by ID.
//nolint:unparam
func (s *NodesService) Get(ctx context.Context, req *inventorypb.GetNodeRequest) (inventorypb.Node, error) {
	modelNode := new(models.Node)
	e := s.db.InTransaction(func(tx *reform.TX) error {
		var err error
		modelNode, err = models.FindNodeByID(tx.Querier, req.NodeId)
		if err != nil {
			return err
		}
		return nil
	})
	if e != nil {
		return nil, e
	}

	node, err := ToInventoryNode(modelNode)
	if err != nil {
		return nil, err
	}

	return node, nil
}

// AddGenericNode adds Generic Node.
//nolint:unparam
func (s *NodesService) AddGenericNode(ctx context.Context, req *inventorypb.AddGenericNodeRequest) (*inventorypb.GenericNode, error) {
	params := &models.AddNodeParams{
		NodeName:      req.NodeName,
		MachineID:     pointer.ToStringOrNil(req.MachineId),
		Distro:        pointer.ToStringOrNil(req.Distro),
		DistroVersion: pointer.ToStringOrNil(req.DistroVersion),
		CustomLabels:  req.CustomLabels,
		Address:       pointer.ToStringOrNil(req.Address),
	}

	// TODO Decide about validation. https://jira.percona.com/browse/PMM-1416
	// No hostname for Container, etc.
	node := new(models.Node)
	e := s.db.InTransaction(func(tx *reform.TX) error {
		var err error
		node, err = models.AddNode(tx.Querier, models.GenericNodeType, params)
		if err != nil {
			return err
		}
		return nil
	})
	if e != nil {
		return nil, e
	}

	invNode, err := ToInventoryNode(node)
	if err != nil {
		return nil, err
	}

	return invNode.(*inventorypb.GenericNode), nil
}

// AddContainerNode adds Container Node.
//nolint:unparam
func (s *NodesService) AddContainerNode(ctx context.Context, req *inventorypb.AddContainerNodeRequest) (*inventorypb.ContainerNode, error) {
	params := &models.AddNodeParams{
		NodeName:            req.NodeName,
		MachineID:           pointer.ToStringOrNil(req.MachineId),
		DockerContainerID:   pointer.ToStringOrNil(req.DockerContainerId),
		DockerContainerName: pointer.ToStringOrNil(req.DockerContainerName),
		CustomLabels:        req.CustomLabels,
	}

	// TODO Decide about validation. https://jira.percona.com/browse/PMM-1416
	// No hostname for Container, etc.
	node := new(models.Node)
	e := s.db.InTransaction(func(tx *reform.TX) error {
		var err error
		node, err = models.AddNode(tx.Querier, models.ContainerNodeType, params)
		if err != nil {
			return err
		}
		return nil
	})
	if e != nil {
		return nil, e
	}

	invNode, err := ToInventoryNode(node)
	if err != nil {
		return nil, err
	}

	return invNode.(*inventorypb.ContainerNode), nil
}

// AddRemoteNode adds Remote Node.
//nolint:unparam
func (s *NodesService) AddRemoteNode(ctx context.Context, req *inventorypb.AddRemoteNodeRequest) (*inventorypb.RemoteNode, error) {
	params := &models.AddNodeParams{
		NodeName:     req.NodeName,
		CustomLabels: req.CustomLabels,
	}

	// TODO Decide about validation. https://jira.percona.com/browse/PMM-1416
	// No hostname for Container, etc.
	node := new(models.Node)
	e := s.db.InTransaction(func(tx *reform.TX) error {
		var err error
		node, err = models.AddNode(tx.Querier, models.RemoteNodeType, params)
		if err != nil {
			return err
		}
		return nil
	})
	if e != nil {
		return nil, e
	}

	invNode, err := ToInventoryNode(node)
	if err != nil {
		return nil, err
	}

	return invNode.(*inventorypb.RemoteNode), nil
}

// AddRemoteAmazonRDSNode adds Amazon (AWS) RDS remote Node.
//nolint:lll,unparam
func (s *NodesService) AddRemoteAmazonRDSNode(ctx context.Context, req *inventorypb.AddRemoteAmazonRDSNodeRequest) (*inventorypb.RemoteAmazonRDSNode, error) {
	params := &models.AddNodeParams{
		NodeName:     req.NodeName,
		Address:      &req.Instance,
		Region:       &req.Region,
		CustomLabels: req.CustomLabels,
	}

	// TODO Decide about validation. https://jira.percona.com/browse/PMM-1416
	// No hostname for Container, etc.
	node := new(models.Node)
	e := s.db.InTransaction(func(tx *reform.TX) error {
		var err error
		node, err = models.AddNode(tx.Querier, models.RemoteAmazonRDSNodeType, params)
		if err != nil {
			return err
		}
		return nil
	})
	if e != nil {
		return nil, e
	}

	invNode, err := ToInventoryNode(node)
	if err != nil {
		return nil, err
	}

	return invNode.(*inventorypb.RemoteAmazonRDSNode), nil
}

// Remove removes Node without any Agents and Services.
//nolint:unparam
func (s *NodesService) Remove(ctx context.Context, req *inventorypb.RemoveNodeRequest) (*inventorypb.RemoveNodeResponse, error) {
	// TODO Decide about validation. https://jira.percona.com/browse/PMM-1416
	// ID is not 0.

	// TODO check absence of Services and Agents

	e := s.db.InTransaction(func(tx *reform.TX) error {
		err := models.RemoveNode(tx.Querier, req.NodeId)
		if err != nil {
			return err
		}
		return nil
	})
	if e != nil {
		return nil, e
	}

<<<<<<< HEAD
	return new(inventorypb.RemoveNodeResponse), nil
=======
// UpdateNodeParams describe editable node parameters.
type UpdateNodeParams struct {
	Address         string
	MachineID       string
	CustomLabels    map[string]string
	RemoveLabels    bool
	RemoveMachineID bool
>>>>>>> 112d1628
}

// ToInventoryNode converts database row to Inventory API Node.
func ToInventoryNode(row *models.Node) (inventorypb.Node, error) {
	labels, err := row.GetCustomLabels()
	if err != nil {
		return nil, err
	}

<<<<<<< HEAD
	switch row.NodeType {
	case models.GenericNodeType:
		return &inventorypb.GenericNode{
			NodeId:        row.NodeID,
			NodeName:      row.NodeName,
			MachineId:     pointer.GetString(row.MachineID),
			Distro:        pointer.GetString(row.Distro),
			DistroVersion: pointer.GetString(row.DistroVersion),
			CustomLabels:  labels,
			Address:       pointer.GetString(row.Address),
		}, nil
=======
	if params.Address != "" {
		row.Address = &params.Address
	}

	if params.RemoveLabels {
		row.CustomLabels = nil
	} else {
		err := row.SetCustomLabels(params.CustomLabels)
		if err != nil {
			return nil, err
		}
	}
>>>>>>> 112d1628

	case models.ContainerNodeType:
		return &inventorypb.ContainerNode{
			NodeId:              row.NodeID,
			NodeName:            row.NodeName,
			MachineId:           pointer.GetString(row.MachineID),
			DockerContainerId:   pointer.GetString(row.DockerContainerID),
			DockerContainerName: pointer.GetString(row.DockerContainerName),
			CustomLabels:        labels,
		}, nil

	case models.RemoteNodeType:
		return &inventorypb.RemoteNode{
			NodeId:       row.NodeID,
			NodeName:     row.NodeName,
			CustomLabels: labels,
		}, nil

	case models.RemoteAmazonRDSNodeType:
		return &inventorypb.RemoteAmazonRDSNode{
			NodeId:       row.NodeID,
			NodeName:     row.NodeName,
			Instance:     pointer.GetString(row.Address),
			Region:       pointer.GetString(row.Region),
			CustomLabels: labels,
		}, nil

	default:
		panic(fmt.Errorf("unhandled Node type %s", row.NodeType))
	}
}

// ToInventoryNodes converts database rows to Inventory API Nodes.
func ToInventoryNodes(nodes []*models.Node) ([]inventorypb.Node, error) {
	var err error
	res := make([]inventorypb.Node, len(nodes))
	for i, n := range nodes {
		res[i], err = ToInventoryNode(n)
		if err != nil {
			return nil, err
		}
	}
	return res, nil
}<|MERGE_RESOLUTION|>--- conflicted
+++ resolved
@@ -62,9 +62,195 @@
 		return nil, err
 	}
 
-<<<<<<< HEAD
 	return nodes, nil
-=======
+}
+
+// Get returns a single Node by ID.
+//nolint:unparam
+func (s *NodesService) Get(ctx context.Context, req *inventorypb.GetNodeRequest) (inventorypb.Node, error) {
+	modelNode := new(models.Node)
+	e := s.db.InTransaction(func(tx *reform.TX) error {
+		var err error
+		modelNode, err = models.FindNodeByID(tx.Querier, req.NodeId)
+		if err != nil {
+			return err
+		}
+		return nil
+	})
+	if e != nil {
+		return nil, e
+	}
+
+	node, err := ToInventoryNode(modelNode)
+	if err != nil {
+		return nil, err
+	}
+
+	return node, nil
+}
+
+// AddGenericNode adds Generic Node.
+//nolint:unparam
+func (s *NodesService) AddGenericNode(ctx context.Context, req *inventorypb.AddGenericNodeRequest) (*inventorypb.GenericNode, error) {
+	params := &models.AddNodeParams{
+		NodeName:      req.NodeName,
+		MachineID:     pointer.ToStringOrNil(req.MachineId),
+		Distro:        pointer.ToStringOrNil(req.Distro),
+		DistroVersion: pointer.ToStringOrNil(req.DistroVersion),
+		CustomLabels:  req.CustomLabels,
+		Address:       pointer.ToStringOrNil(req.Address),
+	}
+
+	// TODO Decide about validation. https://jira.percona.com/browse/PMM-1416
+	// No hostname for Container, etc.
+	node := new(models.Node)
+	e := s.db.InTransaction(func(tx *reform.TX) error {
+		var err error
+		node, err = models.AddNode(tx.Querier, models.GenericNodeType, params)
+		if err != nil {
+			return err
+		}
+		return nil
+	})
+	if e != nil {
+		return nil, e
+	}
+
+	invNode, err := ToInventoryNode(node)
+	if err != nil {
+		return nil, err
+	}
+
+	return invNode.(*inventorypb.GenericNode), nil
+}
+
+// AddContainerNode adds Container Node.
+//nolint:unparam
+func (s *NodesService) AddContainerNode(ctx context.Context, req *inventorypb.AddContainerNodeRequest) (*inventorypb.ContainerNode, error) {
+	params := &models.AddNodeParams{
+		NodeName:            req.NodeName,
+		MachineID:           pointer.ToStringOrNil(req.MachineId),
+		DockerContainerID:   pointer.ToStringOrNil(req.DockerContainerId),
+		DockerContainerName: pointer.ToStringOrNil(req.DockerContainerName),
+		CustomLabels:        req.CustomLabels,
+	}
+
+	// TODO Decide about validation. https://jira.percona.com/browse/PMM-1416
+	// No hostname for Container, etc.
+	node := new(models.Node)
+	e := s.db.InTransaction(func(tx *reform.TX) error {
+		var err error
+		node, err = models.AddNode(tx.Querier, models.ContainerNodeType, params)
+		if err != nil {
+			return err
+		}
+		return nil
+	})
+	if e != nil {
+		return nil, e
+	}
+
+	invNode, err := ToInventoryNode(node)
+	if err != nil {
+		return nil, err
+	}
+
+	return invNode.(*inventorypb.ContainerNode), nil
+}
+
+// AddRemoteNode adds Remote Node.
+//nolint:unparam
+func (s *NodesService) AddRemoteNode(ctx context.Context, req *inventorypb.AddRemoteNodeRequest) (*inventorypb.RemoteNode, error) {
+	params := &models.AddNodeParams{
+		NodeName:     req.NodeName,
+		CustomLabels: req.CustomLabels,
+	}
+
+	// TODO Decide about validation. https://jira.percona.com/browse/PMM-1416
+	// No hostname for Container, etc.
+	node := new(models.Node)
+	e := s.db.InTransaction(func(tx *reform.TX) error {
+		var err error
+		node, err = models.AddNode(tx.Querier, models.RemoteNodeType, params)
+		if err != nil {
+			return err
+		}
+		return nil
+	})
+	if e != nil {
+		return nil, e
+	}
+
+	invNode, err := ToInventoryNode(node)
+	if err != nil {
+		return nil, err
+	}
+
+	return invNode.(*inventorypb.RemoteNode), nil
+}
+
+// AddRemoteAmazonRDSNode adds Amazon (AWS) RDS remote Node.
+//nolint:lll,unparam
+func (s *NodesService) AddRemoteAmazonRDSNode(ctx context.Context, req *inventorypb.AddRemoteAmazonRDSNodeRequest) (*inventorypb.RemoteAmazonRDSNode, error) {
+	params := &models.AddNodeParams{
+		NodeName:     req.NodeName,
+		Address:      &req.Instance,
+		Region:       &req.Region,
+		CustomLabels: req.CustomLabels,
+	}
+
+	// TODO Decide about validation. https://jira.percona.com/browse/PMM-1416
+	// No hostname for Container, etc.
+	node := new(models.Node)
+	e := s.db.InTransaction(func(tx *reform.TX) error {
+		var err error
+		node, err = models.AddNode(tx.Querier, models.RemoteAmazonRDSNodeType, params)
+		if err != nil {
+			return err
+		}
+		return nil
+	})
+	if e != nil {
+		return nil, e
+	}
+
+	invNode, err := ToInventoryNode(node)
+	if err != nil {
+		return nil, err
+	}
+
+	return invNode.(*inventorypb.RemoteAmazonRDSNode), nil
+}
+
+// Remove removes Node without any Agents and Services.
+//nolint:unparam
+func (s *NodesService) Remove(ctx context.Context, req *inventorypb.RemoveNodeRequest) (*inventorypb.RemoveNodeResponse, error) {
+	// TODO Decide about validation. https://jira.percona.com/browse/PMM-1416
+	// ID is not 0.
+
+	// TODO check absence of Services and Agents
+
+	e := s.db.InTransaction(func(tx *reform.TX) error {
+		err := models.RemoveNode(tx.Querier, req.NodeId)
+		if err != nil {
+			return err
+		}
+		return nil
+	})
+	if e != nil {
+		return nil, e
+	}
+
+	return new(inventorypb.RemoveNodeResponse), nil
+}
+
+// ToInventoryNode converts database row to Inventory API Node.
+func ToInventoryNode(row *models.Node) (inventorypb.Node, error) {
+	labels, err := row.GetCustomLabels()
+	if err != nil {
+		return nil, err
+	}
+
 	switch row.NodeType {
 	case models.GenericNodeType:
 		return &inventorypb.GenericNode{
@@ -107,261 +293,6 @@
 	default:
 		panic(fmt.Errorf("unhandled Node type %s", row.NodeType))
 	}
->>>>>>> 112d1628
-}
-
-// Get returns a single Node by ID.
-//nolint:unparam
-func (s *NodesService) Get(ctx context.Context, req *inventorypb.GetNodeRequest) (inventorypb.Node, error) {
-	modelNode := new(models.Node)
-	e := s.db.InTransaction(func(tx *reform.TX) error {
-		var err error
-		modelNode, err = models.FindNodeByID(tx.Querier, req.NodeId)
-		if err != nil {
-			return err
-		}
-		return nil
-	})
-	if e != nil {
-		return nil, e
-	}
-
-	node, err := ToInventoryNode(modelNode)
-	if err != nil {
-		return nil, err
-	}
-
-	return node, nil
-}
-
-// AddGenericNode adds Generic Node.
-//nolint:unparam
-func (s *NodesService) AddGenericNode(ctx context.Context, req *inventorypb.AddGenericNodeRequest) (*inventorypb.GenericNode, error) {
-	params := &models.AddNodeParams{
-		NodeName:      req.NodeName,
-		MachineID:     pointer.ToStringOrNil(req.MachineId),
-		Distro:        pointer.ToStringOrNil(req.Distro),
-		DistroVersion: pointer.ToStringOrNil(req.DistroVersion),
-		CustomLabels:  req.CustomLabels,
-		Address:       pointer.ToStringOrNil(req.Address),
-	}
-
-	// TODO Decide about validation. https://jira.percona.com/browse/PMM-1416
-	// No hostname for Container, etc.
-	node := new(models.Node)
-	e := s.db.InTransaction(func(tx *reform.TX) error {
-		var err error
-		node, err = models.AddNode(tx.Querier, models.GenericNodeType, params)
-		if err != nil {
-			return err
-		}
-		return nil
-	})
-	if e != nil {
-		return nil, e
-	}
-
-	invNode, err := ToInventoryNode(node)
-	if err != nil {
-		return nil, err
-	}
-
-	return invNode.(*inventorypb.GenericNode), nil
-}
-
-// AddContainerNode adds Container Node.
-//nolint:unparam
-func (s *NodesService) AddContainerNode(ctx context.Context, req *inventorypb.AddContainerNodeRequest) (*inventorypb.ContainerNode, error) {
-	params := &models.AddNodeParams{
-		NodeName:            req.NodeName,
-		MachineID:           pointer.ToStringOrNil(req.MachineId),
-		DockerContainerID:   pointer.ToStringOrNil(req.DockerContainerId),
-		DockerContainerName: pointer.ToStringOrNil(req.DockerContainerName),
-		CustomLabels:        req.CustomLabels,
-	}
-
-	// TODO Decide about validation. https://jira.percona.com/browse/PMM-1416
-	// No hostname for Container, etc.
-	node := new(models.Node)
-	e := s.db.InTransaction(func(tx *reform.TX) error {
-		var err error
-		node, err = models.AddNode(tx.Querier, models.ContainerNodeType, params)
-		if err != nil {
-			return err
-		}
-		return nil
-	})
-	if e != nil {
-		return nil, e
-	}
-
-	invNode, err := ToInventoryNode(node)
-	if err != nil {
-		return nil, err
-	}
-
-	return invNode.(*inventorypb.ContainerNode), nil
-}
-
-// AddRemoteNode adds Remote Node.
-//nolint:unparam
-func (s *NodesService) AddRemoteNode(ctx context.Context, req *inventorypb.AddRemoteNodeRequest) (*inventorypb.RemoteNode, error) {
-	params := &models.AddNodeParams{
-		NodeName:     req.NodeName,
-		CustomLabels: req.CustomLabels,
-	}
-
-	// TODO Decide about validation. https://jira.percona.com/browse/PMM-1416
-	// No hostname for Container, etc.
-	node := new(models.Node)
-	e := s.db.InTransaction(func(tx *reform.TX) error {
-		var err error
-		node, err = models.AddNode(tx.Querier, models.RemoteNodeType, params)
-		if err != nil {
-			return err
-		}
-		return nil
-	})
-	if e != nil {
-		return nil, e
-	}
-
-	invNode, err := ToInventoryNode(node)
-	if err != nil {
-		return nil, err
-	}
-
-	return invNode.(*inventorypb.RemoteNode), nil
-}
-
-// AddRemoteAmazonRDSNode adds Amazon (AWS) RDS remote Node.
-//nolint:lll,unparam
-func (s *NodesService) AddRemoteAmazonRDSNode(ctx context.Context, req *inventorypb.AddRemoteAmazonRDSNodeRequest) (*inventorypb.RemoteAmazonRDSNode, error) {
-	params := &models.AddNodeParams{
-		NodeName:     req.NodeName,
-		Address:      &req.Instance,
-		Region:       &req.Region,
-		CustomLabels: req.CustomLabels,
-	}
-
-	// TODO Decide about validation. https://jira.percona.com/browse/PMM-1416
-	// No hostname for Container, etc.
-	node := new(models.Node)
-	e := s.db.InTransaction(func(tx *reform.TX) error {
-		var err error
-		node, err = models.AddNode(tx.Querier, models.RemoteAmazonRDSNodeType, params)
-		if err != nil {
-			return err
-		}
-		return nil
-	})
-	if e != nil {
-		return nil, e
-	}
-
-	invNode, err := ToInventoryNode(node)
-	if err != nil {
-		return nil, err
-	}
-
-	return invNode.(*inventorypb.RemoteAmazonRDSNode), nil
-}
-
-// Remove removes Node without any Agents and Services.
-//nolint:unparam
-func (s *NodesService) Remove(ctx context.Context, req *inventorypb.RemoveNodeRequest) (*inventorypb.RemoveNodeResponse, error) {
-	// TODO Decide about validation. https://jira.percona.com/browse/PMM-1416
-	// ID is not 0.
-
-	// TODO check absence of Services and Agents
-
-	e := s.db.InTransaction(func(tx *reform.TX) error {
-		err := models.RemoveNode(tx.Querier, req.NodeId)
-		if err != nil {
-			return err
-		}
-		return nil
-	})
-	if e != nil {
-		return nil, e
-	}
-
-<<<<<<< HEAD
-	return new(inventorypb.RemoveNodeResponse), nil
-=======
-// UpdateNodeParams describe editable node parameters.
-type UpdateNodeParams struct {
-	Address         string
-	MachineID       string
-	CustomLabels    map[string]string
-	RemoveLabels    bool
-	RemoveMachineID bool
->>>>>>> 112d1628
-}
-
-// ToInventoryNode converts database row to Inventory API Node.
-func ToInventoryNode(row *models.Node) (inventorypb.Node, error) {
-	labels, err := row.GetCustomLabels()
-	if err != nil {
-		return nil, err
-	}
-
-<<<<<<< HEAD
-	switch row.NodeType {
-	case models.GenericNodeType:
-		return &inventorypb.GenericNode{
-			NodeId:        row.NodeID,
-			NodeName:      row.NodeName,
-			MachineId:     pointer.GetString(row.MachineID),
-			Distro:        pointer.GetString(row.Distro),
-			DistroVersion: pointer.GetString(row.DistroVersion),
-			CustomLabels:  labels,
-			Address:       pointer.GetString(row.Address),
-		}, nil
-=======
-	if params.Address != "" {
-		row.Address = &params.Address
-	}
-
-	if params.RemoveLabels {
-		row.CustomLabels = nil
-	} else {
-		err := row.SetCustomLabels(params.CustomLabels)
-		if err != nil {
-			return nil, err
-		}
-	}
->>>>>>> 112d1628
-
-	case models.ContainerNodeType:
-		return &inventorypb.ContainerNode{
-			NodeId:              row.NodeID,
-			NodeName:            row.NodeName,
-			MachineId:           pointer.GetString(row.MachineID),
-			DockerContainerId:   pointer.GetString(row.DockerContainerID),
-			DockerContainerName: pointer.GetString(row.DockerContainerName),
-			CustomLabels:        labels,
-		}, nil
-
-	case models.RemoteNodeType:
-		return &inventorypb.RemoteNode{
-			NodeId:       row.NodeID,
-			NodeName:     row.NodeName,
-			CustomLabels: labels,
-		}, nil
-
-	case models.RemoteAmazonRDSNodeType:
-		return &inventorypb.RemoteAmazonRDSNode{
-			NodeId:       row.NodeID,
-			NodeName:     row.NodeName,
-			Instance:     pointer.GetString(row.Address),
-			Region:       pointer.GetString(row.Region),
-			CustomLabels: labels,
-		}, nil
-
-	default:
-		panic(fmt.Errorf("unhandled Node type %s", row.NodeType))
-	}
 }
 
 // ToInventoryNodes converts database rows to Inventory API Nodes.
