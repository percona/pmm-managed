// pmm-managed
// Copyright (C) 2017 Percona LLC
//
// This program is free software: you can redistribute it and/or modify
// it under the terms of the GNU Affero General Public License as published by
// the Free Software Foundation, either version 3 of the License, or
// (at your option) any later version.
//
// This program is distributed in the hope that it will be useful,
// but WITHOUT ANY WARRANTY; without even the implied warranty of
// MERCHANTABILITY or FITNESS FOR A PARTICULAR PURPOSE. See the
// GNU Affero General Public License for more details.
//
// You should have received a copy of the GNU Affero General Public License
// along with this program. If not, see <https://www.gnu.org/licenses/>.

package inventory

import (
	"testing"

	"github.com/percona/pmm/api/inventorypb"
	"github.com/stretchr/testify/assert"
	"github.com/stretchr/testify/require"
	"google.golang.org/grpc/codes"
	"google.golang.org/grpc/status"

	"github.com/percona/pmm-managed/models"
	"github.com/percona/pmm-managed/utils/tests"
)

func TestNodes(t *testing.T) {
<<<<<<< HEAD
	var ctx context.Context

	setup := func(t *testing.T) (ns *NodesService, teardown func(t *testing.T)) {
		t.Helper()

		ctx = logger.Set(context.Background(), t.Name())
		uuid.SetRand(new(tests.IDReader))

		sqlDB := testdb.Open(t, models.SetupFixtures, nil)
		db := reform.NewDB(sqlDB, postgresql.Dialect, reform.NewPrintfLogger(t.Logf))

		r := new(mockAgentsRegistry)
		r.Test(t)

		vmdb := new(mockPrometheusService)
		vmdb.Test(t)

		state := new(mockAgentsStateUpdater)
		state.Test(t)

		teardown = func(t *testing.T) {
			uuid.SetRand(nil)

			require.NoError(t, sqlDB.Close())

			r.AssertExpectations(t)
			vmdb.AssertExpectations(t)
		}
		ns = NewNodesService(db, r, state, vmdb)

		return
	}

=======
>>>>>>> db22a1b4
	t.Run("Basic", func(t *testing.T) {
		_, _, ns, teardown, ctx := setup(t)
		defer teardown(t)

		actualNodes, err := ns.List(ctx, models.NodeFilters{})
		require.NoError(t, err)
		require.Len(t, actualNodes, 1) // PMM Server Node

		addNodeResponse, err := ns.AddGenericNode(ctx, &inventorypb.AddGenericNodeRequest{NodeName: "test-bm"})
		require.NoError(t, err)
		expectedNode := &inventorypb.GenericNode{
			NodeId:   "/node_id/00000000-0000-4000-8000-000000000005",
			NodeName: "test-bm",
		}
		assert.Equal(t, expectedNode, addNodeResponse)

		getNodeResponse, err := ns.Get(ctx, &inventorypb.GetNodeRequest{NodeId: "/node_id/00000000-0000-4000-8000-000000000005"})
		require.NoError(t, err)
		assert.Equal(t, expectedNode, getNodeResponse)

		nodesResponse, err := ns.List(ctx, models.NodeFilters{})
		require.NoError(t, err)
		require.Len(t, nodesResponse, 2)
		assert.Equal(t, expectedNode, nodesResponse[0])

		err = ns.Remove(ctx, "/node_id/00000000-0000-4000-8000-000000000005", false)
		require.NoError(t, err)
		getNodeResponse, err = ns.Get(ctx, &inventorypb.GetNodeRequest{NodeId: "/node_id/00000000-0000-4000-8000-000000000005"})
		tests.AssertGRPCError(t, status.New(codes.NotFound, `Node with ID "/node_id/00000000-0000-4000-8000-000000000005" not found.`), err)
		assert.Nil(t, getNodeResponse)
	})

	t.Run("GetEmptyID", func(t *testing.T) {
		_, _, ns, teardown, ctx := setup(t)
		defer teardown(t)

		getNodeResponse, err := ns.Get(ctx, &inventorypb.GetNodeRequest{NodeId: ""})
		tests.AssertGRPCError(t, status.New(codes.InvalidArgument, `Empty Node ID.`), err)
		assert.Nil(t, getNodeResponse)
	})

	t.Run("AddNameEmpty", func(t *testing.T) {
		_, _, ns, teardown, ctx := setup(t)
		defer teardown(t)

		_, err := ns.AddGenericNode(ctx, &inventorypb.AddGenericNodeRequest{NodeName: ""})
		tests.AssertGRPCError(t, status.New(codes.InvalidArgument, `Empty Node name.`), err)
	})

	t.Run("AddNameNotUnique", func(t *testing.T) {
		_, _, ns, teardown, ctx := setup(t)
		defer teardown(t)

		_, err := ns.AddGenericNode(ctx, &inventorypb.AddGenericNodeRequest{NodeName: "test", Address: "test"})
		require.NoError(t, err)

		_, err = ns.AddRemoteNode(ctx, &inventorypb.AddRemoteNodeRequest{NodeName: "test"})
		tests.AssertGRPCError(t, status.New(codes.AlreadyExists, `Node with name "test" already exists.`), err)
	})

	t.Run("AddHostnameNotUnique", func(t *testing.T) {
		_, _, ns, teardown, ctx := setup(t)
		defer teardown(t)

		_, err := ns.AddGenericNode(ctx, &inventorypb.AddGenericNodeRequest{NodeName: "test1", Address: "test"})
		require.NoError(t, err)

		_, err = ns.AddGenericNode(ctx, &inventorypb.AddGenericNodeRequest{NodeName: "test2", Address: "test"})
		require.NoError(t, err)
	})

	/*
		TODO
		t.Run("AddInstanceRegionNotUnique", func(t *testing.T) {
			ns, teardown := setup(t)
			defer teardown(t)

			_, err := ns.AddRemoteAmazonRDSNode(ctx, &inventorypb.AddRemoteAmazonRDSNodeRequest{NodeName: "test1", Instance: "test-instance", Region: "test-region"})
			require.NoError(t, err)

			_, err = ns.AddRemoteAmazonRDSNode(ctx, &inventorypb.AddRemoteAmazonRDSNodeRequest{NodeName: "test2", Instance: "test-instance", Region: "test-region"})
			expected := status.New(codes.AlreadyExists, `Node with instance "test-instance" and region "test-region" already exists.`)
			tests.AssertGRPCError(t, expected, err)
		})
	*/

	t.Run("AddRemoteRDSNode", func(t *testing.T) {
		_, _, ns, teardown, ctx := setup(t)
		defer teardown(t)

		_, err := ns.AddRemoteRDSNode(ctx, &inventorypb.AddRemoteRDSNodeRequest{NodeName: "test1", Region: "test-region", Address: "test"})
		require.NoError(t, err)

		_, err = ns.AddRemoteRDSNode(ctx, &inventorypb.AddRemoteRDSNodeRequest{NodeName: "test2", Region: "test-region", Address: "test"})
		expected := status.New(codes.AlreadyExists, `Node with instance "test" and region "test-region" already exists.`)
		tests.AssertGRPCError(t, expected, err)
	})

	t.Run("RemoveNotFound", func(t *testing.T) {
		_, _, ns, teardown, ctx := setup(t)
		defer teardown(t)

		err := ns.Remove(ctx, "no-such-id", false)
		tests.AssertGRPCError(t, status.New(codes.NotFound, `Node with ID "no-such-id" not found.`), err)
	})
}<|MERGE_RESOLUTION|>--- conflicted
+++ resolved
@@ -30,42 +30,6 @@
 )
 
 func TestNodes(t *testing.T) {
-<<<<<<< HEAD
-	var ctx context.Context
-
-	setup := func(t *testing.T) (ns *NodesService, teardown func(t *testing.T)) {
-		t.Helper()
-
-		ctx = logger.Set(context.Background(), t.Name())
-		uuid.SetRand(new(tests.IDReader))
-
-		sqlDB := testdb.Open(t, models.SetupFixtures, nil)
-		db := reform.NewDB(sqlDB, postgresql.Dialect, reform.NewPrintfLogger(t.Logf))
-
-		r := new(mockAgentsRegistry)
-		r.Test(t)
-
-		vmdb := new(mockPrometheusService)
-		vmdb.Test(t)
-
-		state := new(mockAgentsStateUpdater)
-		state.Test(t)
-
-		teardown = func(t *testing.T) {
-			uuid.SetRand(nil)
-
-			require.NoError(t, sqlDB.Close())
-
-			r.AssertExpectations(t)
-			vmdb.AssertExpectations(t)
-		}
-		ns = NewNodesService(db, r, state, vmdb)
-
-		return
-	}
-
-=======
->>>>>>> db22a1b4
 	t.Run("Basic", func(t *testing.T) {
 		_, _, ns, teardown, ctx := setup(t)
 		defer teardown(t)
