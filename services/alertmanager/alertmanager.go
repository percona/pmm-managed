// pmm-managed
// Copyright (C) 2017 Percona LLC
//
// This program is free software: you can redistribute it and/or modify
// it under the terms of the GNU Affero General Public License as published by
// the Free Software Foundation, either version 3 of the License, or
// (at your option) any later version.
//
// This program is distributed in the hope that it will be useful,
// but WITHOUT ANY WARRANTY; without even the implied warranty of
// MERCHANTABILITY or FITNESS FOR A PARTICULAR PURPOSE. See the
// GNU Affero General Public License for more details.
//
// You should have received a copy of the GNU Affero General Public License
// along with this program. If not, see <https://www.gnu.org/licenses/>.

// Package alertmanager contains business logic of working with Alertmanager.
package alertmanager

import (
	"context"
<<<<<<< HEAD
	"crypto/sha256"
	"encoding/hex"
=======
>>>>>>> b3f435e8
	"fmt"
	"io/ioutil"
	"net/http"
	"os"
	"os/exec"
	"path"
	"sort"
	"strings"
	"time"

	"github.com/AlekSi/pointer"
	httptransport "github.com/go-openapi/runtime/client"
	"github.com/go-openapi/strfmt"
	"github.com/percona/pmm/api/alertmanager/amclient"
	"github.com/percona/pmm/api/alertmanager/amclient/alert"
	"github.com/percona/pmm/api/alertmanager/amclient/silence"
	"github.com/percona/pmm/api/alertmanager/ammodels"
	"github.com/percona/pmm/utils/pdeathsig"
	"github.com/percona/promconfig"
	"github.com/percona/promconfig/alertmanager"
	"github.com/pkg/errors"
	"github.com/sirupsen/logrus"
	"golang.org/x/sys/unix"
	"google.golang.org/grpc/codes"
	"google.golang.org/grpc/status"
	"gopkg.in/reform.v1"
	"gopkg.in/yaml.v3"

	"github.com/percona/pmm-managed/models"
	"github.com/percona/pmm-managed/utils/dir"
)

const (
	updateBatchDelay           = time.Second
	configurationUpdateTimeout = 3 * time.Second

	alertmanagerDir     = "/srv/alertmanager"
	alertmanagerCertDir = "/srv/alertmanager/cert"
	alertmanagerDataDir = "/srv/alertmanager/data"
	dirPerm             = os.FileMode(0o775)

	alertmanagerConfigPath     = "/etc/alertmanager.yml"
	alertmanagerBaseConfigPath = "/srv/alertmanager/alertmanager.base.yml"

	receiverNameSeparator = " + "
)

var notificationLabels = []string{"node_name", "node_id", "service_name", "service_id", "service_type", "rule_id",
	"alertgroup", "template_name", "severity", "agent_id", "agent_type", "job"}

// Service is responsible for interactions with Alertmanager.
type Service struct {
	db     *reform.DB
	client *http.Client

	l        *logrus.Entry
	reloadCh chan struct{}
}

// New creates new service.
func New(db *reform.DB) *Service {
	return &Service{
		db:       db,
		client:   new(http.Client), // TODO instrument with utils/irt; see vmalert package https://jira.percona.com/browse/PMM-7229
		l:        logrus.WithField("component", "alertmanager"),
		reloadCh: make(chan struct{}, 1),
	}
}

// GenerateBaseConfigs generates alertmanager.base.yml if it is absent,
// and then writes basic alertmanager.yml if it is absent or empty.
// It is needed because Alertmanager was added to PMM
// with invalid configuration file (it will fail with "no route provided in config" error).
func (svc *Service) GenerateBaseConfigs() {
	for _, dirPath := range []string{alertmanagerDir, alertmanagerDataDir, alertmanagerCertDir} {
		if err := dir.CreateDataDir(dirPath, "pmm", "pmm", dirPerm); err != nil {
			svc.l.Error(err)
		}
	}

	defaultBase := strings.TrimSpace(`
---
# You can edit this file; changes will be preserved.

route:
    receiver: empty
    routes: []

receivers:
    - name: empty
	`) + "\n"

	_, err := os.Stat(alertmanagerBaseConfigPath)
	svc.l.Debugf("%s status: %v", alertmanagerBaseConfigPath, err)
	if os.IsNotExist(err) {
		svc.l.Infof("Creating %s", alertmanagerBaseConfigPath)
		err = ioutil.WriteFile(alertmanagerBaseConfigPath, []byte(defaultBase), 0o644) //nolint:gosec
		if err != nil {
			svc.l.Errorf("Failed to write %s: %s", alertmanagerBaseConfigPath, err)
		}
	}

	// Don't call updateConfiguration() there as Alertmanager is likely to be in the crash loop at the moment.
	// Instead, write alertmanager.yml directly. main.go will request configuration update.
	stat, err := os.Stat(alertmanagerConfigPath)
	if err != nil || int(stat.Size()) <= len("---\n") { // https://github.com/percona/pmm-server/blob/main/alertmanager.yml
		svc.l.Infof("Creating %s", alertmanagerConfigPath)
		err = ioutil.WriteFile(alertmanagerConfigPath, []byte(defaultBase), 0o644) //nolint:gosec
		if err != nil {
			svc.l.Errorf("Failed to write %s: %s", alertmanagerConfigPath, err)
		}
	}
}

// Run runs Alertmanager configuration update loop until ctx is canceled.
func (svc *Service) Run(ctx context.Context) {
	// If you change this and related methods,
	// please do similar changes in victoriametrics and vmalert packages.

	svc.l.Info("Starting...")
	defer svc.l.Info("Done.")

	// reloadCh, configuration update loop, and RequestConfigurationUpdate method ensure that configuration
	// is reloaded when requested, but several requests are batched together to avoid too often reloads.
	// That allows the caller to just call RequestConfigurationUpdate when it seems fit.
	if cap(svc.reloadCh) != 1 {
		panic("reloadCh should have capacity 1")
	}

	for {
		select {
		case <-ctx.Done():
			return

		case <-svc.reloadCh:
			// batch several update requests together by delaying the first one
			sleepCtx, sleepCancel := context.WithTimeout(ctx, updateBatchDelay)
			<-sleepCtx.Done()
			sleepCancel()

			if ctx.Err() != nil {
				return
			}

			nCtx, cancel := context.WithTimeout(ctx, configurationUpdateTimeout)
			if err := svc.updateConfiguration(nCtx); err != nil {
				svc.l.Errorf("Failed to update configuration, will retry: %+v.", err)
				svc.RequestConfigurationUpdate()
			}
			cancel()
		}
	}
}

// RequestConfigurationUpdate requests Alertmanager configuration update.
func (svc *Service) RequestConfigurationUpdate() {
	select {
	case svc.reloadCh <- struct{}{}:
	default:
	}
}

// updateConfiguration updates Alertmanager configuration.
func (svc *Service) updateConfiguration(ctx context.Context) error {
	start := time.Now()
	defer func() {
		if dur := time.Since(start); dur > time.Second {
			svc.l.Warnf("updateConfiguration took %s.", dur)
		}
	}()

	base := svc.loadBaseConfig()
	b, err := svc.marshalConfig(base)
	if err != nil {
		return err
	}

	return svc.configAndReload(ctx, b)
}

// reload asks Alertmanager to reload configuration.
func (svc *Service) reload(ctx context.Context) error {
	u := "http://127.0.0.1:9093/alertmanager/-/reload"
	req, err := http.NewRequestWithContext(ctx, "POST", u, nil)
	if err != nil {
		return errors.WithStack(err)
	}
	resp, err := svc.client.Do(req)
	if err != nil {
		return errors.WithStack(err)
	}
	defer resp.Body.Close() //nolint:errcheck

	b, err := ioutil.ReadAll(resp.Body)
	svc.l.Debugf("Alertmanager reload: %s", b)
	if err != nil {
		return errors.WithStack(err)
	}

	if resp.StatusCode != 200 {
		return errors.Errorf("expected 200, got %d", resp.StatusCode)
	}
	return nil
}

// loadBaseConfig returns parsed base configuration file, or empty configuration on error.
func (svc *Service) loadBaseConfig() *alertmanager.Config {
	buf, err := ioutil.ReadFile(alertmanagerBaseConfigPath)
	if err != nil {
		if !os.IsNotExist(err) {
			svc.l.Errorf("Failed to load base Alertmanager config %s: %s", alertmanagerBaseConfigPath, err)
		}

		return &alertmanager.Config{}
	}

	var cfg alertmanager.Config
	if err := yaml.Unmarshal(buf, &cfg); err != nil {
		svc.l.Errorf("Failed to parse base Alertmanager config %s: %s.", alertmanagerBaseConfigPath, err)

		return &alertmanager.Config{}
	}

	return &cfg
}

// marshalConfig marshals Alertmanager configuration.
func (svc *Service) marshalConfig(base *alertmanager.Config) ([]byte, error) {
	cfg := base
	if err := svc.populateConfig(cfg); err != nil {
		return nil, err
	}

	b, err := yaml.Marshal(cfg)
	if err != nil {
		return nil, errors.Wrap(err, "can't marshal Alertmanager configuration file")
	}

	b = append([]byte("# Managed by pmm-managed. DO NOT EDIT.\n---\n"), b...)

	return b, nil
}

// validateConfig validates given configuration with `amtool check-config`.
func (svc *Service) validateConfig(ctx context.Context, cfg []byte) error {
	f, err := ioutil.TempFile("", "pmm-managed-config-alertmanager-")
	if err != nil {
		return errors.WithStack(err)
	}
	if _, err = f.Write(cfg); err != nil {
		return errors.WithStack(err)
	}
	defer func() {
		_ = f.Close()
		_ = os.Remove(f.Name())
	}()

	args := []string{"check-config", "--output=json", f.Name()}
	cmd := exec.CommandContext(ctx, "amtool", args...) //nolint:gosec
	pdeathsig.Set(cmd, unix.SIGKILL)

	b, err := cmd.CombinedOutput()
	if err != nil {
		svc.l.Errorf("%s", b)
		return errors.Wrap(err, string(b))
	}
	svc.l.Debugf("%s", b)

	return nil
}

// configAndReload saves given Alertmanager configuration to file and reloads Alertmanager.
// If configuration can't be reloaded for some reason, old file is restored, and configuration is reloaded again.
func (svc *Service) configAndReload(ctx context.Context, b []byte) error {
	oldCfg, err := ioutil.ReadFile(alertmanagerConfigPath)
	if err != nil {
		return errors.WithStack(err)
	}

	fi, err := os.Stat(alertmanagerConfigPath)
	if err != nil {
		return errors.WithStack(err)
	}

	// restore old content and reload in case of error
	var restore bool
	defer func() {
		if restore {
			if err = ioutil.WriteFile(alertmanagerConfigPath, oldCfg, fi.Mode()); err != nil {
				svc.l.Error(err)
			}
			if err = svc.reload(ctx); err != nil {
				svc.l.Error(err)
			}
		}
	}()

	if err = svc.validateConfig(ctx, b); err != nil {
		return err
	}

	restore = true
	if err = ioutil.WriteFile(alertmanagerConfigPath, b, fi.Mode()); err != nil {
		return errors.WithStack(err)
	}
	if err = svc.reload(ctx); err != nil {
		return err
	}
	svc.l.Infof("Configuration reloaded.")
	restore = false

	return nil
}

// convertTLSConfig converts model TLSConfig to promconfig TLSConfig.
// Resulting promconfig field
//  - CAFile is set to corresponding model field if CAFileContent is not specified, `sha256(id).ca` otherwise.
//  - CertFile is set to corresponding model field if CertFileContent is not specified, `sha256(id).crt` otherwise.
//  - KeyFile is set to corresponding model field if KeyFileContent is not specified, `sha256(id).key` otherwise.
func convertTLSConfig(id string, tls *models.TLSConfig) promconfig.TLSConfig {
	hashedIDBytes := sha256.Sum256([]byte(id))
	hashedID := hex.EncodeToString(hashedIDBytes[:])

	caFile := tls.CAFile
	if tls.CAFileContent != "" {
		caFile = path.Join(alertmanagerCertDir, fmt.Sprintf("%s.ca", hashedID))
	}
	certFile := tls.CertFile
	if tls.CertFileContent != "" {
		certFile = path.Join(alertmanagerCertDir, fmt.Sprintf("%s.crt", hashedID))
	}
	keyFile := tls.KeyFile
	if tls.KeyFileContent != "" {
		keyFile = path.Join(alertmanagerCertDir, fmt.Sprintf("%s.key", hashedID))
	}
	return promconfig.TLSConfig{
		CAFile:             caFile,
		CertFile:           certFile,
		KeyFile:            keyFile,
		ServerName:         tls.ServerName,
		InsecureSkipVerify: tls.InsecureSkipVerify,
	}
}

func cleanupTLSConfigFiles() error {
	des, err := os.ReadDir(alertmanagerCertDir)
	if err != nil {
		return errors.Wrap(err, "failed to list alertmanager certificates directory")
	}
	for _, de := range des {
		if de.IsDir() {
			continue
		}

		if err := os.Remove(path.Join(alertmanagerCertDir, de.Name())); err != nil {
			return errors.WithStack(err)
		}
	}

	return nil
}

func tlsConfig(c *models.Channel) *models.TLSConfig {
	if c.WebHookConfig != nil &&
		c.WebHookConfig.HTTPConfig != nil &&
		c.WebHookConfig.HTTPConfig.TLSConfig != nil {
		return c.WebHookConfig.HTTPConfig.TLSConfig
	}

	return nil
}

// recreateTLSConfigFiles cleanups old tls config files and creates new ones for each channel using the content
// from CAFileContent, CertFileContent, KeyFileContent if it is set.
func recreateTLSConfigFiles(chanMap map[string]*models.Channel) error {
	fi, err := os.Stat(alertmanagerCertDir)
	if err != nil {
		return errors.WithStack(err)
	}

	if err := cleanupTLSConfigFiles(); err != nil {
		return errors.WithStack(err)
	}

	for _, c := range chanMap {
		tlsConfig := tlsConfig(c)
		if tlsConfig == nil {
			continue
		}

		convertedTLSConfig := convertTLSConfig(c.ID, tlsConfig)
		fileContentMap := map[string]string{
			convertedTLSConfig.CAFile:   tlsConfig.CAFileContent,
			convertedTLSConfig.CertFile: tlsConfig.CertFileContent,
			convertedTLSConfig.KeyFile:  tlsConfig.KeyFileContent,
		}
		for filePath, content := range fileContentMap {
			if filePath == "" || content == "" {
				continue
			}

			if err := ioutil.WriteFile(filePath, []byte(content), fi.Mode()); err != nil {
				return errors.WithStack(err)
			}
		}
	}

	return nil
}

// populateConfig adds configuration from the database to cfg.
func (svc *Service) populateConfig(cfg *alertmanager.Config) error {
	var settings *models.Settings
	var rules []*models.Rule
	var channels []*models.Channel
	e := svc.db.InTransaction(func(tx *reform.TX) error {
		var err error
		settings, err = models.GetSettings(tx.Querier)
		if err != nil {
			return err
		}

		rules, err = models.FindRules(tx.Querier)
		if err != nil {
			return err
		}

		channels, err = models.FindChannels(tx.Querier)
		if err != nil {
			return err
		}
		return nil
	})
	if e != nil {
		return errors.Errorf("failed to fetch items from database: %v", e)
	}

	chanMap := make(map[string]*models.Channel, len(channels))
	for _, ch := range channels {
		chanMap[ch.ID] = ch
	}
	if err := recreateTLSConfigFiles(chanMap); err != nil {
		return err
	}

	if cfg.Global == nil {
		cfg.Global = &alertmanager.GlobalConfig{}
	}

	findReceiverIdx := func(name string) int {
		for i, r := range cfg.Receivers {
			if r.Name == name {
				return i
			}
		}
		return -1
	}

	// make sure that "empty" receiver is there
	if findReceiverIdx("empty") == -1 {
		cfg.Receivers = append(cfg.Receivers, &alertmanager.Receiver{
			Name: "empty",
		})
	}

	disabledReceiver := &alertmanager.Receiver{
		Name: "disabled",
	}
	// Override if there is any user defined receiver `disabled`, needs to be empty
	if disabledReceiverIdx := findReceiverIdx("disabled"); disabledReceiverIdx != -1 {
		cfg.Receivers[disabledReceiverIdx] = disabledReceiver
	} else {
		cfg.Receivers = append(cfg.Receivers, disabledReceiver)
	}

	// set default route if absent
	if cfg.Route == nil {
		cfg.Route = &alertmanager.Route{
			Receiver: "empty",
		}
	}

	if settings.IntegratedAlerting.EmailAlertingSettings != nil {
		svc.l.Warn("Setting global email config, any user defined changes to the base config might be overwritten.")

		cfg.Global.SMTPFrom = settings.IntegratedAlerting.EmailAlertingSettings.From
		cfg.Global.SMTPHello = settings.IntegratedAlerting.EmailAlertingSettings.Hello
		cfg.Global.SMTPSmarthost = settings.IntegratedAlerting.EmailAlertingSettings.Smarthost
		cfg.Global.SMTPAuthIdentity = settings.IntegratedAlerting.EmailAlertingSettings.Identity
		cfg.Global.SMTPAuthUsername = settings.IntegratedAlerting.EmailAlertingSettings.Username
		cfg.Global.SMTPAuthPassword = settings.IntegratedAlerting.EmailAlertingSettings.Password
		cfg.Global.SMTPAuthSecret = settings.IntegratedAlerting.EmailAlertingSettings.Secret
	}

	if settings.IntegratedAlerting.SlackAlertingSettings != nil {
		svc.l.Warn("Setting global Slack config, any user defined changes to the base config might be overwritten.")

		cfg.Global.SlackAPIURL = settings.IntegratedAlerting.SlackAlertingSettings.URL
	}

	recvSet := make(map[string]models.ChannelIDs) // stores unique combinations of channel IDs
	for _, r := range rules {
		// skip rules with 0 notification channels
		if len(r.ChannelIDs) == 0 {
			continue
		}

		route := &alertmanager.Route{
			Match: map[string]string{
				"rule_id": r.ID,
			},
			MatchRE: map[string]string{},
		}

		for _, f := range r.Filters {
			switch f.Type {
			case models.Equal:
				route.Match[f.Key] = f.Val
			case models.Regex:
				route.MatchRE[f.Key] = f.Val
			default:
				svc.l.Warnf("Unhandled filter: %+v", f)
			}
		}
		enabledChannels := make(models.ChannelIDs, 0, len(r.ChannelIDs))
		for _, chID := range r.ChannelIDs {
			if channel, ok := chanMap[chID]; ok {
				if !channel.Disabled {
					enabledChannels = append(enabledChannels, chID)
				}
			}
		}
		// make sure same slice with different order are not considered unique.
		sort.Strings(enabledChannels)
		recv := strings.Join(enabledChannels, receiverNameSeparator)
		if len(enabledChannels) == 0 {
			recv = "disabled"
		} else {
			recvSet[recv] = enabledChannels
		}
		route.Receiver = recv

		cfg.Route.Routes = append(cfg.Route.Routes, route)
	}

	receivers, err := svc.generateReceivers(chanMap, recvSet)
	if err != nil {
		return err
	}

	cfg.Receivers = append(cfg.Receivers, receivers...)
	return nil
}

func formatSlackText(labels ...string) string {
	const listEntryFormat = "{{ if .Labels.%[1]s }}     • *%[1]s:* `{{ .Labels.%[1]s }}`\n{{ end }}"

	text := "{{ range .Alerts -}}\n" +
		"*Alert:* {{ if .Labels.severity }}`{{ .Labels.severity | toUpper }}`{{ end }} {{ .Annotations.summary }}\n" +
		"*Description:* {{ .Annotations.description }}\n" +
		"*Details:*\n"
	for _, l := range labels {
		text += fmt.Sprintf(listEntryFormat, l)
	}

	text += "\n\n{{ end }}"

	return text
}

func formatPagerDutyFiringDetails(labels ...string) string {
	const listEntryFormat = "{{ if .Labels.%[1]s }}  - %[1]s: {{ .Labels.%[1]s }}\n{{ end }}"

	text := "{{ range .Alerts -}}\n" +
		"Alert: {{ if .Labels.severity }}[{{ .Labels.severity | toUpper }}]{{ end }} {{ .Annotations.summary }}\n" +
		"Description: {{ .Annotations.description }}\n" +
		"Details:\n"
	for _, l := range labels {
		text += fmt.Sprintf(listEntryFormat, l)
	}

	text += "\n\n{{ end }}"

	return text
}

// generateReceivers takes the channel map and a unique set of rule combinations and generates a slice of receivers.
func (svc *Service) generateReceivers(chanMap map[string]*models.Channel, recvSet map[string]models.ChannelIDs) ([]*alertmanager.Receiver, error) {
	receivers := make([]*alertmanager.Receiver, 0, len(recvSet))

	for name, channelIDs := range recvSet {
		recv := &alertmanager.Receiver{
			Name: name,
		}

		for _, ch := range channelIDs {
			channel, ok := chanMap[ch]
			if !ok {
				svc.l.Warnf("Missing channel %s, skip it.", ch)
				continue
			}
			switch channel.Type {
			case models.Email:
				for _, to := range channel.EmailConfig.To {
					recv.EmailConfigs = append(recv.EmailConfigs, &alertmanager.EmailConfig{
						NotifierConfig: alertmanager.NotifierConfig{
							SendResolved: channel.EmailConfig.SendResolved,
						},
						To: to,
					})
				}

			case models.PagerDuty:
				pdConfig := &alertmanager.PagerdutyConfig{
					NotifierConfig: alertmanager.NotifierConfig{
						SendResolved: channel.PagerDutyConfig.SendResolved,
					},
					Description: `[{{ .Status | toUpper }}{{ if eq .Status "firing" }}:{{ .Alerts.Firing | len }}{{ end }}]` +
						"{{ range .Alerts -}}{{ if .Labels.severity }}[{{ .Labels.severity | toUpper }}]{{ end }} {{ .Annotations.summary }}{{ end }}",
					Details: map[string]string{
						"firing": formatPagerDutyFiringDetails(notificationLabels...),
					},
				}
				if channel.PagerDutyConfig.RoutingKey != "" {
					pdConfig.RoutingKey = channel.PagerDutyConfig.RoutingKey
				}
				if channel.PagerDutyConfig.ServiceKey != "" {
					pdConfig.ServiceKey = channel.PagerDutyConfig.ServiceKey
				}
				recv.PagerdutyConfigs = append(recv.PagerdutyConfigs, pdConfig)

			case models.Slack:
				recv.SlackConfigs = append(recv.SlackConfigs, &alertmanager.SlackConfig{
					NotifierConfig: alertmanager.NotifierConfig{
						SendResolved: channel.SlackConfig.SendResolved,
					},
					Channel: channel.SlackConfig.Channel,
					Title:   `[{{ .Status | toUpper }}{{ if eq .Status "firing" }}:{{ .Alerts.Firing | len }}{{ end }}]`,
					Text:    formatSlackText(notificationLabels...),
				})

			case models.WebHook:
				webhookConfig := &alertmanager.WebhookConfig{
					NotifierConfig: alertmanager.NotifierConfig{
						SendResolved: channel.WebHookConfig.SendResolved,
					},
					URL:       channel.WebHookConfig.URL,
					MaxAlerts: uint64(channel.WebHookConfig.MaxAlerts),
				}

				if channel.WebHookConfig.HTTPConfig != nil {
					webhookConfig.HTTPConfig = promconfig.HTTPClientConfig{
						BearerToken:     channel.WebHookConfig.HTTPConfig.BearerToken,
						BearerTokenFile: channel.WebHookConfig.HTTPConfig.BearerTokenFile,
						ProxyURL:        channel.WebHookConfig.HTTPConfig.ProxyURL,
					}
					if channel.WebHookConfig.HTTPConfig.BasicAuth != nil {
						webhookConfig.HTTPConfig.BasicAuth = &promconfig.BasicAuth{
							Username:     channel.WebHookConfig.HTTPConfig.BasicAuth.Username,
							Password:     channel.WebHookConfig.HTTPConfig.BasicAuth.Password,
							PasswordFile: channel.WebHookConfig.HTTPConfig.BasicAuth.PasswordFile,
						}
					}
					if channel.WebHookConfig.HTTPConfig.TLSConfig != nil {
						webhookConfig.HTTPConfig.TLSConfig = convertTLSConfig(channel.ID,
							channel.WebHookConfig.HTTPConfig.TLSConfig)
					}
				}

				recv.WebhookConfigs = append(recv.WebhookConfigs, webhookConfig)

			default:
				return nil, errors.Errorf("invalid channel type: %q", channel.Type)
			}
		}

		receivers = append(receivers, recv)
	}

	sort.Slice(receivers, func(i, j int) bool { return receivers[i].Name < receivers[j].Name })
	return receivers, nil
}

// SendAlerts sends given alerts. It is the caller's responsibility
// to call this method every now and then.
func (svc *Service) SendAlerts(ctx context.Context, alerts ammodels.PostableAlerts) {
	if len(alerts) == 0 {
		svc.l.Debug("0 alerts to send, exiting.")
		return
	}

	svc.l.Debugf("Sending %d alerts...", len(alerts))
	_, err := amclient.Default.Alert.PostAlerts(&alert.PostAlertsParams{
		Alerts:  alerts,
		Context: ctx,
	})
	if err != nil {
		svc.l.Error(err)
	}
}

// GetAlerts returns alerts available in alertmanager.
func (svc *Service) GetAlerts(ctx context.Context) ([]*ammodels.GettableAlert, error) {
	resp, err := amclient.Default.Alert.GetAlerts(&alert.GetAlertsParams{
		Context: ctx,
	})
	if err != nil {
		return nil, err
	}

	return resp.Payload, nil
}

// FindAlertByID searches alert by ID in alertmanager.
func (svc *Service) FindAlertByID(ctx context.Context, id string) (*ammodels.GettableAlert, error) {
	alerts, err := svc.GetAlerts(ctx)
	if err != nil {
		return nil, errors.Wrapf(err, "failed to get alerts form alertmanager")
	}

	for _, a := range alerts {
		if *a.Fingerprint == id {
			return a, nil
		}
	}

	return nil, status.Errorf(codes.NotFound, "Alert with id %s not found", id)
}

// Silence mutes alert with specified id.
func (svc *Service) Silence(ctx context.Context, id string) error {
	a, err := svc.FindAlertByID(ctx, id)
	if err != nil {
		return err
	}

	if len(a.Status.SilencedBy) != 0 {
		// already silenced
		return nil
	}

	matchers := make([]*ammodels.Matcher, 0, len(a.Labels))
	for label, value := range a.Labels {
		matchers = append(matchers,
			&ammodels.Matcher{
				IsRegex: pointer.ToBool(false),
				Name:    pointer.ToString(label),
				Value:   pointer.ToString(value),
			})
	}

	starts := strfmt.DateTime(time.Now())
	ends := strfmt.DateTime(time.Now().Add(100 * 365 * 24 * time.Hour)) // Mute for 100 years
	_, err = amclient.Default.Silence.PostSilences(&silence.PostSilencesParams{
		Silence: &ammodels.PostableSilence{
			Silence: ammodels.Silence{
				Comment:   pointer.ToString(""),
				CreatedBy: pointer.ToString("PMM"),
				StartsAt:  &starts,
				EndsAt:    &ends,
				Matchers:  matchers,
			},
		},
		Context: ctx,
	})

	return errors.Wrapf(err, "failed to silence alert with id: %s", id)
}

// Unsilence unmutes alert with specified id.
func (svc *Service) Unsilence(ctx context.Context, id string) error {
	a, err := svc.FindAlertByID(ctx, id)
	if err != nil {
		return err
	}

	for _, silenceID := range a.Status.SilencedBy {
		_, err = amclient.Default.Silence.DeleteSilence(&silence.DeleteSilenceParams{
			SilenceID: strfmt.UUID(silenceID),
			Context:   ctx,
		})

		if err != nil {
			return errors.Wrapf(err, "failed to delete silence with id %s for alert %s", silenceID, id)
		}
	}

	return nil
}

// IsReady verifies that Alertmanager works.
func (svc *Service) IsReady(ctx context.Context) error {
	u := "http://127.0.0.1:9093/alertmanager/-/ready"
	req, err := http.NewRequestWithContext(ctx, "GET", u, nil)
	if err != nil {
		return errors.WithStack(err)
	}
	resp, err := svc.client.Do(req)
	if err != nil {
		return errors.WithStack(err)
	}
	defer resp.Body.Close() //nolint:errcheck

	b, err := ioutil.ReadAll(resp.Body)
	svc.l.Debugf("Alertmanager ready: %s", b)
	if err != nil {
		return errors.WithStack(err)
	}
	if resp.StatusCode != 200 {
		return errors.Errorf("expected 200, got %d", resp.StatusCode)
	}

	return nil
}

// configure default client; we use it mainly because we can't remove it from generated code
//nolint:gochecknoinits
func init() {
	amclient.Default.SetTransport(httptransport.New("127.0.0.1:9093", "/alertmanager/api/v2", []string{"http"}))
}<|MERGE_RESOLUTION|>--- conflicted
+++ resolved
@@ -19,11 +19,8 @@
 
 import (
 	"context"
-<<<<<<< HEAD
 	"crypto/sha256"
 	"encoding/hex"
-=======
->>>>>>> b3f435e8
 	"fmt"
 	"io/ioutil"
 	"net/http"
