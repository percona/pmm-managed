--- conflicted
+++ resolved
@@ -31,10 +31,6 @@
 
 	"github.com/golang/protobuf/ptypes"
 	"github.com/percona-platform/saas/pkg/alert"
-<<<<<<< HEAD
-	saas "github.com/percona-platform/saas/pkg/alert"
-=======
->>>>>>> 15093450
 	"github.com/percona-platform/saas/pkg/common"
 	"github.com/percona/pmm/api/managementpb"
 	iav1beta1 "github.com/percona/pmm/api/managementpb/ia"
@@ -46,23 +42,6 @@
 	"gopkg.in/reform.v1"
 	"gopkg.in/yaml.v3"
 
-<<<<<<< HEAD
-	"github.com/percona/pmm-managed/models"
-)
-
-const (
-	builtinTemplatesPath = "/tmp/ia1/*.yml"
-	userTemplatesPath    = "/tmp/ia2/*.yml"
-
-	ruleFileDir = "/tmp/ia1/"
-)
-
-// Template represents alerting rule template with added source field.
-type Template struct {
-	alert.Template
-	Yaml   string
-	Source iav1beta1.TemplateSource
-=======
 	"github.com/percona/pmm-managed/data"
 	"github.com/percona/pmm-managed/models"
 	"github.com/percona/pmm-managed/utils/dir"
@@ -85,21 +64,10 @@
 	Yaml      string
 	Source    iav1beta1.TemplateSource
 	CreatedAt *time.Time
->>>>>>> 15093450
 }
 
 // TemplatesService is responsible for interactions with IA rule templates.
 type TemplatesService struct {
-<<<<<<< HEAD
-	db                   *reform.DB
-	l                    *logrus.Entry
-	builtinTemplatesPath string
-	userTemplatesPath    string
-	rulesFileDir         string
-
-	rw        sync.RWMutex
-	templates map[string]Template
-=======
 	db                *reform.DB
 	l                 *logrus.Entry
 	userTemplatesPath string
@@ -107,7 +75,6 @@
 
 	rw        sync.RWMutex
 	templates map[string]templateInfo
->>>>>>> 15093450
 }
 
 // NewTemplatesService creates a new TemplatesService.
@@ -134,20 +101,11 @@
 	}
 
 	return &TemplatesService{
-<<<<<<< HEAD
-		db:                   db,
-		l:                    logrus.WithField("component", "management/ia/templates"),
-		builtinTemplatesPath: builtinTemplatesPath,
-		userTemplatesPath:    userTemplatesPath,
-		rulesFileDir:         ruleFileDir,
-		templates:            make(map[string]Template),
-=======
 		db:                db,
 		l:                 l,
 		userTemplatesPath: templatesDir + "/*.yml",
 		rulesPath:         rulesDir,
 		templates:         make(map[string]templateInfo),
->>>>>>> 15093450
 	}
 }
 
@@ -156,35 +114,17 @@
 }
 
 // getCollected return collected templates.
-<<<<<<< HEAD
-func (s *TemplatesService) getCollected(ctx context.Context) map[string]Template {
-	s.rw.RLock()
-	defer s.rw.RUnlock()
-
-	res := make(map[string]Template)
-=======
 func (s *TemplatesService) getCollected(ctx context.Context) map[string]templateInfo {
 	s.rw.RLock()
 	defer s.rw.RUnlock()
 
 	res := make(map[string]templateInfo)
->>>>>>> 15093450
 	for n, r := range s.templates {
 		res[n] = r
 	}
 	return res
 }
 
-<<<<<<< HEAD
-// collect collects IA rule templates from various sources like
-// built-in templates shipped with PMM and defined by the users.
-func (s *TemplatesService) collect(ctx context.Context) {
-	templates := make([]Template, 0, len(s.builtinTemplatesPath)+len(s.userTemplatesPath))
-
-	builtInTemplates, err := s.loadTemplatesFromFiles(ctx, s.builtinTemplatesPath)
-	if err != nil {
-		s.l.Errorf("Failed to load built-in rule templates: %s.", err)
-=======
 // collect collects IA rule templates from various sources like:
 // builtin templates: read from the generated code in bindata.go.
 // user file templates: read from yaml files created by the user in `/srv/ia/templates`
@@ -199,32 +139,7 @@
 	userDefinedTemplates, err := s.loadTemplatesFromFiles(ctx, s.userTemplatesPath)
 	if err != nil {
 		s.l.Errorf("Failed to load user-defined rule templates: %s.", err)
->>>>>>> 15093450
 		return
-	}
-	for _, t := range builtInTemplates {
-		templates = append(templates, Template{
-			Template: t,
-			Source:   iav1beta1.TemplateSource_BUILT_IN,
-		})
-	}
-
-<<<<<<< HEAD
-	userDefinedTemplates, err := s.loadTemplatesFromFiles(ctx, s.userTemplatesPath)
-	if err != nil {
-		s.l.Errorf("Failed to load user-defined rule templates: %s.", err)
-=======
-	dbTemplates, err := s.loadTemplatesFromDB()
-	if err != nil {
-		s.l.Errorf("Failed to load rule templates from DB: %s.", err)
->>>>>>> 15093450
-		return
-	}
-	for _, t := range userDefinedTemplates {
-		templates = append(templates, Template{
-			Template: t,
-			Source:   iav1beta1.TemplateSource_USER_FILE,
-		})
 	}
 
 	dbTemplates, err := s.loadTemplatesFromDB()
@@ -232,52 +147,7 @@
 		s.l.Errorf("Failed to load rule templates from DB: %s.", err)
 		return
 	}
-	templates = append(templates, dbTemplates...)
-
-	// TODO download templates from SAAS.
-
-	// replace previously stored templates with newly collected ones.
-	s.rw.Lock()
-	defer s.rw.Unlock()
-	s.templates = make(map[string]Template, len(templates))
-	for _, t := range templates {
-		// TODO Check for name clashes? Allow users to re-define built-in templates?
-		// Reserve prefix for built-in or user-defined templates?
-		// https://jira.percona.com/browse/PMM-7023
-
-		s.templates[t.Name] = t
-	}
-}
-
-<<<<<<< HEAD
-func (s *TemplatesService) loadTemplatesFromFiles(ctx context.Context, path string) ([]alert.Template, error) {
-	paths, err := filepath.Glob(path)
-	if err != nil {
-		return nil, errors.Wrap(err, "failed to get paths")
-	}
-
-	res := make([]alert.Template, 0, len(paths))
-	for _, path := range paths {
-		r, err := s.loadFile(ctx, path)
-		if err != nil {
-			return nil, errors.Wrapf(err, "failed to load rule template file: %s", path)
-		}
-
-		res = append(res, r...)
-	}
-	return res, nil
-}
-
-func (s *TemplatesService) loadTemplatesFromDB() ([]Template, error) {
-	var templates []models.Template
-	e := s.db.InTransaction(func(tx *reform.TX) error {
-		var err error
-		templates, err = models.FindTemplates(tx.Querier)
-		return err
-	})
-	if e != nil {
-		return nil, errors.Wrap(e, "failed to load rule templates form DB")
-=======
+
 	templates := make([]templateInfo, 0, len(builtInTemplates)+len(userDefinedTemplates)+len(dbTemplates))
 
 	for _, t := range builtInTemplates {
@@ -331,83 +201,10 @@
 		}
 
 		res = append(res, templates...)
->>>>>>> 15093450
 	}
 	return res, nil
 }
 
-<<<<<<< HEAD
-	res := make([]Template, 0, len(templates))
-	for _, template := range templates {
-		params := make([]alert.Parameter, len(template.Params))
-		for _, param := range template.Params {
-			p := alert.Parameter{
-				Name:    param.Name,
-				Summary: param.Summary,
-				Unit:    param.Unit,
-				Type:    alert.Type(param.Type),
-			}
-
-			switch alert.Type(param.Type) {
-			case alert.Float:
-				f := param.FloatParam
-				p.Value = f.Default
-				p.Range = []interface{}{f.Min, f.Max}
-
-			}
-
-			params = append(params, p)
-		}
-
-		labels, err := template.GetLabels()
-		if err != nil {
-			return nil, errors.Wrap(err, "failed to load template labels")
-		}
-
-		annotations, err := template.GetAnnotations()
-		if err != nil {
-			return nil, errors.Wrap(err, "failed to load template annotations")
-		}
-
-		res = append(res,
-			Template{
-				Template: alert.Template{
-					Name:        template.Name,
-					Version:     template.Version,
-					Summary:     template.Summary,
-					Tiers:       template.Tiers,
-					Expr:        template.Expr,
-					Params:      params,
-					For:         promconfig.Duration(template.For),
-					Severity:    convertSeverity(template.Severity),
-					Labels:      labels,
-					Annotations: annotations,
-				},
-				Yaml:   template.Yaml,
-				Source: convertSource(template.Source),
-			},
-		)
-	}
-
-	return res, nil
-}
-
-func convertSource(source models.Source) iav1beta1.TemplateSource {
-	switch source {
-	case models.BuiltInSource:
-		return iav1beta1.TemplateSource_BUILT_IN
-	case models.SAASSource:
-		return iav1beta1.TemplateSource_SAAS
-	case models.UserFileSource:
-		return iav1beta1.TemplateSource_USER_FILE
-	case models.UserAPISource:
-		return iav1beta1.TemplateSource_USER_API
-	default:
-		return iav1beta1.TemplateSource_TEMPLATE_SOURCE_INVALID
-	}
-}
-
-=======
 func (s *TemplatesService) loadTemplatesFromFiles(ctx context.Context, path string) ([]alert.Template, error) {
 	paths, err := filepath.Glob(path)
 	if err != nil {
@@ -508,7 +305,6 @@
 	}
 }
 
->>>>>>> 15093450
 func convertSeverity(severity models.Severity) common.Severity {
 	switch severity {
 	case models.EmergencySeverity:
@@ -533,11 +329,7 @@
 }
 
 // loadFile parses IA rule template file.
-<<<<<<< HEAD
-func (s *TemplatesService) loadFile(ctx context.Context, file string) ([]saas.Template, error) {
-=======
 func (s *TemplatesService) loadFile(ctx context.Context, file string) ([]alert.Template, error) {
->>>>>>> 15093450
 	if ctx.Err() != nil {
 		return nil, errors.WithStack(ctx.Err())
 	}
@@ -548,19 +340,11 @@
 	}
 
 	// be strict about local files
-<<<<<<< HEAD
-	params := &saas.ParseParams{
-		DisallowUnknownFields:    true,
-		DisallowInvalidTemplates: true,
-	}
-	templates, err := saas.Parse(bytes.NewReader(data), params)
-=======
 	params := &alert.ParseParams{
 		DisallowUnknownFields:    true,
 		DisallowInvalidTemplates: true,
 	}
 	templates, err := alert.Parse(bytes.NewReader(data), params)
->>>>>>> 15093450
 	if err != nil {
 		return nil, errors.Wrap(err, "failed to parse rule template file")
 	}
@@ -659,11 +443,7 @@
 			}},
 		}
 
-<<<<<<< HEAD
-		err = dumpRule(rf)
-=======
 		err = s.dumpRule(rf)
->>>>>>> 15093450
 		if err != nil {
 			return errors.Wrap(err, "failed to dump alert rules")
 		}
@@ -690,11 +470,7 @@
 }
 
 // dump the transformed IA templates to a file.
-<<<<<<< HEAD
-func dumpRule(rule *ruleFile) error {
-=======
 func (s *TemplatesService) dumpRule(rule *ruleFile) error {
->>>>>>> 15093450
 	b, err := yaml.Marshal(rule)
 	if err != nil {
 		return errors.Errorf("failed to marshal rule %s", err)
@@ -705,24 +481,9 @@
 	if alertRule.Alert == "" {
 		return errors.New("alert rule not initialized")
 	}
-<<<<<<< HEAD
-	path := ruleFileDir + alertRule.Alert + ".yml"
-
-	_, err = os.Stat(ruleFileDir)
-	if os.IsNotExist(err) {
-		err = os.Mkdir(ruleFileDir, 0750) // TODO move to https://jira.percona.com/browse/PMM-7024
-		if err != nil {
-			return err
-		}
-	}
-	if err = ioutil.WriteFile(path, b, 0644); err != nil {
-		return errors.Errorf("failed to dump rule to file %s: %s", ruleFileDir, err)
-
-=======
 	path := s.rulesPath + alertRule.Alert + ".yml"
 	if err = ioutil.WriteFile(path, b, 0o644); err != nil {
 		return errors.Errorf("failed to dump rule to file %s: %s", s.rulesPath, err)
->>>>>>> 15093450
 	}
 	return nil
 }
@@ -749,8 +510,6 @@
 			Annotations: r.Annotations,
 			Source:      r.Source,
 			Yaml:        r.Yaml,
-<<<<<<< HEAD
-=======
 		}
 
 		if r.CreatedAt != nil {
@@ -758,7 +517,6 @@
 			if t.CreatedAt, err = ptypes.TimestampProto(*r.CreatedAt); err != nil {
 				return nil, err
 			}
->>>>>>> 15093450
 		}
 
 		for _, p := range r.Params {
@@ -774,7 +532,6 @@
 				value, err := p.GetValueForFloat()
 				if err != nil {
 					return nil, errors.Wrap(err, "failed to get value for float parameter")
-<<<<<<< HEAD
 				}
 
 				fp := &iav1beta1.TemplateFloatParam{
@@ -782,15 +539,6 @@
 					Default:    float32(value), // TODO eliminate conversion.
 				}
 
-=======
-				}
-
-				fp := &iav1beta1.TemplateFloatParam{
-					HasDefault: true,           // TODO remove or fill with valid value.
-					Default:    float32(value), // TODO eliminate conversion.
-				}
-
->>>>>>> 15093450
 				if p.Range != nil {
 					min, max, err := p.GetRangeForFloat()
 					if err != nil {
@@ -874,10 +622,7 @@
 
 	params := &models.ChangeTemplateParams{
 		Template: &templates[0],
-<<<<<<< HEAD
-=======
 		Yaml:     req.Yaml,
->>>>>>> 15093450
 	}
 
 	e := s.db.InTransaction(func(tx *reform.TX) error {
