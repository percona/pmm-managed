// pmm-managed
// Copyright (C) 2017 Percona LLC
//
// This program is free software: you can redistribute it and/or modify
// it under the terms of the GNU Affero General Public License as published by
// the Free Software Foundation, either version 3 of the License, or
// (at your option) any later version.
//
// This program is distributed in the hope that it will be useful,
// but WITHOUT ANY WARRANTY; without even the implied warranty of
// MERCHANTABILITY or FITNESS FOR A PARTICULAR PURPOSE. See the
// GNU Affero General Public License for more details.
//
// You should have received a copy of the GNU Affero General Public License
// along with this program. If not, see <https://www.gnu.org/licenses/>.

package ia

import (
	"bytes"
	"context"
	"fmt"
	"html/template"
	"io/ioutil"
	"os"
	"path/filepath"
	"sort"
	"strings"
	"sync"
	"time"

	"github.com/percona-platform/saas/pkg/alert"
	"github.com/percona-platform/saas/pkg/common"
<<<<<<< HEAD
=======
	"github.com/percona/pmm/api/managementpb"
>>>>>>> 15093450
	iav1beta1 "github.com/percona/pmm/api/managementpb/ia"
	"github.com/percona/promconfig"
	"github.com/pkg/errors"
	"github.com/sirupsen/logrus"
	"google.golang.org/grpc/codes"
	"google.golang.org/grpc/status"
	"gopkg.in/reform.v1"
	"gopkg.in/yaml.v3"

	"github.com/percona/pmm-managed/data"
	"github.com/percona/pmm-managed/models"
	"github.com/percona/pmm-managed/utils/dir"
)

const (
	templatesParentDir = "/srv/ia"
	templatesDir       = "/srv/ia/templates"
	rulesParentDir     = "/etc/ia"
	rulesDir           = "/etc/ia/rules"
	dirPerm            = os.FileMode(0o775)
)

// templateInfo represents alerting rule template information from various sources.
//
// TODO We already have models.Template, iav1beta1.Template, and alert.Template.
//      We probably can remove that type.
type templateInfo struct {
	alert.Template
	Yaml      string
	Source    iav1beta1.TemplateSource
	CreatedAt *time.Time
}

// TemplatesService is responsible for interactions with IA rule templates.
type TemplatesService struct {
	db                *reform.DB
	l                 *logrus.Entry
	userTemplatesPath string
	rulesPath         string // used for testing

	rw        sync.RWMutex
	templates map[string]templateInfo
}

// NewTemplatesService creates a new TemplatesService.
func NewTemplatesService(db *reform.DB) *TemplatesService {
	l := logrus.WithField("component", "management/ia/templates")

	err := dir.CreateDataDir(templatesParentDir, "pmm", "pmm", dirPerm)
	if err != nil {
		l.Error(err)
	}
	err = dir.CreateDataDir(templatesDir, "pmm", "pmm", dirPerm)
	if err != nil {
		l.Error(err)
	}

	err = dir.CreateDataDir(rulesParentDir, "pmm", "pmm", dirPerm)
	if err != nil {
		l.Error(err)
	}
	// TODO move to rules service
	err = dir.CreateDataDir(rulesDir, "pmm", "pmm", dirPerm)
	if err != nil {
		l.Error(err)
	}

	return &TemplatesService{
		db:                db,
		l:                 l,
		userTemplatesPath: templatesDir + "/*.yml",
		rulesPath:         rulesDir,
		templates:         make(map[string]templateInfo),
	}
}

func newParamTemplate() *template.Template {
	return template.New("").Option("missingkey=error").Delims("[[", "]]")
}

// getCollected return collected templates.
func (s *TemplatesService) getCollected(ctx context.Context) map[string]templateInfo {
	s.rw.RLock()
	defer s.rw.RUnlock()

	res := make(map[string]templateInfo)
	for n, r := range s.templates {
		res[n] = r
	}
	return res
}

// collect collects IA rule templates from various sources like:
// builtin templates: read from the generated code in bindata.go.
// user file templates: read from yaml files created by the user in `/srv/ia/templates`
// user API templates: in the DB created using the API.
func (s *TemplatesService) collect(ctx context.Context) {
	builtInTemplates, err := s.loadTemplatesFromAssets(ctx)
	if err != nil {
		s.l.Errorf("Failed to load built-in rule templates: %s.", err)
		return
	}

	userDefinedTemplates, err := s.loadTemplatesFromFiles(ctx, s.userTemplatesPath)
	if err != nil {
		s.l.Errorf("Failed to load user-defined rule templates: %s.", err)
		return
	}

	dbTemplates, err := s.loadTemplatesFromDB()
	if err != nil {
		s.l.Errorf("Failed to load rule templates from DB: %s.", err)
		return
	}

	templates := make([]templateInfo, 0, len(builtInTemplates)+len(userDefinedTemplates)+len(dbTemplates))

	for _, t := range builtInTemplates {
		templates = append(templates, templateInfo{
			Template: t,
			Source:   iav1beta1.TemplateSource_BUILT_IN,
		})
	}

	for _, t := range userDefinedTemplates {
		templates = append(templates, templateInfo{
			Template: t,
			Source:   iav1beta1.TemplateSource_USER_FILE,
		})
	}

	templates = append(templates, dbTemplates...)

	// TODO download templates from SAAS.

	// replace previously stored templates with newly collected ones.
	s.rw.Lock()
	defer s.rw.Unlock()
	s.templates = make(map[string]templateInfo, len(templates))
	for _, t := range templates {
		// TODO Check for name clashes? Allow users to re-define built-in templates?
		// Reserve prefix for built-in or user-defined templates?
		// https://jira.percona.com/browse/PMM-7023
<<<<<<< HEAD

		s.templates[t.Name] = t
	}
}

func (s *TemplatesService) loadTemplatesFromAssets(ctx context.Context) ([]alert.Template, error) {
	paths := data.AssetNames()
	res := make([]alert.Template, 0, len(paths))
	for _, path := range paths {
		data, err := data.Asset(path)
		if err != nil {
			return nil, errors.Wrapf(err, "failed to load rule template file: %s", path)
		}

		// be strict about builtin templates.
		params := &alert.ParseParams{
			DisallowUnknownFields:    true,
			DisallowInvalidTemplates: true,
		}
		templates, err := alert.Parse(bytes.NewReader(data), params)
		if err != nil {
			return nil, errors.Wrap(err, "failed to parse rule template file")
		}

=======

		s.templates[t.Name] = t
	}
}

func (s *TemplatesService) loadTemplatesFromAssets(ctx context.Context) ([]alert.Template, error) {
	paths := data.AssetNames()
	res := make([]alert.Template, 0, len(paths))
	for _, path := range paths {
		data, err := data.Asset(path)
		if err != nil {
			return nil, errors.Wrapf(err, "failed to load rule template file: %s", path)
		}

		// be strict about builtin templates.
		params := &alert.ParseParams{
			DisallowUnknownFields:    true,
			DisallowInvalidTemplates: true,
		}
		templates, err := alert.Parse(bytes.NewReader(data), params)
		if err != nil {
			return nil, errors.Wrap(err, "failed to parse rule template file")
		}

>>>>>>> 15093450
		res = append(res, templates...)
	}
	return res, nil
}

func (s *TemplatesService) loadTemplatesFromFiles(ctx context.Context, path string) ([]alert.Template, error) {
	paths, err := filepath.Glob(path)
	if err != nil {
		return nil, errors.Wrap(err, "failed to get paths")
	}

	res := make([]alert.Template, 0, len(paths))
	for _, path := range paths {
		templates, err := s.loadFile(ctx, path)
		if err != nil {
			return nil, errors.Wrapf(err, "failed to load rule template file: %s", path)
		}

		res = append(res, templates...)
	}
	return res, nil
}

func (s *TemplatesService) loadTemplatesFromDB() ([]templateInfo, error) {
	var templates []models.Template
	e := s.db.InTransaction(func(tx *reform.TX) error {
		var err error
		templates, err = models.FindTemplates(tx.Querier)
		return err
	})
	if e != nil {
		return nil, errors.Wrap(e, "failed to load rule templates form DB")
	}

	res := make([]templateInfo, 0, len(templates))
	for _, template := range templates {
		template := template
		params := make([]alert.Parameter, len(template.Params))
		for _, param := range template.Params {
			p := alert.Parameter{
				Name:    param.Name,
				Summary: param.Summary,
				Unit:    param.Unit,
				Type:    alert.Type(param.Type),
			}

			switch alert.Type(param.Type) {
			case alert.Float:
				f := param.FloatParam
				p.Value = f.Default
				p.Range = []interface{}{f.Min, f.Max}
			}

			params = append(params, p)
		}
<<<<<<< HEAD

		labels, err := template.GetLabels()
		if err != nil {
			return nil, errors.Wrap(err, "failed to load template labels")
		}

		annotations, err := template.GetAnnotations()
		if err != nil {
			return nil, errors.Wrap(err, "failed to load template annotations")
		}

=======

		labels, err := template.GetLabels()
		if err != nil {
			return nil, errors.Wrap(err, "failed to load template labels")
		}

		annotations, err := template.GetAnnotations()
		if err != nil {
			return nil, errors.Wrap(err, "failed to load template annotations")
		}

>>>>>>> 15093450
		res = append(res,
			templateInfo{
				Template: alert.Template{
					Name:        template.Name,
					Version:     template.Version,
					Summary:     template.Summary,
					Tiers:       template.Tiers,
					Expr:        template.Expr,
					Params:      params,
					For:         promconfig.Duration(template.For),
<<<<<<< HEAD
					Severity:    common.Severity(convertSeverity(template.Severity)),
=======
					Severity:    convertSeverity(template.Severity),
>>>>>>> 15093450
					Labels:      labels,
					Annotations: annotations,
				},
				Yaml:      template.Yaml,
<<<<<<< HEAD
				Source:    convertModelToSource(template.Source),
=======
				Source:    convertSource(template.Source),
>>>>>>> 15093450
				CreatedAt: &template.CreatedAt,
			},
		)
	}

	return res, nil
}

<<<<<<< HEAD
func convertModelToSource(source models.Source) iav1beta1.TemplateSource {
=======
func convertSource(source models.Source) iav1beta1.TemplateSource {
>>>>>>> 15093450
	switch source {
	case models.BuiltInSource:
		return iav1beta1.TemplateSource_BUILT_IN
	case models.SAASSource:
		return iav1beta1.TemplateSource_SAAS
	case models.UserFileSource:
		return iav1beta1.TemplateSource_USER_FILE
	case models.UserAPISource:
		return iav1beta1.TemplateSource_USER_API
	default:
		return iav1beta1.TemplateSource_TEMPLATE_SOURCE_INVALID
<<<<<<< HEAD
=======
	}
}

func convertSeverity(severity models.Severity) common.Severity {
	switch severity {
	case models.EmergencySeverity:
		return common.Emergency
	case models.AlertSeverity:
		return common.Alert
	case models.CriticalSeverity:
		return common.Critical
	case models.ErrorSeverity:
		return common.Error
	case models.WarningSeverity:
		return common.Warning
	case models.NoticeSeverity:
		return common.Notice
	case models.InfoSeverity:
		return common.Info
	case models.DebugSeverity:
		return common.Debug
	default:
		return common.Unknown
>>>>>>> 15093450
	}
}

// loadFile parses IA rule template file.
func (s *TemplatesService) loadFile(ctx context.Context, file string) ([]alert.Template, error) {
	if ctx.Err() != nil {
		return nil, errors.WithStack(ctx.Err())
	}

	data, err := ioutil.ReadFile(file) //nolint:gosec
	if err != nil {
		return nil, errors.Wrap(err, "failed to read rule template file")
	}

	// be strict about local files
	params := &alert.ParseParams{
		DisallowUnknownFields:    true,
		DisallowInvalidTemplates: true,
	}
	templates, err := alert.Parse(bytes.NewReader(data), params)
	if err != nil {
		return nil, errors.Wrap(err, "failed to parse rule template file")
	}

	return templates, nil
}

func convertParamType(t alert.Type) iav1beta1.ParamType {
	// TODO: add another types.
	switch t {
	case alert.Float:
		return iav1beta1.ParamType_FLOAT
	default:
		return iav1beta1.ParamType_PARAM_TYPE_INVALID
	}
}

<<<<<<< HEAD
=======
func convertParamUnit(u string) iav1beta1.ParamUnit {
	// TODO: check possible variants.
	switch u {
	case "%", "percentage":
		return iav1beta1.ParamUnit_PERCENTAGE
	default:
		return iav1beta1.ParamUnit_PARAM_UNIT_INVALID
	}
}

>>>>>>> 15093450
// TODO Move this and related types to https://github.com/percona/promconfig
// https://jira.percona.com/browse/PMM-7069
type ruleFile struct {
	Group []ruleGroup `yaml:"groups"`
}

type ruleGroup struct {
	Name  string `yaml:"name"`
	Rules []rule `yaml:"rules"`
}

type rule struct {
	Alert       string              `yaml:"alert"` // same as alert name in template file
	Expr        string              `yaml:"expr"`
	Duration    promconfig.Duration `yaml:"for"`
	Labels      map[string]string   `yaml:"labels,omitempty"`
	Annotations map[string]string   `yaml:"annotations,omitempty"`
}

// converts an alert template rule to a rule file. generates one file per rule.
func (s *TemplatesService) convertTemplates(ctx context.Context) error {
	templates := s.getCollected(ctx)
	for _, template := range templates {
		r := rule{
			Alert:       template.Name,
			Duration:    template.For,
			Labels:      make(map[string]string, len(template.Labels)),
			Annotations: make(map[string]string, len(template.Annotations)),
		}

		data := make(map[string]string, len(template.Params))
		for _, param := range template.Params {
			data[param.Name] = fmt.Sprint(param.Value)
		}

		var buf bytes.Buffer
		t, err := newParamTemplate().Parse(template.Expr)
		if err != nil {
			return errors.Wrap(err, "failed to convert rule template")
		}
		if err = t.Execute(&buf, data); err != nil {
			return errors.Wrap(err, "failed to convert rule template")
		}
		r.Expr = buf.String()

		err = transformMaps(template.Labels, r.Labels, data)
		if err != nil {
			return errors.Wrap(err, "failed to convert rule template")
		}

		// add parameters to labels
		for _, p := range template.Params {
			r.Labels[p.Name] = fmt.Sprint(p.Value)
		}

		// add special labels
		r.Labels["ia"] = "1"
		r.Labels["severity"] = template.Severity.String()

		err = transformMaps(template.Annotations, r.Annotations, data)
		if err != nil {
			return errors.Wrap(err, "failed to convert rule template")
		}

		rf := &ruleFile{
			Group: []ruleGroup{{
				Name:  "PMM Server Integrated Alerting",
				Rules: []rule{r},
			}},
		}

		err = s.dumpRule(rf)
		if err != nil {
			return errors.Wrap(err, "failed to dump alert rules")
		}
	}
	return nil
}

// fills templates found in labels and annotaitons with values.
func transformMaps(src map[string]string, dest map[string]string, data map[string]string) error {
	var buf bytes.Buffer

	for k, v := range src {
		buf.Reset()
		t, err := newParamTemplate().Parse(v)
		if err != nil {
			return err
		}
		if err = t.Execute(&buf, data); err != nil {
			return err
		}
		dest[k] = buf.String()
	}
	return nil
}

// dump the transformed IA templates to a file.
func (s *TemplatesService) dumpRule(rule *ruleFile) error {
	b, err := yaml.Marshal(rule)
	if err != nil {
		return errors.Errorf("failed to marshal rule %s", err)
	}
	b = append([]byte("---\n"), b...)

	alertRule := rule.Group[0].Rules[0]
	if alertRule.Alert == "" {
		return errors.New("alert rule not initialized")
	}
	path := s.rulesPath + alertRule.Alert + ".yml"
	if err = ioutil.WriteFile(path, b, 0o644); err != nil {
		return errors.Errorf("failed to dump rule to file %s: %s", s.rulesPath, err)
	}
	return nil
}

// ListTemplates returns a list of all collected Alert Rule Templates.
func (s *TemplatesService) ListTemplates(ctx context.Context, req *iav1beta1.ListTemplatesRequest) (*iav1beta1.ListTemplatesResponse, error) {
	if req.Reload {
		s.collect(ctx)
	}

	templates := s.getCollected(ctx)
	res := &iav1beta1.ListTemplatesResponse{
		Templates: make([]*iav1beta1.Template, 0, len(templates)),
	}
<<<<<<< HEAD
	for _, template := range templates {
		t, err := convertTemplate(s.l, template)
		if err != nil {
			return nil, err
=======
	for _, r := range templates {
		t := &iav1beta1.Template{
			Name:        r.Name,
			Summary:     r.Summary,
			Expr:        r.Expr,
			Params:      make([]*iav1beta1.TemplateParam, 0, len(r.Params)),
			For:         ptypes.DurationProto(time.Duration(r.For)),
			Severity:    managementpb.Severity(r.Severity),
			Labels:      r.Labels,
			Annotations: r.Annotations,
			Source:      r.Source,
			Yaml:        r.Yaml,
		}

		if r.CreatedAt != nil {
			var err error
			if t.CreatedAt, err = ptypes.TimestampProto(*r.CreatedAt); err != nil {
				return nil, err
			}
		}

		for _, p := range r.Params {
			tp := &iav1beta1.TemplateParam{
				Name:    p.Name,
				Summary: p.Summary,
				Unit:    convertParamUnit(p.Unit),
				Type:    convertParamType(p.Type),
			}

			switch p.Type {
			case alert.Float:
				value, err := p.GetValueForFloat()
				if err != nil {
					return nil, errors.Wrap(err, "failed to get value for float parameter")
				}

				fp := &iav1beta1.TemplateFloatParam{
					HasDefault: true,           // TODO remove or fill with valid value.
					Default:    float32(value), // TODO eliminate conversion.
				}

				if p.Range != nil {
					min, max, err := p.GetRangeForFloat()
					if err != nil {
						return nil, errors.Wrap(err, "failed to get range for float parameter")
					}

					fp.HasMin = true      // TODO remove or fill with valid value.
					fp.Min = float32(min) // TODO eliminate conversion.,
					fp.HasMax = true      // TODO remove or fill with valid value.
					fp.Max = float32(max) // TODO eliminate conversion.,
				}

				tp.Value = &iav1beta1.TemplateParam_Float{Float: fp}

				t.Params = append(t.Params, tp)

			default:
				s.l.Warnf("Skipping unexpected parameter type %q for %q.", p.Type, r.Name)
			}

>>>>>>> 15093450
		}

		res.Templates = append(res.Templates, t)
	}

	sort.Slice(res.Templates, func(i, j int) bool { return res.Templates[i].Name < res.Templates[j].Name })
	return res, nil
}

// CreateTemplate creates a new template.
func (s *TemplatesService) CreateTemplate(ctx context.Context, req *iav1beta1.CreateTemplateRequest) (*iav1beta1.CreateTemplateResponse, error) {
	pParams := &alert.ParseParams{
		DisallowUnknownFields:    true,
		DisallowInvalidTemplates: true,
	}

	templates, err := alert.Parse(strings.NewReader(req.Yaml), pParams)
	if err != nil {
		s.l.Errorf("failed to parse rule template form request: +%v", err)
		return nil, status.Error(codes.InvalidArgument, "Failed to parse rule template.")
	}

	if len(templates) != 1 {
		return nil, status.Error(codes.InvalidArgument, "Request should contain exactly one rule template.")
	}

	params := &models.CreateTemplateParams{
		Template: &templates[0],
		Yaml:     req.Yaml,
		Source:   models.UserAPISource,
	}

	e := s.db.InTransaction(func(tx *reform.TX) error {
		var err error
		_, err = models.CreateTemplate(tx.Querier, params)
		return err
	})
	if e != nil {
		return nil, e
	}

<<<<<<< HEAD
	s.collect(ctx)

=======
>>>>>>> 15093450
	return &iav1beta1.CreateTemplateResponse{}, nil
}

// UpdateTemplate updates existing template, previously created via API.
func (s *TemplatesService) UpdateTemplate(ctx context.Context, req *iav1beta1.UpdateTemplateRequest) (*iav1beta1.UpdateTemplateResponse, error) {
	pParams := &alert.ParseParams{
		DisallowUnknownFields:    true,
		DisallowInvalidTemplates: true,
	}

	templates, err := alert.Parse(strings.NewReader(req.Yaml), pParams)
	if err != nil {
		s.l.Errorf("failed to parse rule template form request: +%v", err)
		return nil, status.Error(codes.InvalidArgument, "Failed to parse rule template.")
	}

	if len(templates) != 1 {
		return nil, status.Error(codes.InvalidArgument, "Request should contain exactly one rule template.")
	}

	params := &models.ChangeTemplateParams{
		Template: &templates[0],
		Yaml:     req.Yaml,
	}

	e := s.db.InTransaction(func(tx *reform.TX) error {
		var err error
		_, err = models.ChangeTemplate(tx.Querier, params)
		return err
	})
	if e != nil {
		return nil, e
	}

<<<<<<< HEAD
	s.collect(ctx)

=======
>>>>>>> 15093450
	return &iav1beta1.UpdateTemplateResponse{}, nil
}

// DeleteTemplate deletes existing, previously created via API.
func (s *TemplatesService) DeleteTemplate(ctx context.Context, req *iav1beta1.DeleteTemplateRequest) (*iav1beta1.DeleteTemplateResponse, error) {
	e := s.db.InTransaction(func(tx *reform.TX) error {
		return models.RemoveTemplate(tx.Querier, req.Name)
	})
	if e != nil {
		return nil, e
	}
	return &iav1beta1.DeleteTemplateResponse{}, nil
}

// Check interfaces.
var (
	_ iav1beta1.TemplatesServer = (*TemplatesService)(nil)
)<|MERGE_RESOLUTION|>--- conflicted
+++ resolved
@@ -31,10 +31,6 @@
 
 	"github.com/percona-platform/saas/pkg/alert"
 	"github.com/percona-platform/saas/pkg/common"
-<<<<<<< HEAD
-=======
-	"github.com/percona/pmm/api/managementpb"
->>>>>>> 15093450
 	iav1beta1 "github.com/percona/pmm/api/managementpb/ia"
 	"github.com/percona/promconfig"
 	"github.com/pkg/errors"
@@ -178,7 +174,6 @@
 		// TODO Check for name clashes? Allow users to re-define built-in templates?
 		// Reserve prefix for built-in or user-defined templates?
 		// https://jira.percona.com/browse/PMM-7023
-<<<<<<< HEAD
 
 		s.templates[t.Name] = t
 	}
@@ -203,32 +198,6 @@
 			return nil, errors.Wrap(err, "failed to parse rule template file")
 		}
 
-=======
-
-		s.templates[t.Name] = t
-	}
-}
-
-func (s *TemplatesService) loadTemplatesFromAssets(ctx context.Context) ([]alert.Template, error) {
-	paths := data.AssetNames()
-	res := make([]alert.Template, 0, len(paths))
-	for _, path := range paths {
-		data, err := data.Asset(path)
-		if err != nil {
-			return nil, errors.Wrapf(err, "failed to load rule template file: %s", path)
-		}
-
-		// be strict about builtin templates.
-		params := &alert.ParseParams{
-			DisallowUnknownFields:    true,
-			DisallowInvalidTemplates: true,
-		}
-		templates, err := alert.Parse(bytes.NewReader(data), params)
-		if err != nil {
-			return nil, errors.Wrap(err, "failed to parse rule template file")
-		}
-
->>>>>>> 15093450
 		res = append(res, templates...)
 	}
 	return res, nil
@@ -284,7 +253,6 @@
 
 			params = append(params, p)
 		}
-<<<<<<< HEAD
 
 		labels, err := template.GetLabels()
 		if err != nil {
@@ -296,19 +264,6 @@
 			return nil, errors.Wrap(err, "failed to load template annotations")
 		}
 
-=======
-
-		labels, err := template.GetLabels()
-		if err != nil {
-			return nil, errors.Wrap(err, "failed to load template labels")
-		}
-
-		annotations, err := template.GetAnnotations()
-		if err != nil {
-			return nil, errors.Wrap(err, "failed to load template annotations")
-		}
-
->>>>>>> 15093450
 		res = append(res,
 			templateInfo{
 				Template: alert.Template{
@@ -319,20 +274,12 @@
 					Expr:        template.Expr,
 					Params:      params,
 					For:         promconfig.Duration(template.For),
-<<<<<<< HEAD
 					Severity:    common.Severity(convertSeverity(template.Severity)),
-=======
-					Severity:    convertSeverity(template.Severity),
->>>>>>> 15093450
 					Labels:      labels,
 					Annotations: annotations,
 				},
 				Yaml:      template.Yaml,
-<<<<<<< HEAD
-				Source:    convertModelToSource(template.Source),
-=======
 				Source:    convertSource(template.Source),
->>>>>>> 15093450
 				CreatedAt: &template.CreatedAt,
 			},
 		)
@@ -341,11 +288,7 @@
 	return res, nil
 }
 
-<<<<<<< HEAD
-func convertModelToSource(source models.Source) iav1beta1.TemplateSource {
-=======
 func convertSource(source models.Source) iav1beta1.TemplateSource {
->>>>>>> 15093450
 	switch source {
 	case models.BuiltInSource:
 		return iav1beta1.TemplateSource_BUILT_IN
@@ -357,32 +300,6 @@
 		return iav1beta1.TemplateSource_USER_API
 	default:
 		return iav1beta1.TemplateSource_TEMPLATE_SOURCE_INVALID
-<<<<<<< HEAD
-=======
-	}
-}
-
-func convertSeverity(severity models.Severity) common.Severity {
-	switch severity {
-	case models.EmergencySeverity:
-		return common.Emergency
-	case models.AlertSeverity:
-		return common.Alert
-	case models.CriticalSeverity:
-		return common.Critical
-	case models.ErrorSeverity:
-		return common.Error
-	case models.WarningSeverity:
-		return common.Warning
-	case models.NoticeSeverity:
-		return common.Notice
-	case models.InfoSeverity:
-		return common.Info
-	case models.DebugSeverity:
-		return common.Debug
-	default:
-		return common.Unknown
->>>>>>> 15093450
 	}
 }
 
@@ -420,19 +337,6 @@
 	}
 }
 
-<<<<<<< HEAD
-=======
-func convertParamUnit(u string) iav1beta1.ParamUnit {
-	// TODO: check possible variants.
-	switch u {
-	case "%", "percentage":
-		return iav1beta1.ParamUnit_PERCENTAGE
-	default:
-		return iav1beta1.ParamUnit_PARAM_UNIT_INVALID
-	}
-}
-
->>>>>>> 15093450
 // TODO Move this and related types to https://github.com/percona/promconfig
 // https://jira.percona.com/browse/PMM-7069
 type ruleFile struct {
@@ -559,74 +463,10 @@
 	res := &iav1beta1.ListTemplatesResponse{
 		Templates: make([]*iav1beta1.Template, 0, len(templates)),
 	}
-<<<<<<< HEAD
 	for _, template := range templates {
 		t, err := convertTemplate(s.l, template)
 		if err != nil {
 			return nil, err
-=======
-	for _, r := range templates {
-		t := &iav1beta1.Template{
-			Name:        r.Name,
-			Summary:     r.Summary,
-			Expr:        r.Expr,
-			Params:      make([]*iav1beta1.TemplateParam, 0, len(r.Params)),
-			For:         ptypes.DurationProto(time.Duration(r.For)),
-			Severity:    managementpb.Severity(r.Severity),
-			Labels:      r.Labels,
-			Annotations: r.Annotations,
-			Source:      r.Source,
-			Yaml:        r.Yaml,
-		}
-
-		if r.CreatedAt != nil {
-			var err error
-			if t.CreatedAt, err = ptypes.TimestampProto(*r.CreatedAt); err != nil {
-				return nil, err
-			}
-		}
-
-		for _, p := range r.Params {
-			tp := &iav1beta1.TemplateParam{
-				Name:    p.Name,
-				Summary: p.Summary,
-				Unit:    convertParamUnit(p.Unit),
-				Type:    convertParamType(p.Type),
-			}
-
-			switch p.Type {
-			case alert.Float:
-				value, err := p.GetValueForFloat()
-				if err != nil {
-					return nil, errors.Wrap(err, "failed to get value for float parameter")
-				}
-
-				fp := &iav1beta1.TemplateFloatParam{
-					HasDefault: true,           // TODO remove or fill with valid value.
-					Default:    float32(value), // TODO eliminate conversion.
-				}
-
-				if p.Range != nil {
-					min, max, err := p.GetRangeForFloat()
-					if err != nil {
-						return nil, errors.Wrap(err, "failed to get range for float parameter")
-					}
-
-					fp.HasMin = true      // TODO remove or fill with valid value.
-					fp.Min = float32(min) // TODO eliminate conversion.,
-					fp.HasMax = true      // TODO remove or fill with valid value.
-					fp.Max = float32(max) // TODO eliminate conversion.,
-				}
-
-				tp.Value = &iav1beta1.TemplateParam_Float{Float: fp}
-
-				t.Params = append(t.Params, tp)
-
-			default:
-				s.l.Warnf("Skipping unexpected parameter type %q for %q.", p.Type, r.Name)
-			}
-
->>>>>>> 15093450
 		}
 
 		res.Templates = append(res.Templates, t)
@@ -668,11 +508,8 @@
 		return nil, e
 	}
 
-<<<<<<< HEAD
 	s.collect(ctx)
 
-=======
->>>>>>> 15093450
 	return &iav1beta1.CreateTemplateResponse{}, nil
 }
 
@@ -707,11 +544,8 @@
 		return nil, e
 	}
 
-<<<<<<< HEAD
 	s.collect(ctx)
 
-=======
->>>>>>> 15093450
 	return &iav1beta1.UpdateTemplateResponse{}, nil
 }
 
