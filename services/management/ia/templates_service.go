// pmm-managed
// Copyright (C) 2017 Percona LLC
//
// This program is free software: you can redistribute it and/or modify
// it under the terms of the GNU Affero General Public License as published by
// the Free Software Foundation, either version 3 of the License, or
// (at your option) any later version.
//
// This program is distributed in the hope that it will be useful,
// but WITHOUT ANY WARRANTY; without even the implied warranty of
// MERCHANTABILITY or FITNESS FOR A PARTICULAR PURPOSE. See the
// GNU Affero General Public License for more details.
//
// You should have received a copy of the GNU Affero General Public License
// along with this program. If not, see <https://www.gnu.org/licenses/>.

package ia

import (
	"bytes"
	"context"
	"fmt"
	"html/template"
	"io/ioutil"
	"os"
	"path/filepath"
	"sort"
	"strings"
	"sync"
	"time"

	"github.com/golang/protobuf/ptypes"
	"github.com/percona-platform/saas/pkg/alert"
	"github.com/percona-platform/saas/pkg/common"
	"github.com/percona/pmm/api/managementpb"
	iav1beta1 "github.com/percona/pmm/api/managementpb/ia"
	"github.com/percona/promconfig"
	"github.com/pkg/errors"
	"github.com/sirupsen/logrus"
	"google.golang.org/grpc/codes"
	"google.golang.org/grpc/status"
	"gopkg.in/reform.v1"
	"gopkg.in/yaml.v3"

	"github.com/percona/pmm-managed/data"
	"github.com/percona/pmm-managed/models"
	"github.com/percona/pmm-managed/utils/dir"
)

const (
<<<<<<< HEAD
	builtinTemplatesPath = "/tmp/ia1/*.yml"
	userTemplatesPath    = "/tmp/ia2/*.yml"

	ruleFileDir = "/tmp/ia3/"
=======
	templatesParentDir = "/srv/ia"
	templatesDir       = "/srv/ia/templates"
	rulesParentDir     = "/etc/ia"
	rulesDir           = "/etc/ia/rules"
	dirPerm            = os.FileMode(0o775)
>>>>>>> 423dc4ac
)

// templateInfo represents alerting rule template information from various sources.
//
// TODO We already have models.Template, iav1beta1.Template, and alert.Template.
//      We probably can remove that type.
type templateInfo struct {
	alert.Template
	Yaml      string
	Source    iav1beta1.TemplateSource
	CreatedAt *time.Time
}

// TemplatesService is responsible for interactions with IA rule templates.
type TemplatesService struct {
	db                *reform.DB
	l                 *logrus.Entry
	userTemplatesPath string
	rulesPath         string // used for testing

	rw        sync.RWMutex
	templates map[string]templateInfo
}

// NewTemplatesService creates a new TemplatesService.
func NewTemplatesService(db *reform.DB) *TemplatesService {
	l := logrus.WithField("component", "management/ia/templates")

	err := dir.CreateDataDir(templatesParentDir, "pmm", "pmm", dirPerm)
	if err != nil {
		l.Error(err)
	}
	err = dir.CreateDataDir(templatesDir, "pmm", "pmm", dirPerm)
	if err != nil {
		l.Error(err)
	}

	err = dir.CreateDataDir(rulesParentDir, "pmm", "pmm", dirPerm)
	if err != nil {
		l.Error(err)
	}
	// TODO move to rules service
	err = dir.CreateDataDir(rulesDir, "pmm", "pmm", dirPerm)
	if err != nil {
		l.Error(err)
	}

	return &TemplatesService{
		db:                db,
		l:                 l,
		userTemplatesPath: templatesDir + "/*.yml",
		rulesPath:         rulesDir,
		templates:         make(map[string]templateInfo),
	}
}

func newParamTemplate() *template.Template {
	return template.New("").Option("missingkey=error").Delims("[[", "]]")
}

// getCollected return collected templates.
func (s *TemplatesService) getCollected(ctx context.Context) map[string]templateInfo {
	s.rw.RLock()
	defer s.rw.RUnlock()

	res := make(map[string]templateInfo)
	for n, r := range s.templates {
		res[n] = r
	}
	return res
}

// collect collects IA rule templates from various sources like:
// builtin templates: read from the generated code in bindata.go.
// user file templates: read from yaml files created by the user in `/srv/ia/templates`
// user API templates: in the DB created using the API.
func (s *TemplatesService) collect(ctx context.Context) {
	builtInTemplates, err := s.loadTemplatesFromAssets(ctx)
	if err != nil {
		s.l.Errorf("Failed to load built-in rule templates: %s.", err)
		return
	}

	userDefinedTemplates, err := s.loadTemplatesFromFiles(ctx, s.userTemplatesPath)
	if err != nil {
		s.l.Errorf("Failed to load user-defined rule templates: %s.", err)
		return
	}

	dbTemplates, err := s.loadTemplatesFromDB()
	if err != nil {
		s.l.Errorf("Failed to load rule templates from DB: %s.", err)
		return
	}

	templates := make([]templateInfo, 0, len(builtInTemplates)+len(userDefinedTemplates)+len(dbTemplates))

	for _, t := range builtInTemplates {
		templates = append(templates, templateInfo{
			Template: t,
			Source:   iav1beta1.TemplateSource_BUILT_IN,
		})
	}

	for _, t := range userDefinedTemplates {
		templates = append(templates, templateInfo{
			Template: t,
			Source:   iav1beta1.TemplateSource_USER_FILE,
		})
	}

	templates = append(templates, dbTemplates...)

	// TODO download templates from SAAS.

	// replace previously stored templates with newly collected ones.
	s.rw.Lock()
	defer s.rw.Unlock()
	s.templates = make(map[string]templateInfo, len(templates))
	for _, t := range templates {
		// TODO Check for name clashes? Allow users to re-define built-in templates?
		// Reserve prefix for built-in or user-defined templates?
		// https://jira.percona.com/browse/PMM-7023

		s.templates[t.Name] = t
	}
}

func (s *TemplatesService) loadTemplatesFromAssets(ctx context.Context) ([]alert.Template, error) {
	paths := data.AssetNames()
	res := make([]alert.Template, 0, len(paths))
	for _, path := range paths {
		data, err := data.Asset(path)
		if err != nil {
			return nil, errors.Wrapf(err, "failed to load rule template file: %s", path)
		}

		// be strict about builtin templates.
		params := &alert.ParseParams{
			DisallowUnknownFields:    true,
			DisallowInvalidTemplates: true,
		}
		templates, err := alert.Parse(bytes.NewReader(data), params)
		if err != nil {
			return nil, errors.Wrap(err, "failed to parse rule template file")
		}

		res = append(res, templates...)
	}
	return res, nil
}

func (s *TemplatesService) loadTemplatesFromFiles(ctx context.Context, path string) ([]alert.Template, error) {
	paths, err := filepath.Glob(path)
	if err != nil {
		return nil, errors.Wrap(err, "failed to get paths")
	}

	res := make([]alert.Template, 0, len(paths))
	for _, path := range paths {
		templates, err := s.loadFile(ctx, path)
		if err != nil {
			return nil, errors.Wrapf(err, "failed to load rule template file: %s", path)
		}

		res = append(res, templates...)
	}
	return res, nil
}

func (s *TemplatesService) loadTemplatesFromDB() ([]templateInfo, error) {
	var templates []models.Template
	e := s.db.InTransaction(func(tx *reform.TX) error {
		var err error
		templates, err = models.FindTemplates(tx.Querier)
		return err
	})
	if e != nil {
		return nil, errors.Wrap(e, "failed to load rule templates form DB")
	}

	res := make([]templateInfo, 0, len(templates))
	for _, template := range templates {
		template := template
		params := make([]alert.Parameter, len(template.Params))
		for _, param := range template.Params {
			p := alert.Parameter{
				Name:    param.Name,
				Summary: param.Summary,
				Unit:    param.Unit,
				Type:    alert.Type(param.Type),
			}

			switch alert.Type(param.Type) {
			case alert.Float:
				f := param.FloatParam
				p.Value = f.Default
				p.Range = []interface{}{f.Min, f.Max}
			}

			params = append(params, p)
		}

		labels, err := template.GetLabels()
		if err != nil {
			return nil, errors.Wrap(err, "failed to load template labels")
		}

		annotations, err := template.GetAnnotations()
		if err != nil {
			return nil, errors.Wrap(err, "failed to load template annotations")
		}

		res = append(res,
			templateInfo{
				Template: alert.Template{
					Name:        template.Name,
					Version:     template.Version,
					Summary:     template.Summary,
					Tiers:       template.Tiers,
					Expr:        template.Expr,
					Params:      params,
					For:         promconfig.Duration(template.For),
					Severity:    convertSeverity(template.Severity),
					Labels:      labels,
					Annotations: annotations,
				},
				Yaml:      template.Yaml,
				Source:    convertSource(template.Source),
				CreatedAt: &template.CreatedAt,
			},
		)
	}

	return res, nil
}

func convertSource(source models.Source) iav1beta1.TemplateSource {
	switch source {
	case models.BuiltInSource:
		return iav1beta1.TemplateSource_BUILT_IN
	case models.SAASSource:
		return iav1beta1.TemplateSource_SAAS
	case models.UserFileSource:
		return iav1beta1.TemplateSource_USER_FILE
	case models.UserAPISource:
		return iav1beta1.TemplateSource_USER_API
	default:
		return iav1beta1.TemplateSource_TEMPLATE_SOURCE_INVALID
	}
}

func convertSeverity(severity models.Severity) common.Severity {
	switch severity {
	case models.EmergencySeverity:
		return common.Emergency
	case models.AlertSeverity:
		return common.Alert
	case models.CriticalSeverity:
		return common.Critical
	case models.ErrorSeverity:
		return common.Error
	case models.WarningSeverity:
		return common.Warning
	case models.NoticeSeverity:
		return common.Notice
	case models.InfoSeverity:
		return common.Info
	case models.DebugSeverity:
		return common.Debug
	default:
		return common.Unknown
	}
}

// loadFile parses IA rule template file.
func (s *TemplatesService) loadFile(ctx context.Context, file string) ([]alert.Template, error) {
	if ctx.Err() != nil {
		return nil, errors.WithStack(ctx.Err())
	}

	data, err := ioutil.ReadFile(file) //nolint:gosec
	if err != nil {
		return nil, errors.Wrap(err, "failed to read rule template file")
	}

	// be strict about local files
	params := &alert.ParseParams{
		DisallowUnknownFields:    true,
		DisallowInvalidTemplates: true,
	}
	templates, err := alert.Parse(bytes.NewReader(data), params)
	if err != nil {
		return nil, errors.Wrap(err, "failed to parse rule template file")
	}

	return templates, nil
}

func convertParamType(t alert.Type) iav1beta1.ParamType {
	// TODO: add another types.
	switch t {
	case alert.Float:
		return iav1beta1.ParamType_FLOAT
	default:
		return iav1beta1.ParamType_PARAM_TYPE_INVALID
	}
}

func convertParamUnit(u string) iav1beta1.ParamUnit {
	// TODO: check possible variants.
	switch u {
	case "%", "percentage":
		return iav1beta1.ParamUnit_PERCENTAGE
	default:
		return iav1beta1.ParamUnit_PARAM_UNIT_INVALID
	}
}

// TODO Move this and related types to https://github.com/percona/promconfig
// https://jira.percona.com/browse/PMM-7069
type ruleFile struct {
	Group []ruleGroup `yaml:"groups"`
}

type ruleGroup struct {
	Name  string `yaml:"name"`
	Rules []rule `yaml:"rules"`
}

type rule struct {
	Alert       string              `yaml:"alert"` // same as alert name in template file
	Expr        string              `yaml:"expr"`
	Duration    promconfig.Duration `yaml:"for"`
	Labels      map[string]string   `yaml:"labels,omitempty"`
	Annotations map[string]string   `yaml:"annotations,omitempty"`
}

// converts an alert template rule to a rule file. generates one file per rule.
func (s *TemplatesService) convertTemplates(ctx context.Context) error {
	templates := s.getCollected(ctx)
	for _, template := range templates {
		r := rule{
			Alert:       template.Name,
			Duration:    template.For,
			Labels:      make(map[string]string, len(template.Labels)),
			Annotations: make(map[string]string, len(template.Annotations)),
		}

		data := make(map[string]string, len(template.Params))
		for _, param := range template.Params {
			data[param.Name] = fmt.Sprint(param.Value)
		}

		var buf bytes.Buffer
		t, err := newParamTemplate().Parse(template.Expr)
		if err != nil {
			return errors.Wrap(err, "failed to convert rule template")
		}
		if err = t.Execute(&buf, data); err != nil {
			return errors.Wrap(err, "failed to convert rule template")
		}
		r.Expr = buf.String()

		err = transformMaps(template.Labels, r.Labels, data)
		if err != nil {
			return errors.Wrap(err, "failed to convert rule template")
		}

		// add parameters to labels
		for _, p := range template.Params {
			r.Labels[p.Name] = fmt.Sprint(p.Value)
		}

		// add special labels
		r.Labels["ia"] = "1"
		r.Labels["severity"] = template.Severity.String()

		err = transformMaps(template.Annotations, r.Annotations, data)
		if err != nil {
			return errors.Wrap(err, "failed to convert rule template")
		}

		rf := &ruleFile{
			Group: []ruleGroup{{
				Name:  "PMM Server Integrated Alerting",
				Rules: []rule{r},
			}},
		}

		err = s.dumpRule(rf)
		if err != nil {
			return errors.Wrap(err, "failed to dump alert rules")
		}
	}
	return nil
}

// fills templates found in labels and annotaitons with values.
func transformMaps(src map[string]string, dest map[string]string, data map[string]string) error {
	var buf bytes.Buffer

	for k, v := range src {
		buf.Reset()
		t, err := newParamTemplate().Parse(v)
		if err != nil {
			return err
		}
		if err = t.Execute(&buf, data); err != nil {
			return err
		}
		dest[k] = buf.String()
	}
	return nil
}

// dump the transformed IA templates to a file.
func (s *TemplatesService) dumpRule(rule *ruleFile) error {
	b, err := yaml.Marshal(rule)
	if err != nil {
		return errors.Errorf("failed to marshal rule %s", err)
	}
	b = append([]byte("---\n"), b...)

	alertRule := rule.Group[0].Rules[0]
	if alertRule.Alert == "" {
		return errors.New("alert rule not initialized")
	}
	path := s.rulesPath + alertRule.Alert + ".yml"
	if err = ioutil.WriteFile(path, b, 0o644); err != nil {
		return errors.Errorf("failed to dump rule to file %s: %s", s.rulesPath, err)
	}
	return nil
}

// ListTemplates returns a list of all collected Alert Rule Templates.
func (s *TemplatesService) ListTemplates(ctx context.Context, req *iav1beta1.ListTemplatesRequest) (*iav1beta1.ListTemplatesResponse, error) {
	if req.Reload {
		s.collect(ctx)
	}

	templates := s.getCollected(ctx)
	res := &iav1beta1.ListTemplatesResponse{
		Templates: make([]*iav1beta1.Template, 0, len(templates)),
	}
	for _, r := range templates {
		t := &iav1beta1.Template{
			Name:        r.Name,
			Summary:     r.Summary,
			Expr:        r.Expr,
			Params:      make([]*iav1beta1.TemplateParam, 0, len(r.Params)),
			For:         ptypes.DurationProto(time.Duration(r.For)),
			Severity:    managementpb.Severity(r.Severity),
			Labels:      r.Labels,
			Annotations: r.Annotations,
			Source:      r.Source,
			Yaml:        r.Yaml,
		}

		if r.CreatedAt != nil {
			var err error
			if t.CreatedAt, err = ptypes.TimestampProto(*r.CreatedAt); err != nil {
				return nil, err
			}
		}

		for _, p := range r.Params {
			tp := &iav1beta1.TemplateParam{
				Name:    p.Name,
				Summary: p.Summary,
				Unit:    convertParamUnit(p.Unit),
				Type:    convertParamType(p.Type),
			}

			switch p.Type {
			case alert.Float:
				value, err := p.GetValueForFloat()
				if err != nil {
					return nil, errors.Wrap(err, "failed to get value for float parameter")
				}

				fp := &iav1beta1.TemplateFloatParam{
					HasDefault: true,           // TODO remove or fill with valid value.
					Default:    float32(value), // TODO eliminate conversion.
				}

				if p.Range != nil {
					min, max, err := p.GetRangeForFloat()
					if err != nil {
						return nil, errors.Wrap(err, "failed to get range for float parameter")
					}

					fp.HasMin = true      // TODO remove or fill with valid value.
					fp.Min = float32(min) // TODO eliminate conversion.,
					fp.HasMax = true      // TODO remove or fill with valid value.
					fp.Max = float32(max) // TODO eliminate conversion.,
				}

				tp.Value = &iav1beta1.TemplateParam_Float{Float: fp}

				t.Params = append(t.Params, tp)

			default:
				s.l.Warnf("Skipping unexpected parameter type %q for %q.", p.Type, r.Name)
			}

		}

		res.Templates = append(res.Templates, t)
	}

	sort.Slice(res.Templates, func(i, j int) bool { return res.Templates[i].Name < res.Templates[j].Name })
	return res, nil
}

// CreateTemplate creates a new template.
func (s *TemplatesService) CreateTemplate(ctx context.Context, req *iav1beta1.CreateTemplateRequest) (*iav1beta1.CreateTemplateResponse, error) {
	pParams := &alert.ParseParams{
		DisallowUnknownFields:    true,
		DisallowInvalidTemplates: true,
	}

	templates, err := alert.Parse(strings.NewReader(req.Yaml), pParams)
	if err != nil {
		s.l.Errorf("failed to parse rule template form request: +%v", err)
		return nil, status.Error(codes.InvalidArgument, "Failed to parse rule template.")
	}

	if len(templates) != 1 {
		return nil, status.Error(codes.InvalidArgument, "Request should contain exactly one rule template.")
	}

	params := &models.CreateTemplateParams{
		Template: &templates[0],
		Yaml:     req.Yaml,
		Source:   models.UserAPISource,
	}

	e := s.db.InTransaction(func(tx *reform.TX) error {
		var err error
		_, err = models.CreateTemplate(tx.Querier, params)
		return err
	})
	if e != nil {
		return nil, e
	}

	return &iav1beta1.CreateTemplateResponse{}, nil
}

// UpdateTemplate updates existing template, previously created via API.
func (s *TemplatesService) UpdateTemplate(ctx context.Context, req *iav1beta1.UpdateTemplateRequest) (*iav1beta1.UpdateTemplateResponse, error) {
	pParams := &alert.ParseParams{
		DisallowUnknownFields:    true,
		DisallowInvalidTemplates: true,
	}

	templates, err := alert.Parse(strings.NewReader(req.Yaml), pParams)
	if err != nil {
		s.l.Errorf("failed to parse rule template form request: +%v", err)
		return nil, status.Error(codes.InvalidArgument, "Failed to parse rule template.")
	}

	if len(templates) != 1 {
		return nil, status.Error(codes.InvalidArgument, "Request should contain exactly one rule template.")
	}

	params := &models.ChangeTemplateParams{
		Template: &templates[0],
		Yaml:     req.Yaml,
	}

	e := s.db.InTransaction(func(tx *reform.TX) error {
		var err error
		_, err = models.ChangeTemplate(tx.Querier, params)
		return err
	})
	if e != nil {
		return nil, e
	}

	return &iav1beta1.UpdateTemplateResponse{}, nil
}

// DeleteTemplate deletes existing, previously created via API.
func (s *TemplatesService) DeleteTemplate(ctx context.Context, req *iav1beta1.DeleteTemplateRequest) (*iav1beta1.DeleteTemplateResponse, error) {
	e := s.db.InTransaction(func(tx *reform.TX) error {
		return models.RemoveTemplate(tx.Querier, req.Name)
	})
	if e != nil {
		return nil, e
	}
	return &iav1beta1.DeleteTemplateResponse{}, nil
}

// Check interfaces.
var (
	_ iav1beta1.TemplatesServer = (*TemplatesService)(nil)
)<|MERGE_RESOLUTION|>--- conflicted
+++ resolved
@@ -48,18 +48,11 @@
 )
 
 const (
-<<<<<<< HEAD
-	builtinTemplatesPath = "/tmp/ia1/*.yml"
-	userTemplatesPath    = "/tmp/ia2/*.yml"
-
-	ruleFileDir = "/tmp/ia3/"
-=======
 	templatesParentDir = "/srv/ia"
 	templatesDir       = "/srv/ia/templates"
 	rulesParentDir     = "/etc/ia"
 	rulesDir           = "/etc/ia/rules"
 	dirPerm            = os.FileMode(0o775)
->>>>>>> 423dc4ac
 )
 
 // templateInfo represents alerting rule template information from various sources.
