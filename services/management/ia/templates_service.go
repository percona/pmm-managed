--- conflicted
+++ resolved
@@ -48,15 +48,10 @@
 )
 
 const (
-<<<<<<< HEAD
 	templatesParentDir = "/srv/ia"
 	templatesDir       = "/srv/ia/templates"
 	rulesParentDir     = "/etc/ia"
 	rulesDir           = "/etc/ia/rules"
-=======
-	templatesDir = "/srv/ia/templates"
-	rulesDir     = "/etc/ia/rules" // TODO move to rules service
->>>>>>> c87d058e
 
 	dirPerm = os.FileMode(0o775)
 )
@@ -194,13 +189,8 @@
 			return nil, errors.Wrapf(err, "failed to load rule template file: %s", path)
 		}
 
-<<<<<<< HEAD
 		// be strict about builtin templates.
 		params := &saas.ParseParams{
-=======
-		// be strict about local files
-		params := &alert.ParseParams{
->>>>>>> c87d058e
 			DisallowUnknownFields:    true,
 			DisallowInvalidTemplates: true,
 		}
@@ -336,12 +326,8 @@
 	}
 }
 
-<<<<<<< HEAD
 // loadFile parses IA rule template file.
 func (s *TemplatesService) loadFile(ctx context.Context, file string) ([]saas.Template, error) {
-=======
-func (s *TemplatesService) loadFile(ctx context.Context, file string) ([]alert.Template, error) {
->>>>>>> c87d058e
 	if ctx.Err() != nil {
 		return nil, errors.WithStack(ctx.Err())
 	}
