// pmm-managed
// Copyright (C) 2017 Percona LLC
//
// This program is free software: you can redistribute it and/or modify
// it under the terms of the GNU Affero General Public License as published by
// the Free Software Foundation, either version 3 of the License, or
// (at your option) any later version.
//
// This program is distributed in the hope that it will be useful,
// but WITHOUT ANY WARRANTY; without even the implied warranty of
// MERCHANTABILITY or FITNESS FOR A PARTICULAR PURPOSE. See the
// GNU Affero General Public License for more details.
//
// You should have received a copy of the GNU Affero General Public License
// along with this program. If not, see <https://www.gnu.org/licenses/>.

package dbaas

import (
	"context"
	"fmt"

	goversion "github.com/hashicorp/go-version"
	dbaasv1beta1 "github.com/percona/pmm/api/managementpb/dbaas"
	"github.com/sirupsen/logrus"
	"gopkg.in/reform.v1"

	"github.com/percona/pmm-managed/models"
)

type componentsService struct {
	l                    *logrus.Entry
	db                   *reform.DB
	dbaasClient          dbaasClient
	versionServiceClient versionService
}

// NewComponentsService creates Components Service.
func NewComponentsService(db *reform.DB, dbaasClient dbaasClient, versionServiceClient versionService) dbaasv1beta1.ComponentsServer {
	l := logrus.WithField("component", "components_service")
	return &componentsService{
		l:                    l,
		db:                   db,
		dbaasClient:          dbaasClient,
		versionServiceClient: versionServiceClient,
	}
}

func (c componentsService) GetPSMDBComponents(ctx context.Context, req *dbaasv1beta1.GetPSMDBComponentsRequest) (*dbaasv1beta1.GetPSMDBComponentsResponse, error) {
	params := componentsParams{
		operator:  psmdbOperator,
		dbVersion: req.DbVersion,
	}
	if req.KubernetesClusterName != "" {
		kubernetesCluster, err := models.FindKubernetesClusterByName(c.db.Querier, req.KubernetesClusterName)
		if err != nil {
			return nil, err
		}

		checkResponse, e := c.dbaasClient.CheckKubernetesClusterConnection(ctx, kubernetesCluster.KubeConfig)
		if e != nil {
			return nil, e
		}

		params.operatorVersion = checkResponse.Operators.Psmdb.Version
	}

	versions, err := c.versions(ctx, params, nil)
	if err != nil {
		return nil, err
	}
	return &dbaasv1beta1.GetPSMDBComponentsResponse{Versions: versions}, nil
}

func (c componentsService) GetPXCComponents(ctx context.Context, req *dbaasv1beta1.GetPXCComponentsRequest) (*dbaasv1beta1.GetPXCComponentsResponse, error) {
	var kubernetesCluster *models.KubernetesCluster
	params := componentsParams{
		operator:  pxcOperator,
		dbVersion: req.DbVersion,
	}
	if req.KubernetesClusterName != "" {
		var err error
		kubernetesCluster, err = models.FindKubernetesClusterByName(c.db.Querier, req.KubernetesClusterName)
		if err != nil {
			return nil, err
		}

		checkResponse, e := c.dbaasClient.CheckKubernetesClusterConnection(ctx, kubernetesCluster.KubeConfig)
		if e != nil {
			return nil, e
		}

		params.operatorVersion = checkResponse.Operators.Xtradb.Version
	}

	versions, err := c.versions(ctx, params, kubernetesCluster)
	if err != nil {
		return nil, err
	}
	return &dbaasv1beta1.GetPXCComponentsResponse{Versions: versions}, nil
}

func (c componentsService) ChangePSMDBComponents(ctx context.Context, req *dbaasv1beta1.ChangePSMDBComponentsRequest) (*dbaasv1beta1.ChangePSMDBComponentsResponse, error) {
	err := c.db.InTransaction(func(tx *reform.TX) error {
		kubernetesCluster, e := models.FindKubernetesClusterByName(tx.Querier, req.KubernetesClusterName)
		if e != nil {
			return e
		}

		if req.Mongod != nil {
			kubernetesCluster.Mongod, e = setComponent(kubernetesCluster.Mongod, req.Mongod)
			if e != nil {
				return e
			}
		}

		e = tx.Save(kubernetesCluster)
		if e != nil {
			return e
		}

		return nil
	})
	if err != nil {
		return nil, err
	}

	return &dbaasv1beta1.ChangePSMDBComponentsResponse{}, nil
}

func (c componentsService) ChangePXCComponents(ctx context.Context, req *dbaasv1beta1.ChangePXCComponentsRequest) (*dbaasv1beta1.ChangePXCComponentsResponse, error) {
	err := c.db.InTransaction(func(tx *reform.TX) error {
		kubernetesCluster, e := models.FindKubernetesClusterByName(tx.Querier, req.KubernetesClusterName)
		if e != nil {
			return e
		}

		if req.Pxc != nil {
			kubernetesCluster.PXC, e = setComponent(kubernetesCluster.PXC, req.Pxc)
			if e != nil {
				return e
			}
		}

		if req.Proxysql != nil {
			kubernetesCluster.ProxySQL, e = setComponent(kubernetesCluster.ProxySQL, req.Proxysql)
			if e != nil {
				return e
			}
		}

		e = tx.Save(kubernetesCluster)
		if e != nil {
			return e
		}

		return nil
	})
	if err != nil {
		return nil, err
	}

	return &dbaasv1beta1.ChangePXCComponentsResponse{}, nil
}

func (c componentsService) versions(ctx context.Context, params componentsParams, cluster *models.KubernetesCluster) ([]*dbaasv1beta1.OperatorVersion, error) {
	components, err := c.versionServiceClient.Matrix(ctx, params)
	if err != nil {
		return nil, err
	}

<<<<<<< HEAD
	var mongod, pxc, proxySQL *models.Component
	if cluster != nil {
		mongod = cluster.Mongod
		pxc = cluster.PXC
		proxySQL = cluster.ProxySQL
	}

	versions := make([]*dbaasv1beta1.OperatorVersion, 0, len(components.Versions))
=======
	versions := make([]*dbaasv1beta1.Version, 0, len(components.Versions))
	mongodMinimalVersion, _ := goversion.NewVersion("4.2.0")
	pxcMinimalVersion, _ := goversion.NewVersion("8.0.0")
>>>>>>> b640e90f
	for _, v := range components.Versions {
		respVersion := &dbaasv1beta1.OperatorVersion{
			Product:  v.Product,
			Operator: v.Operator,
			Matrix: &dbaasv1beta1.Matrix{
<<<<<<< HEAD
				Mongod:       c.matrix(v.Matrix.Mongod, mongod),
				Pxc:          c.matrix(v.Matrix.Pxc, pxc),
				Pmm:          c.matrix(v.Matrix.Pmm, nil),
				Proxysql:     c.matrix(v.Matrix.Proxysql, proxySQL),
=======
				Mongod:       c.matrix(v.Matrix.Mongod, mongodMinimalVersion),
				Pxc:          c.matrix(v.Matrix.Pxc, pxcMinimalVersion),
				Pmm:          c.matrix(v.Matrix.Pmm, nil),
				Proxysql:     c.matrix(v.Matrix.Proxysql, nil),
>>>>>>> b640e90f
				Haproxy:      c.matrix(v.Matrix.Haproxy, nil),
				Backup:       c.matrix(v.Matrix.Backup, nil),
				Operator:     c.matrix(v.Matrix.Operator, nil),
				LogCollector: c.matrix(v.Matrix.LogCollector, nil),
			},
		}
		versions = append(versions, respVersion)
	}

	return versions, nil
}

<<<<<<< HEAD
func (c componentsService) matrix(m map[string]component, kc *models.Component) map[string]*dbaasv1beta1.Component {
=======
func (c componentsService) matrix(m map[string]component, minimalVersion *goversion.Version) map[string]*dbaasv1beta1.Component {
>>>>>>> b640e90f
	result := make(map[string]*dbaasv1beta1.Component)

	var lastVersion string
	lastVersionParsed, _ := goversion.NewVersion("0.0.0")
	for v, component := range m {
		parsedVersion, err := goversion.NewVersion(v)
		if err != nil {
			c.l.Warnf("couldn't parse version %s: %s", v, err.Error())
			continue
		}
		if minimalVersion != nil && parsedVersion.LessThan(minimalVersion) {
			continue
		}
		result[v] = &dbaasv1beta1.Component{
			ImagePath: component.ImagePath,
			ImageHash: component.ImageHash,
			Status:    component.Status,
			Critical:  component.Critical,
		}
		if lastVersionParsed.LessThan(parsedVersion) && component.Status == "recommended" {
			lastVersionParsed = parsedVersion
			lastVersion = v
		}
	}

	defaultVersionSet := false
	if kc != nil {
		if _, ok := result[kc.DefaultVersion]; ok {
			result[kc.DefaultVersion].Default = true
			defaultVersionSet = true
		}
		for _, v := range kc.DisabledVersions {
			if _, ok := result[v]; ok {
				result[v].Disabled = true
			}
		}
	}
	if lastVersion != "" && !defaultVersionSet {
		result[lastVersion].Default = true
	}
	return result
}

func setComponent(kc *models.Component, rc *dbaasv1beta1.ChangeComponent) (*models.Component, error) {
	if kc == nil {
		kc = new(models.Component)
	}
	kc.DefaultVersion = rc.DefaultVersion

	disabledVersions := make(map[string]struct{})
	for _, v := range kc.DisabledVersions {
		disabledVersions[v] = struct{}{}
	}
	for _, v := range rc.Versions {
		if v.Enable && v.Disable {
			return nil, fmt.Errorf("enable and disable for version %s can't be passed together", v.Version)
		}
		if v.Enable {
			delete(disabledVersions, v.Version)
		}
		if v.Disable {
			disabledVersions[v.Version] = struct{}{}
		}
	}
	kc.DisabledVersions = make([]string, 0)
	for v := range disabledVersions {
		kc.DisabledVersions = append(kc.DisabledVersions, v)
	}
	return kc, nil
}<|MERGE_RESOLUTION|>--- conflicted
+++ resolved
@@ -169,7 +169,6 @@
 		return nil, err
 	}
 
-<<<<<<< HEAD
 	var mongod, pxc, proxySQL *models.Component
 	if cluster != nil {
 		mongod = cluster.Mongod
@@ -178,27 +177,17 @@
 	}
 
 	versions := make([]*dbaasv1beta1.OperatorVersion, 0, len(components.Versions))
-=======
-	versions := make([]*dbaasv1beta1.Version, 0, len(components.Versions))
 	mongodMinimalVersion, _ := goversion.NewVersion("4.2.0")
 	pxcMinimalVersion, _ := goversion.NewVersion("8.0.0")
->>>>>>> b640e90f
 	for _, v := range components.Versions {
 		respVersion := &dbaasv1beta1.OperatorVersion{
 			Product:  v.Product,
 			Operator: v.Operator,
 			Matrix: &dbaasv1beta1.Matrix{
-<<<<<<< HEAD
-				Mongod:       c.matrix(v.Matrix.Mongod, mongod),
-				Pxc:          c.matrix(v.Matrix.Pxc, pxc),
+				Mongod:       c.matrix(v.Matrix.Mongod, mongodMinimalVersion, mongod),
+				Pxc:          c.matrix(v.Matrix.Pxc, pxcMinimalVersion, pxc),
 				Pmm:          c.matrix(v.Matrix.Pmm, nil),
-				Proxysql:     c.matrix(v.Matrix.Proxysql, proxySQL),
-=======
-				Mongod:       c.matrix(v.Matrix.Mongod, mongodMinimalVersion),
-				Pxc:          c.matrix(v.Matrix.Pxc, pxcMinimalVersion),
-				Pmm:          c.matrix(v.Matrix.Pmm, nil),
-				Proxysql:     c.matrix(v.Matrix.Proxysql, nil),
->>>>>>> b640e90f
+				Proxysql:     c.matrix(v.Matrix.Proxysql, nil, proxySQL),
 				Haproxy:      c.matrix(v.Matrix.Haproxy, nil),
 				Backup:       c.matrix(v.Matrix.Backup, nil),
 				Operator:     c.matrix(v.Matrix.Operator, nil),
@@ -211,11 +200,7 @@
 	return versions, nil
 }
 
-<<<<<<< HEAD
-func (c componentsService) matrix(m map[string]component, kc *models.Component) map[string]*dbaasv1beta1.Component {
-=======
-func (c componentsService) matrix(m map[string]component, minimalVersion *goversion.Version) map[string]*dbaasv1beta1.Component {
->>>>>>> b640e90f
+func (c componentsService) matrix(m map[string]component, minimalVersion *goversion.Version, kc *models.Component) map[string]*dbaasv1beta1.Component {
 	result := make(map[string]*dbaasv1beta1.Component)
 
 	var lastVersion string
