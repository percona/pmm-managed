// pmm-managed
// Copyright (C) 2017 Percona LLC
//
// This program is free software: you can redistribute it and/or modify
// it under the terms of the GNU Affero General Public License as published by
// the Free Software Foundation, either version 3 of the License, or
// (at your option) any later version.
//
// This program is distributed in the hope that it will be useful,
// but WITHOUT ANY WARRANTY; without even the implied warranty of
// MERCHANTABILITY or FITNESS FOR A PARTICULAR PURPOSE. See the
// GNU Affero General Public License for more details.
//
// You should have received a copy of the GNU Affero General Public License
// along with this program. If not, see <https://www.gnu.org/licenses/>.

package dbaas

import (
	"context"
	"encoding/json"
	"io/ioutil"
	"net"
	"net/http"
	"net/url"
	"strings"
	"time"

	goversion "github.com/hashicorp/go-version"
	"github.com/pkg/errors"
	prom "github.com/prometheus/client_golang/prometheus"
	"github.com/sirupsen/logrus"

	"github.com/percona/pmm-managed/utils/irt"
)

const (
	psmdbOperator = "psmdb-operator"
	pxcOperator   = "pxc-operator"
)

var errNoVersionsFound = errors.New("no versions to compare current version with found")

// componentVersion contains info about exact component version.
type componentVersion struct {
	ImagePath string `json:"imagePath"`
	ImageHash string `json:"imageHash"`
	Status    string `json:"status"`
	Critical  bool   `json:"critical"`
}

type matrix struct {
	Mongod        map[string]componentVersion `json:"mongod"`
	Pxc           map[string]componentVersion `json:"pxc"`
	Pmm           map[string]componentVersion `json:"pmm"`
	Proxysql      map[string]componentVersion `json:"proxysql"`
	Haproxy       map[string]componentVersion `json:"haproxy"`
	Backup        map[string]componentVersion `json:"backup"`
	Operator      map[string]componentVersion `json:"operator"`
	LogCollector  map[string]componentVersion `json:"logCollector"`
	PXCOperator   map[string]componentVersion `json:"pxcOperator,omitempty"`
	PSMDBOperator map[string]componentVersion `json:"psmdbOperator,omitempty"`
}

type Version struct {
	Product        string `json:"product"`
	ProductVersion string `json:"operator"`
	Matrix         matrix `json:"matrix"`
}

// VersionServiceResponse represents response from version service API.
type VersionServiceResponse struct {
	Versions []Version `json:"versions"`
}

// componentsParams contains params to filter components in version service API.
type componentsParams struct {
	product        string
	productVersion string
	dbVersion      string
}

// VersionServiceClient represents a client for Version Service API.
type VersionServiceClient struct {
	url  string
	http *http.Client
	irtm prom.Collector
	l    *logrus.Entry
}

// NewVersionServiceClient creates a new client for given version service URL.
func NewVersionServiceClient(url string) *VersionServiceClient {
	var t http.RoundTripper = &http.Transport{
		DialContext: (&net.Dialer{
			Timeout:   3 * time.Second,
			KeepAlive: 30 * time.Second,
		}).DialContext,
		MaxIdleConns:          50,
		IdleConnTimeout:       90 * time.Second,
		ExpectContinueTimeout: 1 * time.Second,
	}

	if logrus.GetLevel() >= logrus.TraceLevel {
		t = irt.WithLogger(t, logrus.WithField("component", "versionService/client").Tracef)
	}
	t, irtm := irt.WithMetrics(t, "versionService_client")

	return &VersionServiceClient{
		url: url,
		http: &http.Client{
			Transport: t,
		},
		irtm: irtm,
		l:    logrus.WithField("component", "VersionServiceClient"),
	}
}

// Describe implements prometheus.Collector.
func (c *VersionServiceClient) Describe(ch chan<- *prom.Desc) {
	c.irtm.Describe(ch)
}

// Collect implements prometheus.Collector.
func (c *VersionServiceClient) Collect(ch chan<- prom.Metric) {
	c.irtm.Collect(ch)
}

// Matrix calls version service with given params and returns components matrix.
func (c *VersionServiceClient) Matrix(ctx context.Context, params componentsParams) (*VersionServiceResponse, error) {
	paths := []string{c.url, params.product}
	if params.productVersion != "" {
		paths = append(paths, params.productVersion)
		if params.dbVersion != "" {
			paths = append(paths, params.dbVersion)
		}
	}
	url := strings.Join(paths, "/")
	req, err := http.NewRequestWithContext(ctx, "GET", url, nil)
	if err != nil {
		return nil, err
	}
	resp, err := c.http.Do(req)
	if err != nil {
		return nil, err
	}
	defer resp.Body.Close()
	body, err := ioutil.ReadAll(resp.Body)
	if err != nil {
		return nil, err
	}

	var vsResponse VersionServiceResponse
	err = json.Unmarshal(body, &vsResponse)
	if err != nil {
		return nil, err
	}

	return &vsResponse, nil
}

// IsDatabaseVersionSupportedByOperator returns false and err when request to version service fails. Otherwise returns boolen telling
// if given database version is supported by given operator version, error is nil in that case.
func (c *VersionServiceClient) IsDatabaseVersionSupportedByOperator(ctx context.Context, operatorType, operatorVersion, databaseVersion string) (bool, error) {
	m, err := c.Matrix(ctx, componentsParams{
		product:        operatorType,
		productVersion: operatorVersion,
		dbVersion:      databaseVersion,
	})
	if err != nil {
		return false, err
	}
	return len(m.Versions) != 0, nil
}

// IsOperatorVersionSupported returns true and nil if given operator version is supported in given PMM version.
// It returns false and error when fetching or parsing fails. False and nil when no error is encountered but
// version service does not have any matching versions.
func (c *VersionServiceClient) IsOperatorVersionSupported(ctx context.Context, operatorType string, pmmVersion string, operatorVersion string) (bool, error) {
	pmm, err := goversion.NewVersion(pmmVersion)
	if err != nil {
		return false, err
	}

	resp, err := c.Matrix(ctx, componentsParams{product: "pmm-server", productVersion: pmm.Core().String()})
	if err != nil {
		return false, err
	}

	if len(resp.Versions) == 0 {
		return false, nil
	}

	var operatorVersions map[string]componentVersion
	switch operatorType {
	case pxcOperator:
		operatorVersions = resp.Versions[0].Matrix.PXCOperator
	case psmdbOperator:
		operatorVersions = resp.Versions[0].Matrix.PSMDBOperator
	default:
		return false, errors.Errorf("%q is an unknown operator type", operatorType)
	}

	for version := range operatorVersions {
		if version == operatorVersion {
			return true, nil
		}
	}
	return false, nil
}

func latest(m map[string]componentVersion) (*goversion.Version, error) {
	if len(m) == 0 {
		return nil, errNoVersionsFound
	}
	latest := goversion.Must(goversion.NewVersion("0.0.0"))
	for version := range m {
		parsedVersion, err := goversion.NewVersion(version)
		if err != nil {
			return nil, err
		}
		if parsedVersion.GreaterThan(latest) {
			latest = parsedVersion
		}
	}
	return latest, nil
}

// LatestOperatorVersion return latest PXC and PSMDB operators for given PMM version.
func (c *VersionServiceClient) LatestOperatorVersion(ctx context.Context, pmmVersion string) (*goversion.Version, *goversion.Version, error) {
	if pmmVersion == "" {
		return nil, nil, errors.New("given PMM version is empty")
	}
	params := componentsParams{
		product:        "pmm-server",
		productVersion: pmmVersion,
	}
	resp, err := c.Matrix(ctx, params)
	if err != nil {
		return nil, nil, err
	}
	if len(resp.Versions) != 1 {
		return nil, nil, nil // no deps for the PMM version passed to c.Matrix
	}
	pmmVersionDeps := resp.Versions[0]
	latestPSMDBOperator, err := latest(pmmVersionDeps.Matrix.PSMDBOperator)
	if err != nil {
		return nil, nil, err
	}
	latestPXCOperator, err := latest(pmmVersionDeps.Matrix.PXCOperator)
	return latestPXCOperator, latestPSMDBOperator, err
}

<<<<<<< HEAD
// GetNextDatabaseVersion returns version that is a direct successor of currently installed version.
// It returns empty string if update is not available or error occured.
func (c *VersionServiceClient) GetNextDatabaseVersion(ctx context.Context, operatorType, operatorVersion, installedDBVersion string) (string, error) {
	// Get dependencies of operator type at given version.
	params := componentsParams{
		product:        operatorType,
		productVersion: operatorVersion,
	}
	matrix, err := c.Matrix(ctx, params)
	if err != nil {
		return "", err
	}
	if len(matrix.Versions) != 1 {
		return "", nil
	}
	operatorDependencies := matrix.Versions[0]

	// Choose proper versions map.
	var versions map[string]componentVersion
	switch operatorType {
	case psmdbOperator:
		versions = operatorDependencies.Matrix.Mongod
	case pxcOperator:
		versions = operatorDependencies.Matrix.Pxc
	default:
		return "", errors.Errorf("%q operator not supported", operatorType)
	}

	// Get versions greater than currently installed one.
	var greaterThanCurrent []*goversion.Version
	installed, err := goversion.NewVersion(installedDBVersion)
	if err != nil {
		return "", err
	}
	for version := range versions {
		v, err := goversion.NewVersion(version)
		if err != nil {
			return "", err
		}
		if v.GreaterThan(installed) {
			greaterThanCurrent = append(greaterThanCurrent, v)
		}
	}

	if len(greaterThanCurrent) == 0 {
		// No update available.
		return "", nil
	}
	// TODO OPTIMISE THIS THE SAME WAY AS THE NEXT OPERATOR VERSION GETTING
	// Find lowest version.
	lowestVersion := greaterThanCurrent[0]
	for i := 1; i < len(greaterThanCurrent); i++ {
		if greaterThanCurrent[i].LessThan(lowestVersion) {
			lowestVersion = greaterThanCurrent[i]
		}
	}
	return lowestVersion.String(), nil
}

// GetVersionServiceURL returns base URL for version service currently used
func (c *VersionServiceClient) GetVersionServiceURL() string {
	url, err := url.Parse(c.url)
	if err != nil {
		c.l.Warnf("failed to parse url %q: %v", c.url, err)
		return c.url
	}
	return url.Scheme + "://" + url.Host
=======
// NextOperatorVersion returns operator version that is direct successor of currently installed one.
// It returns nil if update is not available or error occurred. It does not take PMM version into consideration.
// We need to upgrade to current + 1 version for upgrade to be successful. So even if dbaas-controller does not support the
// operator, we need to upgrade to it on our way to supported one.
func (c *VersionServiceClient) NextOperatorVersion(ctx context.Context, operatorType, installedVersion string) (nextOperatorVersion *goversion.Version, err error) {
	if installedVersion == "" {
		return
	}
	// Get all operator versions
	params := componentsParams{
		product: operatorType,
	}
	matrix, err := c.Matrix(ctx, params)
	if err != nil {
		return
	}
	if len(matrix.Versions) == 0 {
		return
	}

	// Find next versions if installed.
	if installedVersion != "" {
		return next(matrix.Versions, installedVersion)
	}
	return
}

func next(versions []Version, installedVersion string) (*goversion.Version, error) {
	if len(versions) == 0 {
		return nil, errNoVersionsFound
	}
	// Get versions greater than currently installed one.
	var nextVersion *goversion.Version
	installed, err := goversion.NewVersion(installedVersion)
	if err != nil {
		return nil, err
	}

	for _, version := range versions {
		v, err := goversion.NewVersion(version.ProductVersion)
		if err != nil {
			return nil, err
		}
		if v.GreaterThan(installed) && (nextVersion == nil || nextVersion.GreaterThan(v)) {
			nextVersion = v
		}
	}

	return nextVersion, nil
>>>>>>> 9a5d465d
}<|MERGE_RESOLUTION|>--- conflicted
+++ resolved
@@ -250,7 +250,6 @@
 	return latestPXCOperator, latestPSMDBOperator, err
 }
 
-<<<<<<< HEAD
 // GetNextDatabaseVersion returns version that is a direct successor of currently installed version.
 // It returns empty string if update is not available or error occured.
 func (c *VersionServiceClient) GetNextDatabaseVersion(ctx context.Context, operatorType, operatorVersion, installedDBVersion string) (string, error) {
@@ -318,7 +317,8 @@
 		return c.url
 	}
 	return url.Scheme + "://" + url.Host
-=======
+}
+
 // NextOperatorVersion returns operator version that is direct successor of currently installed one.
 // It returns nil if update is not available or error occurred. It does not take PMM version into consideration.
 // We need to upgrade to current + 1 version for upgrade to be successful. So even if dbaas-controller does not support the
@@ -368,5 +368,4 @@
 	}
 
 	return nextVersion, nil
->>>>>>> 9a5d465d
 }