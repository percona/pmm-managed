--- conflicted
+++ resolved
@@ -169,13 +169,8 @@
 		return nil, err
 	}
 
-<<<<<<< HEAD
-	if pxcOperatorVersion != nil {
+	if pxcOperatorVersion != nil && (clusterInfo.Operators == nil || clusterInfo.Operators.XtradbOperatorVersion == "") {
 		_, err = k.dbaasClient.InstallPXCOperator(ctx, &dbaascontrollerv1beta1.InstallPXCOperatorRequest{
-=======
-	if pxcOperatorVersion != nil && (clusterInfo.Operators == nil || clusterInfo.Operators.XtradbOperatorVersion == "") {
-		_, err = k.dbaasClient.InstallXtraDBOperator(ctx, &dbaascontrollerv1beta1.InstallXtraDBOperatorRequest{
->>>>>>> 336b1c8f
 			KubeAuth: &dbaascontrollerv1beta1.KubeAuth{
 				Kubeconfig: req.KubeAuth.Kubeconfig,
 			},
