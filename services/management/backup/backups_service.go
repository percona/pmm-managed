--- conflicted
+++ resolved
@@ -33,11 +33,8 @@
 	"gopkg.in/reform.v1"
 
 	"github.com/percona/pmm-managed/models"
-<<<<<<< HEAD
 	"github.com/percona/pmm-managed/services"
-=======
 	"github.com/percona/pmm-managed/services/backup"
->>>>>>> 2f3a8d02
 	"github.com/percona/pmm-managed/services/scheduler"
 )
 
@@ -216,14 +213,14 @@
 		return nil, err
 	}
 
-	services, err := models.FindServicesByIDs(s.db.Querier, serviceIDs)
+	svcs, err := models.FindServicesByIDs(s.db.Querier, serviceIDs)
 	if err != nil {
 		return nil, err
 	}
 
 	scheduledBackups := make([]*backupv1beta1.ScheduledBackup, 0, len(tasks))
 	for _, task := range tasks {
-		scheduledBackup, err := convertTaskToScheduledBackup(task, services, locations)
+		scheduledBackup, err := convertTaskToScheduledBackup(task, svcs, locations)
 		if err != nil {
 			s.l.WithError(err).Warnf("convert task to scheduledBackup")
 			continue
