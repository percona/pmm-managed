// pmm-managed
// Copyright (C) 2017 Percona LLC
//
// This program is free software: you can redistribute it and/or modify
// it under the terms of the GNU Affero General Public License as published by
// the Free Software Foundation, either version 3 of the License, or
// (at your option) any later version.
//
// This program is distributed in the hope that it will be useful,
// but WITHOUT ANY WARRANTY; without even the implied warranty of
// MERCHANTABILITY or FITNESS FOR A PARTICULAR PURPOSE. See the
// GNU Affero General Public License for more details.
//
// You should have received a copy of the GNU Affero General Public License
// along with this program. If not, see <https://www.gnu.org/licenses/>.

package backup

import (
	"context"
	"fmt"
	"time"

	"github.com/AlekSi/pointer"
	"github.com/percona/pmm/api/inventorypb"
	backupv1beta1 "github.com/percona/pmm/api/managementpb/backup"
	"github.com/pkg/errors"
	"github.com/sirupsen/logrus"
	"google.golang.org/grpc/codes"
	"google.golang.org/grpc/status"
	"google.golang.org/protobuf/types/known/durationpb"
	"google.golang.org/protobuf/types/known/timestamppb"
	"gopkg.in/reform.v1"

	"github.com/percona/pmm-managed/models"
	"github.com/percona/pmm-managed/services"
	"github.com/percona/pmm-managed/services/backup"
	"github.com/percona/pmm-managed/services/scheduler"
)

// BackupsService represents backups API.
type BackupsService struct {
	db              *reform.DB
	backupService   backupService
	scheduleService scheduleService
	l               *logrus.Entry
}

const (
	maxRetriesAttempts = 10
	maxRetryInterval   = 8 * time.Hour
)

// NewBackupsService creates new backups API service.
func NewBackupsService(
	db *reform.DB,
	backupService backupService,
	scheduleService scheduleService,
) *BackupsService {
	return &BackupsService{
		l:               logrus.WithField("component", "management/backup/backups"),
		db:              db,
		backupService:   backupService,
		scheduleService: scheduleService,
	}
}

// StartBackup starts on-demand backup.
func (s *BackupsService) StartBackup(ctx context.Context, req *backupv1beta1.StartBackupRequest) (*backupv1beta1.StartBackupResponse, error) {
	if req.Retries > maxRetriesAttempts {
		return nil, status.Errorf(codes.InvalidArgument, "Exceeded max retries %d.", maxRetriesAttempts)
	}

	if req.RetryInterval.AsDuration() > maxRetryInterval {
		return nil, status.Errorf(codes.InvalidArgument, "Exceeded max retry interval %s.", maxRetryInterval)
	}

	artifactID, err := s.backupService.PerformBackup(ctx, backup.PerformBackupParams{
		ServiceID:     req.ServiceId,
		LocationID:    req.LocationId,
		Name:          req.Name,
		Retries:       req.Retries,
		RetryInterval: req.RetryInterval.AsDuration(),
	})
	if err != nil {
		return nil, err
	}

	return &backupv1beta1.StartBackupResponse{
		ArtifactId: artifactID,
	}, nil
}

// RestoreBackup starts restore backup job.
func (s *BackupsService) RestoreBackup(
	ctx context.Context,
	req *backupv1beta1.RestoreBackupRequest,
) (*backupv1beta1.RestoreBackupResponse, error) {

	id, err := s.backupService.RestoreBackup(ctx, req.ServiceId, req.ArtifactId)
	if err != nil {
		return nil, err
	}

	return &backupv1beta1.RestoreBackupResponse{
		RestoreId: id,
	}, nil
}

// ScheduleBackup add new backup task to scheduler.
func (s *BackupsService) ScheduleBackup(ctx context.Context, req *backupv1beta1.ScheduleBackupRequest) (*backupv1beta1.ScheduleBackupResponse, error) {
	var id string

	if req.Retries > maxRetriesAttempts {
		return nil, status.Errorf(codes.InvalidArgument, "Exceeded max retries %d.", maxRetriesAttempts)
	}

	if req.RetryInterval.AsDuration() > maxRetryInterval {
		return nil, status.Errorf(codes.InvalidArgument, "Exceeded max retry interval %s.", maxRetryInterval)
	}

	errTx := s.db.InTransaction(func(tx *reform.TX) error {
		svc, err := models.FindServiceByID(tx.Querier, req.ServiceId)
		if err != nil {
			return err
		}

		_, err = models.FindBackupLocationByID(tx.Querier, req.LocationId)
		if err != nil {
			return err
		}

		backupParams := scheduler.CommonBackupTaskParams{
			ServiceID:     req.ServiceId,
			LocationID:    req.LocationId,
			Name:          req.Name,
			Description:   req.Description,
			Retention:     req.Retention,
			Retries:       req.Retries,
			RetryInterval: req.RetryInterval.AsDuration(),
		}

		var task scheduler.Task
		switch svc.ServiceType {
		case models.MySQLServiceType:
			task = scheduler.NewMySQLBackupTask(s.backupService, backupParams)
		case models.MongoDBServiceType:
			task = scheduler.NewMongoBackupTask(s.backupService, backupParams)
		case models.PostgreSQLServiceType,
			models.ProxySQLServiceType,
			models.HAProxyServiceType,
			models.ExternalServiceType:
			return status.Errorf(codes.Unimplemented, "unimplemented service: %s", svc.ServiceType)
		default:
			return status.Errorf(codes.Unknown, "unknown service: %s", svc.ServiceType)
		}

		t := req.StartTime.AsTime()
		if t.Unix() == 0 {
			t = time.Time{}
		}

		scheduledTask, err := s.scheduleService.Add(task, scheduler.AddParams{
			CronExpression: req.CronExpression,
			Disabled:       !req.Enabled,
			StartAt:        t,
		})
		if err != nil {
			return status.Errorf(codes.InvalidArgument, "Couldn't schedule backup: %v", err)
		}

		id = scheduledTask.ID
		return nil
	})
	if errTx != nil {
		return nil, errTx
	}
	return &backupv1beta1.ScheduleBackupResponse{ScheduledBackupId: id}, nil
}

// ListScheduledBackups lists all tasks related to backup.
func (s *BackupsService) ListScheduledBackups(ctx context.Context, req *backupv1beta1.ListScheduledBackupsRequest) (*backupv1beta1.ListScheduledBackupsResponse, error) {
	tasks, err := models.FindScheduledTasks(s.db.Querier, models.ScheduledTasksFilter{
		Types: []models.ScheduledTaskType{
			models.ScheduledMySQLBackupTask,
			models.ScheduledMongoDBBackupTask,
		},
	})
	if err != nil {
		return nil, err
	}

	locationIDs := make([]string, 0, len(tasks))
	serviceIDs := make([]string, 0, len(tasks))
	for _, t := range tasks {
		var serviceID string
		var locationID string
		switch t.Type {
		case models.ScheduledMySQLBackupTask:
			serviceID = t.Data.MySQLBackupTask.ServiceID
			locationID = t.Data.MySQLBackupTask.LocationID
		case models.ScheduledMongoDBBackupTask:
			serviceID = t.Data.MongoDBBackupTask.ServiceID
			locationID = t.Data.MongoDBBackupTask.LocationID
		default:
			continue
		}
		serviceIDs = append(serviceIDs, serviceID)
		locationIDs = append(locationIDs, locationID)
	}
	locations, err := models.FindBackupLocationsByIDs(s.db.Querier, locationIDs)
	if err != nil {
		return nil, err
	}

	svcs, err := models.FindServicesByIDs(s.db.Querier, serviceIDs)
	if err != nil {
		return nil, err
	}

	scheduledBackups := make([]*backupv1beta1.ScheduledBackup, 0, len(tasks))
	for _, task := range tasks {
		scheduledBackup, err := convertTaskToScheduledBackup(task, svcs, locations)
		if err != nil {
			s.l.WithError(err).Warnf("convert task to scheduledBackup")
			continue
		}
		scheduledBackups = append(scheduledBackups, scheduledBackup)
	}

	return &backupv1beta1.ListScheduledBackupsResponse{
		ScheduledBackups: scheduledBackups,
	}, nil

}

// ChangeScheduledBackup changes existing scheduled backup task.
func (s *BackupsService) ChangeScheduledBackup(ctx context.Context, req *backupv1beta1.ChangeScheduledBackupRequest) (*backupv1beta1.ChangeScheduledBackupResponse, error) {
	scheduledTask, err := models.FindScheduledTaskByID(s.db.Querier, req.ScheduledBackupId)
	if err != nil {
		return nil, err
	}

	var data *models.CommonBackupTaskData
	switch scheduledTask.Type {
	case models.ScheduledMySQLBackupTask:
		data = &scheduledTask.Data.MySQLBackupTask.CommonBackupTaskData
	case models.ScheduledMongoDBBackupTask:
		data = &scheduledTask.Data.MongoDBBackupTask.CommonBackupTaskData
	default:
		return nil, status.Errorf(codes.InvalidArgument, "Unknown type: %s", scheduledTask.Type)
	}

	if req.Name != nil {
		data.Name = req.Name.Value
	}
	if req.Description != nil {
		data.Description = req.Description.Value
	}
	if req.Retention != nil {
		data.Retention = req.Retention.Value
	}
	if req.Retries != nil {
		if req.Retries.Value > maxRetriesAttempts {
			return nil, status.Errorf(codes.InvalidArgument, "exceeded max retries %d", maxRetriesAttempts)
		}
		data.Retries = req.Retries.Value
	}
	if req.RetryInterval != nil {
		if req.RetryInterval.AsDuration() > maxRetryInterval {
			return nil, status.Errorf(codes.InvalidArgument, "exceeded max retry interval %s", maxRetryInterval)
		}
		data.RetryInterval = req.RetryInterval.AsDuration()
	}

	params := models.ChangeScheduledTaskParams{
		Data: scheduledTask.Data,
	}

	if req.Enabled != nil {
		params.Disable = pointer.ToBool(!req.Enabled.Value)
	}

	if req.CronExpression != nil {
		params.CronExpression = pointer.ToString(req.CronExpression.Value)
	}

	if err := s.scheduleService.Update(req.ScheduledBackupId, params); err != nil {
		return nil, err
	}

	return &backupv1beta1.ChangeScheduledBackupResponse{}, nil
}

// RemoveScheduledBackup stops and removes existing scheduled backup task.
func (s *BackupsService) RemoveScheduledBackup(ctx context.Context, req *backupv1beta1.RemoveScheduledBackupRequest) (*backupv1beta1.RemoveScheduledBackupResponse, error) {
	task, err := models.FindScheduledTaskByID(s.db.Querier, req.ScheduledBackupId)
	if err != nil {
		return nil, err
	}
	switch task.Type {
	case models.ScheduledMySQLBackupTask:
	case models.ScheduledMongoDBBackupTask:
	default:
		return nil, errors.Errorf("non-backup task: %s", task.Type)
	}

	errTx := s.db.InTransaction(func(tx *reform.TX) error {
		artifacts, err := models.FindArtifacts(tx.Querier, models.ArtifactFilters{
			ScheduleID: req.ScheduledBackupId,
		})
		if err != nil {
			return err
		}

		for _, artifact := range artifacts {
			_, err := models.UpdateArtifact(tx.Querier, artifact.ID, models.UpdateArtifactParams{
				ScheduleID: pointer.ToString(""),
			})
			if err != nil {
				return err
			}
		}

		return s.scheduleService.Remove(req.ScheduledBackupId)
	})

	if errTx != nil {
		return nil, errTx
	}

	return &backupv1beta1.RemoveScheduledBackupResponse{}, nil
}

<<<<<<< HEAD
// GetLogs returns logs for artifact.
func (s *BackupsService) GetLogs(ctx context.Context, req *backupv1beta1.GetLogsRequest) (*backupv1beta1.GetLogsResponse, error) {
	jobs, err := models.FindJobs(s.db.Querier, models.JobsFilter{
		ArtifactID: req.ArtifactId,
		Types: []models.JobType{
			models.MySQLBackupJob,
			models.MongoDBBackupJob,
		},
	})
	if err != nil {
		return nil, err
	}
	if len(jobs) == 0 {
		return nil, status.Error(codes.NotFound, "Job related to artifact was not found.")
	}
	if len(jobs) > 1 {
		s.l.Warnf("artifact %s appear in more than one job", req.ArtifactId)
	}

	filter := models.JobLogsFilter{
		JobID:  jobs[len(jobs)-1].ID,
		Offset: int(req.Offset),
	}
	if req.Limit > 0 {
		filter.Limit = pointer.ToInt(int(req.Limit))
	}

	jobLogs, err := models.FindJobLogs(s.db.Querier, filter)
	if err != nil {
		return nil, err
	}

	res := &backupv1beta1.GetLogsResponse{
		Logs: make([]*backupv1beta1.LogChunk, 0, len(jobLogs)),
	}
	for _, log := range jobLogs {
		if log.LastChunk {
			res.End = true
			break
		}
		res.Logs = append(res.Logs, &backupv1beta1.LogChunk{
			ChunkId: uint32(log.ChunkID),
			Data:    log.Data,
		})
=======
// ListArtifactCompatibleServices lists compatible service for restoring given artifact.
func (s *BackupsService) ListArtifactCompatibleServices(
	ctx context.Context,
	req *backupv1beta1.ListArtifactCompatibleServicesRequest,
) (*backupv1beta1.ListArtifactCompatibleServicesResponse, error) {
	compatibleServices, err := s.backupService.FindArtifactCompatibleServices(ctx, req.ArtifactId)
	if err != nil {
		return nil, err
	}

	res := &backupv1beta1.ListArtifactCompatibleServicesResponse{}
	for _, service := range compatibleServices {
		apiService, err := services.ToAPIService(service)
		if err != nil {
			return nil, err
		}

		switch s := apiService.(type) {
		case *inventorypb.MySQLService:
			res.Mysql = append(res.Mysql, s)
		case *inventorypb.MongoDBService:
			res.Mongodb = append(res.Mongodb, s)
		case *inventorypb.PostgreSQLService,
			*inventorypb.ProxySQLService,
			*inventorypb.HAProxyService,
			*inventorypb.ExternalService:
			return nil, status.Errorf(codes.Unimplemented, "unimplemented service type %T", service)
		default:
			return nil, status.Errorf(codes.Internal, "unhandled inventory service type %T", service)
		}
>>>>>>> c103b251
	}

	return res, nil
}

func convertTaskToScheduledBackup(task *models.ScheduledTask,
	services map[string]*models.Service,
	locations map[string]*models.BackupLocation) (*backupv1beta1.ScheduledBackup, error) {
	scheduledBackup := &backupv1beta1.ScheduledBackup{
		ScheduledBackupId: task.ID,
		CronExpression:    task.CronExpression,
		Enabled:           !task.Disabled,
	}

	if !task.LastRun.IsZero() {
		scheduledBackup.LastRun = timestamppb.New(task.LastRun)
	}

	if !task.NextRun.IsZero() {
		scheduledBackup.NextRun = timestamppb.New(task.NextRun)
	}

	if !task.StartAt.IsZero() {
		scheduledBackup.StartTime = timestamppb.New(task.StartAt)
	}

	var commonBackupData models.CommonBackupTaskData
	switch task.Type {
	case models.ScheduledMySQLBackupTask:
		commonBackupData = task.Data.MySQLBackupTask.CommonBackupTaskData
		scheduledBackup.DataModel = backupv1beta1.DataModel_PHYSICAL

	case models.ScheduledMongoDBBackupTask:
		commonBackupData = task.Data.MongoDBBackupTask.CommonBackupTaskData
		scheduledBackup.DataModel = backupv1beta1.DataModel_LOGICAL
	default:
		return nil, fmt.Errorf("unknown task type: %s", task.Type)
	}

	scheduledBackup.ServiceId = commonBackupData.ServiceID
	scheduledBackup.LocationId = commonBackupData.LocationID
	scheduledBackup.Name = commonBackupData.Name
	scheduledBackup.Description = commonBackupData.Description
	scheduledBackup.Retention = commonBackupData.Retention
	scheduledBackup.Retries = commonBackupData.Retries

	if commonBackupData.RetryInterval > 0 {
		scheduledBackup.RetryInterval = durationpb.New(commonBackupData.RetryInterval)
	}

	scheduledBackup.ServiceName = services[scheduledBackup.ServiceId].ServiceName
	scheduledBackup.Vendor = string(services[scheduledBackup.ServiceId].ServiceType)
	scheduledBackup.LocationName = locations[scheduledBackup.LocationId].Name

	return scheduledBackup, nil
}

// Check interfaces.
var (
	_ backupv1beta1.BackupsServer = (*BackupsService)(nil)
)<|MERGE_RESOLUTION|>--- conflicted
+++ resolved
@@ -332,7 +332,6 @@
 	return &backupv1beta1.RemoveScheduledBackupResponse{}, nil
 }
 
-<<<<<<< HEAD
 // GetLogs returns logs for artifact.
 func (s *BackupsService) GetLogs(ctx context.Context, req *backupv1beta1.GetLogsRequest) (*backupv1beta1.GetLogsResponse, error) {
 	jobs, err := models.FindJobs(s.db.Querier, models.JobsFilter{
@@ -377,7 +376,11 @@
 			ChunkId: uint32(log.ChunkID),
 			Data:    log.Data,
 		})
-=======
+	}
+
+	return res, nil
+}
+
 // ListArtifactCompatibleServices lists compatible service for restoring given artifact.
 func (s *BackupsService) ListArtifactCompatibleServices(
 	ctx context.Context,
@@ -408,7 +411,6 @@
 		default:
 			return nil, status.Errorf(codes.Internal, "unhandled inventory service type %T", service)
 		}
->>>>>>> c103b251
 	}
 
 	return res, nil
