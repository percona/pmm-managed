--- conflicted
+++ resolved
@@ -19,57 +19,27 @@
 import (
 	"context"
 	"fmt"
-<<<<<<< HEAD
 	"sync"
-
+	"time"
+
+	"github.com/AlekSi/pointer"
+	"github.com/percona/pmm/api/inventorypb"
+	backupv1beta1 "github.com/percona/pmm/api/managementpb/backup"
 	"github.com/pkg/errors"
 	"github.com/sirupsen/logrus"
 	"golang.org/x/sync/errgroup"
-=======
-	"time"
-
-	"github.com/AlekSi/pointer"
-	backupv1beta1 "github.com/percona/pmm/api/managementpb/backup"
-	"github.com/pkg/errors"
-	"github.com/sirupsen/logrus"
->>>>>>> f581ced3
 	"google.golang.org/grpc/codes"
 	"google.golang.org/grpc/status"
 	"google.golang.org/protobuf/types/known/timestamppb"
 	"gopkg.in/reform.v1"
 
-	"github.com/percona/pmm/api/inventorypb"
-	backupv1beta1 "github.com/percona/pmm/api/managementpb/backup"
-
 	"github.com/percona/pmm-managed/models"
-<<<<<<< HEAD
 	"github.com/percona/pmm-managed/services"
-=======
 	"github.com/percona/pmm-managed/services/scheduler"
->>>>>>> f581ced3
 )
 
 // BackupsService represents backups API.
 type BackupsService struct {
-<<<<<<< HEAD
-	l              *logrus.Entry
-	db             *reform.DB
-	jobsService    jobsService
-	versionService versionService
-}
-
-// NewBackupsService creates new backups API service.
-func NewBackupsService(
-	db *reform.DB,
-	jobsService jobsService,
-	versionService versionService,
-) *BackupsService {
-	return &BackupsService{
-		l:              logrus.WithField("component", "management/backup"),
-		db:             db,
-		jobsService:    jobsService,
-		versionService: versionService,
-=======
 	db              *reform.DB
 	backupService   backupService
 	scheduleService scheduleService
@@ -83,331 +53,19 @@
 		db:              db,
 		backupService:   backupService,
 		scheduleService: scheduleService,
->>>>>>> f581ced3
-	}
-}
-
-type checkServiceResult struct {
-	ServiceType models.ServiceType
-	DBConfig    *models.DBConfig
-	AgentID     string
-}
-
-func (s *BackupsService) checkService(ctx context.Context, serviceID string) (*checkServiceResult, error) {
-	var result checkServiceResult
-	if err := s.db.InTransactionContext(ctx, nil, func(tx *reform.TX) error {
-		service, err := models.FindServiceByID(tx.Querier, serviceID)
-		if err != nil {
-			return err
-		}
-
-		switch service.ServiceType {
-		case models.MySQLServiceType,
-			models.MongoDBServiceType:
-			result.ServiceType = service.ServiceType
-		case models.PostgreSQLServiceType,
-			models.ProxySQLServiceType,
-			models.HAProxyServiceType,
-			models.ExternalServiceType:
-			return status.Errorf(codes.Unimplemented, "unimplemented service: %s", service.ServiceType)
-		default:
-			return status.Errorf(codes.Unknown, "unknown service: %s", service.ServiceType)
-		}
-
-		dbConfig, err := models.FindDBConfigForService(tx.Querier, serviceID)
-		if err != nil {
-			return err
-		}
-
-		result.DBConfig = dbConfig
-
-		pmmAgents, err := models.FindPMMAgentsForService(tx.Querier, serviceID)
-		if err != nil {
-			return err
-		}
-
-		if len(pmmAgents) == 0 {
-			return errors.Errorf("pmmAgent not found for service")
-		}
-
-		result.AgentID = pmmAgents[0].AgentID
-
-		return nil
-	}); err != nil {
-		return nil, err
-	}
-
-	return &result, nil
-}
-
-// checkVersionCompatibility checks version compatibility between db and tool used for the backup.
-// Returns version of the db.
-func (s *BackupsService) checkVersionCompatibility(
-	agentID string,
-	serviceType models.ServiceType,
-) (string, error) {
-	// TODO: add support for mongodb, provide ticket
-	if serviceType != models.MySQLServiceType {
-		return "", nil
-	}
-
-	dbVersion, err := s.versionService.GetLocalMySQLVersion(agentID)
-	if err != nil {
-		return "", err
-	}
-
-	toolVersion, err := s.versionService.GetXtrabackupVersion(agentID)
-	if err != nil {
-		return "", err
-	}
-
-	_ = toolVersion
-	// TODO: check compatibility between db and tool versions
-
-	return dbVersion, nil
+	}
 }
 
 // StartBackup starts on-demand backup.
 func (s *BackupsService) StartBackup(ctx context.Context, req *backupv1beta1.StartBackupRequest) (*backupv1beta1.StartBackupResponse, error) {
-<<<<<<< HEAD
-	csr, err := s.checkService(ctx, req.ServiceId)
-	if err != nil {
-		return nil, err
-	}
-
-	dbVersion, err := s.checkVersionCompatibility(csr.AgentID, csr.ServiceType)
-	if err != nil {
-		return nil, err
-	}
-
-	var artifact *models.Artifact
-	var job *models.JobResult
-	var locationConfig *models.BackupLocationConfig
-
-	if err := s.db.InTransactionContext(ctx, nil, func(tx *reform.TX) error {
-		if _, err := models.FindServiceByID(tx.Querier, req.ServiceId); err != nil {
-			return err
-		}
-
-		location, err := models.FindBackupLocationByID(tx.Querier, req.LocationId)
-		if err != nil {
-			return err
-		}
-
-		locationConfig = &models.BackupLocationConfig{
-			PMMServerConfig: location.PMMServerConfig,
-			PMMClientConfig: location.PMMClientConfig,
-			S3Config:        location.S3Config,
-		}
-
-		var dataModel models.DataModel
-		var jobType models.JobType
-		switch csr.ServiceType {
-		case models.MySQLServiceType:
-			dataModel = models.PhysicalDataModel
-			jobType = models.MySQLBackupJob
-		case models.MongoDBServiceType:
-			dataModel = models.LogicalDataModel
-			jobType = models.MongoDBBackupJob
-		default:
-			panic(fmt.Sprintf("unexpected ServiceType %v", csr.ServiceType))
-		}
-
-		artifact, err = models.CreateArtifact(tx.Querier, models.CreateArtifactParams{
-			Name:       req.Name,
-			Vendor:     string(csr.ServiceType),
-			Version:    dbVersion,
-			LocationID: location.ID,
-			ServiceID:  req.ServiceId,
-			DataModel:  dataModel,
-			Status:     models.PendingBackupStatus,
-		})
-		if err != nil {
-			return err
-		}
-
-		job, err = s.prepareBackupJob(tx.Querier, csr.AgentID, artifact.ID, jobType)
-		if err != nil {
-			return err
-		}
-		return nil
-	}); err != nil {
-		return nil, err
-	}
-
-	switch csr.ServiceType {
-	case models.MySQLServiceType:
-		err = s.jobsService.StartMySQLBackupJob(job.ID, job.PMMAgentID, 0, req.Name, csr.DBConfig, locationConfig)
-	case models.MongoDBServiceType:
-		err = s.jobsService.StartMongoDBBackupJob(job.ID, job.PMMAgentID, 0, req.Name, csr.DBConfig, locationConfig)
-	default:
-		panic(fmt.Sprintf("unexpected ServiceType %v", csr.ServiceType))
-	}
-	if err != nil {
-		return nil, err
-	}
-
-	return &backupv1beta1.StartBackupResponse{
-		ArtifactId: artifact.ID,
-	}, nil
-}
-
-func (s *BackupsService) findCompatibleServices(
-	serviceType models.ServiceType,
-	artifactDBVersion string,
-) ([]*models.Service, error) {
-	if artifactDBVersion == "" {
-		s.l.Info("skip finding compatible services: artifact db version is unknown")
-		return []*models.Service{}, nil
-	}
-
-	filters := models.ServiceFilters{
-		ServiceType: &serviceType,
-	}
-	filteredServices, err := models.FindServices(s.db.Querier, filters)
-	if err != nil {
-		return nil, err
-	}
-
-	if len(filteredServices) == 0 {
-		return []*models.Service{}, nil
-	}
-
-	const maxWorkers = 5
-	workers := len(filteredServices)
-	if workers > maxWorkers {
-		workers = maxWorkers
-	}
-
-	g := &errgroup.Group{}
-	// stream service for checking
-	serviceCh := make(chan *models.Service, workers)
-	g.Go(func() error {
-		defer close(serviceCh)
-
-		for _, s := range filteredServices {
-			serviceCh <- s
-		}
-
-		return nil
-	})
-
-	// check each service for compatibility
-	compatibleServicesMap := make(map[string]struct{}, len(filteredServices))
-	m := &sync.Mutex{}
-	for i := 0; i < workers; i++ {
-		g.Go(func() error {
-			for service := range serviceCh {
-				pmmAgents, err := models.FindPMMAgentsForService(s.db.Querier, service.ServiceID)
-				if err != nil {
-					return err
-				}
-
-				if len(pmmAgents) == 0 {
-					continue
-				}
-
-				agentID := pmmAgents[0].AgentID
-
-				dbVersion, err := s.versionService.GetLocalMySQLVersion(agentID)
-				if err != nil {
-					s.l.WithError(err).Infof("skip incompatible service with id %q, agent id %q: "+
-						"cannot get local MySQL version", service.ServiceID, agentID)
-					continue
-				}
-
-				if artifactDBVersion != dbVersion {
-					s.l.WithError(err).Infof("skip incompatible service with id %q, agent id %q: "+
-						"version mismatch, artifact version %q != db version %q", service.ServiceID, agentID, artifactDBVersion, dbVersion)
-					continue
-				}
-
-				toolVersion, err := s.versionService.GetXtrabackupVersion(agentID)
-				if err != nil {
-					s.l.WithError(err).Infof("skip incompatible service with id %q, agent id %q: "+
-						"cannot get xtrabackup version", service.ServiceID, agentID)
-					continue
-				}
-
-				_ = toolVersion
-				// TODO: check compatibility between db and tool versions
-
-				m.Lock()
-				compatibleServicesMap[service.ServiceID] = struct{}{}
-				m.Unlock()
-			}
-
-			return nil
-		})
-	}
-
-	if err := g.Wait(); err != nil {
-		return nil, err
-	}
-
-	compatibleServices := make([]*models.Service, 0, len(compatibleServicesMap))
-	for _, service := range filteredServices {
-		if _, ok := compatibleServicesMap[service.ServiceID]; ok {
-			compatibleServices = append(compatibleServices, service)
-		}
-	}
-
-	return compatibleServices, nil
-}
-
-// ListServicesForRestore lists compatible service for restoring given artifact.
-func (s *BackupsService) ListServicesForRestore(
-	_ context.Context,
-	req *backupv1beta1.ListServicesForRestoreRequest,
-) (*backupv1beta1.ListServicesForRestoreResponse, error) {
-	artifact, err := models.FindArtifactByID(s.db.Querier, req.ArtifactId)
-	if err != nil {
-		return nil, err
-	}
-
-	serviceType := models.ServiceType(artifact.Vendor)
-	switch serviceType {
-	case models.MySQLServiceType:
-	case models.MongoDBServiceType, // TODO: add mongo support
-		models.PostgreSQLServiceType,
-		models.ProxySQLServiceType,
-		models.HAProxyServiceType,
-		models.ExternalServiceType:
-		return nil, status.Errorf(codes.Unimplemented, "unimplemented service: %s", serviceType)
-	default:
-		return nil, status.Errorf(codes.Unknown, "unknown service: %s", serviceType)
-	}
-
-	compatibleServices, err := s.findCompatibleServices(serviceType, artifact.Version)
-=======
 	artifactID, err := s.backupService.PerformBackup(ctx, req.ServiceId, req.LocationId, req.Name, "")
->>>>>>> f581ced3
-	if err != nil {
-		return nil, err
-	}
-
-<<<<<<< HEAD
-	res := &backupv1beta1.ListServicesForRestoreResponse{}
-	for _, service := range compatibleServices {
-		apiService, err := services.ToAPIService(service)
-		if err != nil {
-			return nil, err
-		}
-
-		switch s := apiService.(type) {
-		case *inventorypb.MySQLService:
-			res.Mysql = append(res.Mysql, s)
-		default:
-			panic(fmt.Errorf("unhandled inventory Service type %T", service))
-		}
-	}
-
-	return res, nil
-=======
+	if err != nil {
+		return nil, err
+	}
+
 	return &backupv1beta1.StartBackupResponse{
 		ArtifactId: artifactID,
 	}, nil
->>>>>>> f581ced3
 }
 
 // RestoreBackup starts restore backup job.
@@ -443,25 +101,9 @@
 		var task scheduler.Task
 		switch svc.ServiceType {
 		case models.MySQLServiceType:
-<<<<<<< HEAD
-			jobType = models.MySQLRestoreBackupJob
-			jobResultData = &models.JobResultData{
-				MySQLRestoreBackup: &models.MySQLRestoreBackupJobResult{
-					RestoreID: restoreID,
-				},
-			}
-		case models.MongoDBServiceType:
-			jobType = models.MongoDBRestoreBackupJob
-			jobResultData = &models.JobResultData{
-				MongoDBRestoreBackup: &models.MongoDBRestoreBackupJobResult{
-					RestoreID: restoreID,
-				},
-			}
-=======
 			task = scheduler.NewMySQLBackupTask(s.backupService, req.ServiceId, req.LocationId, req.Name, req.Description, req.Retention)
 		case models.MongoDBServiceType:
 			task = scheduler.NewMongoBackupTask(s.backupService, req.ServiceId, req.LocationId, req.Name, req.Description, req.Retention)
->>>>>>> f581ced3
 		case models.PostgreSQLServiceType,
 			models.ProxySQLServiceType,
 			models.HAProxyServiceType,
@@ -506,26 +148,6 @@
 		return nil, err
 	}
 
-<<<<<<< HEAD
-	return &backupv1beta1.RestoreBackupResponse{
-		RestoreId: restoreID,
-	}, nil
-}
-
-func (s *BackupsService) prepareBackupJob(
-	q *reform.Querier,
-	agentID string,
-	artifactID string,
-	jobType models.JobType,
-) (*models.JobResult, error) {
-	var jobResultData *models.JobResultData
-	switch jobType {
-	case models.MySQLBackupJob:
-		jobResultData = &models.JobResultData{
-			MySQLBackup: &models.MySQLBackupJobResult{
-				ArtifactID: artifactID,
-			},
-=======
 	locationIDs := make([]string, 0, len(tasks))
 	serviceIDs := make([]string, 0, len(tasks))
 	for _, t := range tasks {
@@ -584,7 +206,6 @@
 		}
 		if req.Description != nil {
 			data.Description = req.Description.Value
->>>>>>> f581ced3
 		}
 		if req.Retention != nil {
 			data.Retention = req.Retention.Value
@@ -600,32 +221,6 @@
 		if req.Retention != nil {
 			data.Retention = req.Retention.Value
 		}
-<<<<<<< HEAD
-	case models.Echo,
-		models.MySQLRestoreBackupJob,
-		models.MongoDBRestoreBackupJob:
-		return nil, errors.Errorf("%s is not a backup job type", jobType)
-	default:
-		return nil, errors.Errorf("unsupported backup job type: %s", jobType)
-	}
-
-	res, err := models.CreateJobResult(q, agentID, jobType, jobResultData)
-
-	if err != nil {
-		return nil, err
-	}
-
-	return res, nil
-}
-
-type prepareRestoreJobParams struct {
-	AgentID      string
-	ArtifactName string
-	Location     *models.BackupLocation
-	ServiceType  models.ServiceType
-	DBConfig     *models.DBConfig
-}
-=======
 	default:
 		return nil, status.Errorf(codes.InvalidArgument, "Unknown type: %s", scheduledTask.Type)
 	}
@@ -637,7 +232,6 @@
 	if req.Enabled != nil {
 		params.Disable = pointer.ToBool(!req.Enabled.Value)
 	}
->>>>>>> f581ced3
 
 	if req.CronExpression != nil {
 		params.CronExpression = pointer.ToString(req.CronExpression.Value)
@@ -688,6 +282,162 @@
 	}
 
 	return &backupv1beta1.RemoveScheduledBackupResponse{}, nil
+}
+
+func (s *BackupsService) findCompatibleServices(
+	serviceType models.ServiceType,
+	artifactDBVersion string,
+) ([]*models.Service, error) {
+	if artifactDBVersion == "" {
+		s.l.Info("skip finding compatible services: artifact db version is unknown")
+		return []*models.Service{}, nil
+	}
+
+	filters := models.ServiceFilters{
+		ServiceType: &serviceType,
+	}
+	filteredServices, err := models.FindServices(s.db.Querier, filters)
+	if err != nil {
+		return nil, err
+	}
+
+	if len(filteredServices) == 0 {
+		return []*models.Service{}, nil
+	}
+
+	const maxWorkers = 5
+	workers := len(filteredServices)
+	if workers > maxWorkers {
+		workers = maxWorkers
+	}
+
+	g := &errgroup.Group{}
+	// stream service for checking
+	serviceCh := make(chan *models.Service, workers)
+	g.Go(func() error {
+		defer close(serviceCh)
+
+		for _, s := range filteredServices {
+			serviceCh <- s
+		}
+
+		return nil
+	})
+
+	// check each service for compatibility
+	compatibleServicesMap := make(map[string]struct{}, len(filteredServices))
+	m := &sync.Mutex{}
+	for i := 0; i < workers; i++ {
+		g.Go(func() error {
+			for service := range serviceCh {
+				pmmAgents, err := models.FindPMMAgentsForService(s.db.Querier, service.ServiceID)
+				if err != nil {
+					return err
+				}
+
+				if len(pmmAgents) == 0 {
+					continue
+				}
+
+				agentID := pmmAgents[0].AgentID
+
+				dbVersion, err := s.versionService.GetLocalMySQLVersion(agentID)
+				if err != nil {
+					s.l.WithError(err).Infof("skip incompatible service with id %q, agent id %q: "+
+						"cannot get local MySQL version", service.ServiceID, agentID)
+					continue
+				}
+
+				if artifactDBVersion != dbVersion {
+					s.l.WithError(err).Infof("skip incompatible service with id %q, agent id %q: "+
+						"version mismatch, artifact version %q != db version %q", service.ServiceID, agentID, artifactDBVersion, dbVersion)
+					continue
+				}
+
+				toolVersion, err := s.versionService.GetXtrabackupVersion(agentID)
+				if err != nil {
+					s.l.WithError(err).Infof("skip incompatible service with id %q, agent id %q: "+
+						"cannot get xtrabackup version", service.ServiceID, agentID)
+					continue
+				}
+
+				_ = toolVersion
+				// TODO: check compatibility between db and tool versions
+
+				m.Lock()
+				compatibleServicesMap[service.ServiceID] = struct{}{}
+				m.Unlock()
+			}
+
+			return nil
+		})
+	}
+
+	if err := g.Wait(); err != nil {
+		return nil, err
+	}
+
+	compatibleServices := make([]*models.Service, 0, len(compatibleServicesMap))
+	for _, service := range filteredServices {
+		if _, ok := compatibleServicesMap[service.ServiceID]; ok {
+			compatibleServices = append(compatibleServices, service)
+		}
+	}
+
+	return compatibleServices, nil
+}
+
+// ListServicesForRestore lists compatible service for restoring given artifact.
+func (s *BackupsService) ListServicesForRestore(
+	_ context.Context,
+	req *backupv1beta1.ListServicesForRestoreRequest,
+) (*backupv1beta1.ListServicesForRestoreResponse, error) {
+	artifact, err := models.FindArtifactByID(s.db.Querier, req.ArtifactId)
+	if err != nil {
+		return nil, err
+	}
+
+	serviceType := models.ServiceType(artifact.Vendor)
+	switch serviceType {
+	case models.MySQLServiceType:
+	case models.MongoDBServiceType:
+	case models.PostgreSQLServiceType,
+		models.ProxySQLServiceType,
+		models.HAProxyServiceType,
+		models.ExternalServiceType:
+		return nil, status.Errorf(codes.Unimplemented, "unimplemented service: %s", serviceType)
+	default:
+		return nil, status.Errorf(codes.Unknown, "unknown service: %s", serviceType)
+	}
+
+	compatibleServices, err := s.findCompatibleServices(serviceType, artifact.DBVersion)
+	if err != nil {
+		return nil, err
+	}
+
+	res := &backupv1beta1.ListServicesForRestoreResponse{}
+	for _, service := range compatibleServices {
+		apiService, err := services.ToAPIService(service)
+		if err != nil {
+			return nil, err
+		}
+
+		switch s := apiService.(type) {
+		case *inventorypb.MySQLService:
+			res.Mysql = append(res.Mysql, s)
+		case *inventorypb.MongoDBService:
+		//	res.Mongodb = append(res.Mongodb, s)
+		case *inventorypb.PostgreSQLService,
+			*inventorypb.ProxySQLService,
+			*inventorypb.HAProxyService,
+			*inventorypb.ExternalService:
+			return nil, status.Errorf(codes.Unimplemented, "unimplemented service type %T", service)
+		default:
+			return nil, status.Errorf(codes.Internal, "unhandled inventory service type %T", service)
+		}
+	}
+
+	return res, nil
 }
 
 func convertTaskToScheduledBackup(task *models.ScheduledTask,
