--- conflicted
+++ resolved
@@ -253,7 +253,16 @@
 		})
 		require.NoError(t, err)
 
-<<<<<<< HEAD
+		updateReq := &backupv1beta1.ChangeLocationRequest{
+			LocationId: loc2.LocationId,
+			Name:       name,
+			PmmServerConfig: &backupv1beta1.PMMServerLocationConfig{
+				Path: "/tmp",
+			},
+		}
+		_, err = svc.ChangeLocation(ctx, updateReq)
+		tests.AssertGRPCError(t, status.New(codes.AlreadyExists, fmt.Sprintf(`Location with name "%s" already exists.`, name)), err)
+	})
 }
 
 func TestRemoveBackupLocation(t *testing.T) {
@@ -310,16 +319,4 @@
 	})
 	assert.EqualError(t, err, `rpc error: code = NotFound desc = Backup location with ID "non-existing" not found.`)
 
-=======
-		updateReq := &backupv1beta1.ChangeLocationRequest{
-			LocationId: loc2.LocationId,
-			Name:       name,
-			PmmServerConfig: &backupv1beta1.PMMServerLocationConfig{
-				Path: "/tmp",
-			},
-		}
-		_, err = svc.ChangeLocation(ctx, updateReq)
-		tests.AssertGRPCError(t, status.New(codes.AlreadyExists, fmt.Sprintf(`Location with name "%s" already exists.`, name)), err)
-	})
->>>>>>> 7095c82d
 }