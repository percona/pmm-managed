// pmm-managed
// Copyright (C) 2017 Percona LLC
//
// This program is free software: you can redistribute it and/or modify
// it under the terms of the GNU Affero General Public License as published by
// the Free Software Foundation, either version 3 of the License, or
// (at your option) any later version.
//
// This program is distributed in the hope that it will be useful,
// but WITHOUT ANY WARRANTY; without even the implied warranty of
// MERCHANTABILITY or FITNESS FOR A PARTICULAR PURPOSE. See the
// GNU Affero General Public License for more details.
//
// You should have received a copy of the GNU Affero General Public License
// along with this program. If not, see <https://www.gnu.org/licenses/>.

package backup

import (
	"context"

	"github.com/percona/pmm-managed/models"
	"github.com/percona/pmm-managed/services/backup"
	"github.com/percona/pmm-managed/services/scheduler"
)

//go:generate mockery -name=awsS3 -case=snake -inpkg -testonly
//go:generate mockery -name=backupService -case=snake -inpkg -testonly
//go:generate mockery -name=scheduleService -case=snake -inpkg -testonly
//go:generate mockery -name=removalService -case=snake -inpkg -testonly

type awsS3 interface {
	GetBucketLocation(ctx context.Context, host string, accessKey, secretKey, name string) (string, error)
	BucketExists(ctx context.Context, host string, accessKey, secretKey, name string) (bool, error)
	RemoveRecursive(ctx context.Context, endpoint, accessKey, secretKey, bucketName, prefix string) error
}

type backupService interface {
<<<<<<< HEAD
	PerformBackup(ctx context.Context, serviceID, locationID, name string, mode models.BackupMode, scheduleID string) (string, error)
=======
	PerformBackup(ctx context.Context, params backup.PerformBackupParams) (string, error)
>>>>>>> 59e96101
	RestoreBackup(ctx context.Context, serviceID, artifactID string) (string, error)
	SwitchMongoPITR(ctx context.Context, serviceID string, enabled bool) error
}

// schedulerService is a subset of method of scheduler.Service used by this package.
// We use it instead of real type for testing and to avoid dependency cycle.
type scheduleService interface {
	Run(ctx context.Context)
	Add(task scheduler.Task, params scheduler.AddParams) (*models.ScheduledTask, error)
	Remove(id string) error
	Update(id string, params models.ChangeScheduledTaskParams) error
}

type removalService interface {
	DeleteArtifact(ctx context.Context, artifactID string, removeFiles bool) error
}<|MERGE_RESOLUTION|>--- conflicted
+++ resolved
@@ -36,11 +36,7 @@
 }
 
 type backupService interface {
-<<<<<<< HEAD
-	PerformBackup(ctx context.Context, serviceID, locationID, name string, mode models.BackupMode, scheduleID string) (string, error)
-=======
 	PerformBackup(ctx context.Context, params backup.PerformBackupParams) (string, error)
->>>>>>> 59e96101
 	RestoreBackup(ctx context.Context, serviceID, artifactID string) (string, error)
 	SwitchMongoPITR(ctx context.Context, serviceID string, enabled bool) error
 }
