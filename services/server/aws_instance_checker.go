// pmm-managed
// Copyright (C) 2017 Percona LLC
//
// This program is free software: you can redistribute it and/or modify
// it under the terms of the GNU Affero General Public License as published by
// the Free Software Foundation, either version 3 of the License, or
// (at your option) any later version.
//
// This program is distributed in the hope that it will be useful,
// but WITHOUT ANY WARRANTY; without even the implied warranty of
// MERCHANTABILITY or FITNESS FOR A PARTICULAR PURPOSE. See the
// GNU Affero General Public License for more details.
//
// You should have received a copy of the GNU Affero General Public License
// along with this program. If not, see <https://www.gnu.org/licenses/>.

package server

import (
	"crypto/subtle"
	"sync"

	"github.com/aws/aws-sdk-go/aws/ec2metadata"
	"github.com/aws/aws-sdk-go/aws/session"
	"github.com/percona/pmm/api/serverpb"
	"github.com/pkg/errors"
	"github.com/sirupsen/logrus"
	"google.golang.org/grpc/codes"
	"google.golang.org/grpc/status"
	"gopkg.in/reform.v1"

	"github.com/percona/pmm-managed/models"
)

// AWSInstanceChecker checks AWS EC2 instance ID for AMI.
type AWSInstanceChecker struct {
	db               *reform.DB
	telemetryService telemetryService
	l                *logrus.Entry

	rw      sync.RWMutex
	checked bool
}

// NewAWSInstanceChecker creates a new AWSInstanceChecker.
func NewAWSInstanceChecker(db *reform.DB, telemetryService telemetryService) *AWSInstanceChecker {
	return &AWSInstanceChecker{
		db:               db,
		telemetryService: telemetryService,
<<<<<<< HEAD
		l:                logrus.WithField("component", "server/instanceChecker"),
=======
		l:                logrus.WithField("component", "server/awsInstanceChecker"),
>>>>>>> a54ecd90
	}
}

// MustCheck returns true if instance ID must be checked: this is AMI, and it wasn't checked already.
func (c *AWSInstanceChecker) MustCheck() bool {
	// fast-path without hitting database
	c.rw.RLock()
	checked := c.checked
	c.rw.RUnlock()
	if checked {
		return false
	}

	c.rw.Lock()
	defer c.rw.Unlock()

	if c.telemetryService.DistributionMethod() != serverpb.DistributionMethod_AMI {
		c.checked = true
		return false
	}

	settings, err := models.GetSettings(c.db.Querier)
	if err != nil {
		c.l.Error(err)
		return true
	}
	if settings.AWSInstanceChecked {
		c.checked = true
		return false
	}

	return true
}

// check performs instance ID check and stores successful result flag in settings.
func (c *AWSInstanceChecker) check(instanceID string) error {
	// do not allow more AWS API calls if instance is already checked
	if !c.MustCheck() {
		return nil
	}

	sess, err := session.NewSession()
	if err != nil {
		return errors.Wrap(err, "cannot create AWS session")
	}
	doc, err := ec2metadata.New(sess).GetInstanceIdentityDocument()
	if err != nil {
		c.l.Error(err)
		return status.Error(codes.Unavailable, "cannot get instance metadata")
	}
	if subtle.ConstantTimeCompare([]byte(instanceID), []byte(doc.InstanceID)) == 0 {
		return status.Error(codes.InvalidArgument, "invalid instance ID")
	}

	if e := c.db.InTransaction(func(tx *reform.TX) error {
		settings, err := models.GetSettings(tx.Querier)
		if err != nil {
			return err
		}

		settings.AWSInstanceChecked = true
		return models.SaveSettings(tx.Querier, settings)
	}); e != nil {
		return e
	}

	c.rw.Lock()
	c.checked = true
	c.rw.Unlock()

	return nil
}<|MERGE_RESOLUTION|>--- conflicted
+++ resolved
@@ -47,11 +47,7 @@
 	return &AWSInstanceChecker{
 		db:               db,
 		telemetryService: telemetryService,
-<<<<<<< HEAD
-		l:                logrus.WithField("component", "server/instanceChecker"),
-=======
 		l:                logrus.WithField("component", "server/awsInstanceChecker"),
->>>>>>> a54ecd90
 	}
 }
 
