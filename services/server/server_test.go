--- conflicted
+++ resolved
@@ -42,21 +42,17 @@
 	}()
 
 	newServer := func() *Server {
-<<<<<<< HEAD
-		s, err := NewServer(reform.NewDB(sqlDB, postgresql.Dialect, reform.NewPrintfLogger(t.Logf)),
-			nil, nil, nil, nil, nil, "")
-=======
 		params := &ServerParams{
 			DB:                 reform.NewDB(sqlDB, postgresql.Dialect, reform.NewPrintfLogger(t.Logf)),
 			Prometheus:         nil,
 			Supervisord:        nil,
 			TelemetryService:   nil,
+			ChecksService:      nil,
 			AwsInstanceChecker: nil,
 			AlertManagerFile:   "",
 			GrafanaClient:      nil,
 		}
 		s, err := NewServer(params)
->>>>>>> a54ecd90
 		require.NoError(t, err)
 		return s
 	}
