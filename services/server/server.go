--- conflicted
+++ resolved
@@ -89,16 +89,10 @@
 	TelemetryService   telemetryService
 	AwsInstanceChecker *AWSInstanceChecker
 	GrafanaClient      grafanaClient
-	AlertManagerFile   string
 }
 
 // NewServer returns new server for Server service.
-<<<<<<< HEAD
-func NewServer(db *reform.DB, prometheus prometheusService, supervisord supervisordService,
-	telemetryService telemetryService, checker *AWSInstanceChecker) (*Server, error) {
-=======
 func NewServer(params *ServerParams) (*Server, error) {
->>>>>>> a54ecd90
 	path := os.TempDir()
 	if _, err := os.Stat(path); err != nil {
 		return nil, errors.WithStack(err)
@@ -106,15 +100,6 @@
 	path = filepath.Join(path, "pmm-update.json")
 
 	s := &Server{
-<<<<<<< HEAD
-		db:                db,
-		prometheus:        prometheus,
-		supervisord:       supervisord,
-		telemetryService:  telemetryService,
-		checker:           checker,
-		l:                 logrus.WithField("component", "server"),
-		pmmUpdateAuthFile: path,
-=======
 		db:                 params.DB,
 		prometheus:         params.Prometheus,
 		supervisord:        params.Supervisord,
@@ -123,8 +108,6 @@
 		grafanaClient:      params.GrafanaClient,
 		l:                  logrus.WithField("component", "server"),
 		pmmUpdateAuthFile:  path,
-		alertManagerFile:   params.AlertManagerFile,
->>>>>>> a54ecd90
 	}
 	return s, nil
 }
