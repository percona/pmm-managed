--- conflicted
+++ resolved
@@ -526,12 +526,7 @@
 		return nil, err
 	}
 
-<<<<<<< HEAD
 	var settings *models.Settings
-
-=======
-	var newSettings, oldSettings *models.Settings
->>>>>>> e3828136
 	err := s.db.InTransaction(func(tx *reform.TX) error {
 		var e error
 		var oldSettings *models.Settings
@@ -585,16 +580,7 @@
 			}
 		}
 
-<<<<<<< HEAD
 		if settings, e = models.UpdateSettings(tx, settingsParams); e != nil {
-=======
-		var e error
-		if oldSettings, e = models.GetSettings(tx); e != nil {
-			return errors.WithStack(e)
-		}
-
-		if newSettings, e = models.UpdateSettings(tx, settingsParams); e != nil {
->>>>>>> e3828136
 			return status.Error(codes.InvalidArgument, e.Error())
 		}
 
