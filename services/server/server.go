--- conflicted
+++ resolved
@@ -488,11 +488,7 @@
 		return nil, err
 	}
 
-<<<<<<< HEAD
-	_, err = models.GetPerconaSSODetails(s.db.Querier)
-=======
 	_, err = models.GetPerconaSSODetails(ctx, s.db.Querier)
->>>>>>> 714b5e18
 
 	return &serverpb.GetSettingsResponse{
 		Settings: s.convertSettings(settings, err == nil),
@@ -735,11 +731,7 @@
 		}
 	}
 
-<<<<<<< HEAD
-	_, err := models.GetPerconaSSODetails(s.db.Querier)
-=======
 	_, err := models.GetPerconaSSODetails(ctx, s.db.Querier)
->>>>>>> 714b5e18
 
 	return &serverpb.ChangeSettingsResponse{
 		Settings: s.convertSettings(newSettings, err == nil),
@@ -752,11 +744,7 @@
 	if err != nil {
 		return errors.Wrap(err, "failed to get settings")
 	}
-<<<<<<< HEAD
-	ssoDetails, err := models.GetPerconaSSODetails(s.db.Querier)
-=======
 	ssoDetails, err := models.GetPerconaSSODetails(ctx, s.db.Querier)
->>>>>>> 714b5e18
 	if err != nil {
 		if !errors.Is(err, reform.ErrNoRows) {
 			return errors.Wrap(err, "failed to get SSO details")
