// pmm-managed
// Copyright (C) 2017 Percona LLC
//
// This program is free software: you can redistribute it and/or modify
// it under the terms of the GNU Affero General Public License as published by
// the Free Software Foundation, either version 3 of the License, or
// (at your option) any later version.
//
// This program is distributed in the hope that it will be useful,
// but WITHOUT ANY WARRANTY; without even the implied warranty of
// MERCHANTABILITY or FITNESS FOR A PARTICULAR PURPOSE. See the
// GNU Affero General Public License for more details.
//
// You should have received a copy of the GNU Affero General Public License
// along with this program. If not, see <https://www.gnu.org/licenses/>.

// Package server implements pmm-managed Server API.
package server

import (
	"context"
	"crypto/subtle"
	"encoding/json"
	"fmt"
	"io/ioutil"
	"os"
	"os/exec"
	"os/user"
	"path"
	"path/filepath"
	"strconv"
	"strings"
	"sync"
	"time"

	"github.com/asaskevich/govalidator"
	"github.com/google/uuid"
	"github.com/percona/pmm/api/serverpb"
	"github.com/percona/pmm/utils/pdeathsig"
	"github.com/percona/pmm/version"
	"github.com/pkg/errors"
	"github.com/sirupsen/logrus"
	"golang.org/x/sys/unix"
	"google.golang.org/grpc/codes"
	"google.golang.org/grpc/status"
	"google.golang.org/protobuf/types/known/durationpb"
	"google.golang.org/protobuf/types/known/timestamppb"
	"gopkg.in/reform.v1"

	"github.com/percona/pmm-managed/models"
	"github.com/percona/pmm-managed/utils/envvars"
)

// Server represents service for checking PMM Server status and changing settings.
type Server struct {
	db                   *reform.DB
	vmdb                 prometheusService
	agentsState          agentsStateUpdater
	vmalert              vmAlertService
	vmalertExternalRules vmAlertExternalRules
	alertmanager         alertmanagerService
	checksService        checksService
	templatesService     templatesService
	supervisord          supervisordService
	telemetryService     telemetryService
	awsInstanceChecker   *AWSInstanceChecker
	grafanaClient        grafanaClient
	rulesService         rulesService
	dbaasClient          dbaasClient
	emailer              emailer

	l *logrus.Entry

	pmmUpdateAuthFileM sync.Mutex
	pmmUpdateAuthFile  string

	envRW       sync.RWMutex
	envSettings *models.ChangeSettingsParams

	sshKeyM sync.Mutex
}

type dbaasClient interface {
	Connect(ctx context.Context) error
	Disconnect() error
}

type pmmUpdateAuth struct {
	AuthToken string `json:"auth_token"`
}

// Params holds the parameters needed to create a new service.
type Params struct {
	DB                   *reform.DB
	AgentsStateUpdater   agentsStateUpdater
	VMDB                 prometheusService
	VMAlert              prometheusService
	Alertmanager         alertmanagerService
	ChecksService        checksService
	TemplatesService     templatesService
	VMAlertExternalRules vmAlertExternalRules
	Supervisord          supervisordService
	TelemetryService     telemetryService
	AwsInstanceChecker   *AWSInstanceChecker
	GrafanaClient        grafanaClient
	RulesService         rulesService
	DbaasClient          dbaasClient
	Emailer              emailer
}

// NewServer returns new server for Server service.
func NewServer(params *Params) (*Server, error) {
	path := os.TempDir()
	if _, err := os.Stat(path); err != nil {
		return nil, errors.WithStack(err)
	}
	path = filepath.Join(path, "pmm-update.json")

	s := &Server{
		db:                   params.DB,
		vmdb:                 params.VMDB,
		agentsState:          params.AgentsStateUpdater,
		vmalert:              params.VMAlert,
		alertmanager:         params.Alertmanager,
		checksService:        params.ChecksService,
		templatesService:     params.TemplatesService,
		vmalertExternalRules: params.VMAlertExternalRules,
		supervisord:          params.Supervisord,
		telemetryService:     params.TelemetryService,
		awsInstanceChecker:   params.AwsInstanceChecker,
		grafanaClient:        params.GrafanaClient,
		rulesService:         params.RulesService,
		dbaasClient:          params.DbaasClient,
		emailer:              params.Emailer,
		l:                    logrus.WithField("component", "server"),
		pmmUpdateAuthFile:    path,
		envSettings:          new(models.ChangeSettingsParams),
	}
	return s, nil
}

// UpdateSettingsFromEnv updates settings in the database with environment variables values.
// It returns only validation or database errors; invalid environment variables are logged and skipped.
func (s *Server) UpdateSettingsFromEnv(env []string) []error {
	s.envRW.Lock()
	defer s.envRW.Unlock()

	envSettings, errs, warns := envvars.ParseEnvVars(env)
	for _, w := range warns {
		s.l.Warnln(w)
	}
	if len(errs) > 0 {
		return errs
	}

	err := s.db.InTransaction(func(tx *reform.TX) error {
		_, err := models.UpdateSettings(tx, envSettings)
		return err
	})
	if err != nil {
		return []error{err}
	}
	s.envSettings = envSettings
	return nil
}

// Version returns PMM Server version.
func (s *Server) Version(ctx context.Context, req *serverpb.VersionRequest) (*serverpb.VersionResponse, error) {
	// for API testing of authentication, panic handling, etc.
	if req.Dummy != "" {
		switch {
		case strings.HasPrefix(req.Dummy, "panic-"):
			switch req.Dummy {
			case "panic-error":
				panic(errors.New("panic-error"))
			case "panic-fmterror":
				panic(fmt.Errorf("panic-fmterror"))
			default:
				panic(req.Dummy)
			}

		case strings.HasPrefix(req.Dummy, "grpccode-"):
			code, err := strconv.Atoi(strings.TrimPrefix(req.Dummy, "grpccode-"))
			if err != nil {
				return nil, err
			}
			grpcCode := codes.Code(code)
			return nil, status.Errorf(grpcCode, "gRPC code %d (%s)", grpcCode, grpcCode)
		}
	}

	res := &serverpb.VersionResponse{
		// always return something in this field:
		// it is used by PMM 1.x's pmm-client for compatibility checking
		Version: version.Version,

		Managed: &serverpb.VersionInfo{
			Version:     version.Version,
			FullVersion: version.FullCommit,
		},

		DistributionMethod: s.telemetryService.DistributionMethod(),
	}
	if t, err := version.Time(); err == nil {
		res.Managed.Timestamp = timestamppb.New(t)
	}

	if v := s.supervisord.InstalledPMMVersion(ctx); v != nil {
		res.Version = v.Version
		res.Server = &serverpb.VersionInfo{
			Version:     v.Version,
			FullVersion: v.FullVersion,
		}
		if v.BuildTime != nil {
			res.Server.Timestamp = timestamppb.New(*v.BuildTime)
		}
	}

	return res, nil
}

// Readiness returns an error when some PMM Server component is not ready yet or is being restarted.
// It can be used as for Docker health check or Kubernetes readiness probe.
func (s *Server) Readiness(ctx context.Context, req *serverpb.ReadinessRequest) (*serverpb.ReadinessResponse, error) {
	var notReady bool
	for n, svc := range map[string]healthChecker{
		"alertmanager":    s.alertmanager,
		"grafana":         s.grafanaClient,
		"victoriametrics": s.vmdb,
		"vmalert":         s.vmalert,
	} {
		if err := svc.IsReady(ctx); err != nil {
			s.l.Errorf("%s readiness check failed: %+v", n, err)
			notReady = true
		}
	}

	if notReady {
		return nil, status.Error(codes.Internal, "PMM Server is not ready yet.")
	}

	return &serverpb.ReadinessResponse{}, nil
}

func (s *Server) onlyInstalledVersionResponse(ctx context.Context) *serverpb.CheckUpdatesResponse {
	v := s.supervisord.InstalledPMMVersion(ctx)
	r := &serverpb.CheckUpdatesResponse{
		Installed: &serverpb.VersionInfo{
			Version:     v.Version,
			FullVersion: v.FullVersion,
		},
	}

	if v.BuildTime != nil {
		t := v.BuildTime.UTC().Truncate(24 * time.Hour) // return only date
		r.Installed.Timestamp = timestamppb.New(t)
	}

	r.LastCheck = timestamppb.New(time.Now())

	return r
}

// CheckUpdates checks PMM Server updates availability.
func (s *Server) CheckUpdates(ctx context.Context, req *serverpb.CheckUpdatesRequest) (*serverpb.CheckUpdatesResponse, error) {
	s.envRW.RLock()
	updatesDisabled := s.envSettings.DisableUpdates
	s.envRW.RUnlock()

	if req.OnlyInstalledVersion {
		return s.onlyInstalledVersionResponse(ctx), nil
	}

	if req.Force {
		if err := s.supervisord.ForceCheckUpdates(ctx); err != nil {
			return nil, err
		}
	}

	v, lastCheck := s.supervisord.LastCheckUpdatesResult(ctx)
	if v == nil {
		return nil, status.Error(codes.Unavailable, "failed to check for updates")
	}

	res := &serverpb.CheckUpdatesResponse{
		Installed: &serverpb.VersionInfo{
			Version:     v.Installed.Version,
			FullVersion: v.Installed.FullVersion,
		},
		Latest: &serverpb.VersionInfo{
			Version:     v.Latest.Version,
			FullVersion: v.Latest.FullVersion,
		},
		UpdateAvailable: v.UpdateAvailable,
		LatestNewsUrl:   v.LatestNewsURL,
	}

	if updatesDisabled {
		res.UpdateAvailable = false
	}

	res.LastCheck = timestamppb.New(lastCheck)

	if v.Installed.BuildTime != nil {
		t := v.Installed.BuildTime.UTC().Truncate(24 * time.Hour) // return only date
		res.Installed.Timestamp = timestamppb.New(t)
	}

	if v.Latest.BuildTime != nil {
		t := v.Latest.BuildTime.UTC().Truncate(24 * time.Hour) // return only date
		res.Latest.Timestamp = timestamppb.New(t)
	}

	return res, nil
}

// StartUpdate starts PMM Server update.
func (s *Server) StartUpdate(ctx context.Context, req *serverpb.StartUpdateRequest) (*serverpb.StartUpdateResponse, error) {
	s.envRW.RLock()
	updatesDisabled := s.envSettings.DisableUpdates
	s.envRW.RUnlock()

	if updatesDisabled {
		return nil, status.Error(codes.FailedPrecondition, "Updates are disabled via DISABLE_UPDATES environment variable.")
	}

	offset, err := s.supervisord.StartUpdate()
	if err != nil {
		return nil, err
	}

	authToken := uuid.New().String()
	if err = s.writeUpdateAuthToken(authToken); err != nil {
		return nil, err
	}

	return &serverpb.StartUpdateResponse{
		AuthToken: authToken,
		LogOffset: offset,
	}, nil
}

// UpdateStatus returns PMM Server update status.
func (s *Server) UpdateStatus(ctx context.Context, req *serverpb.UpdateStatusRequest) (*serverpb.UpdateStatusResponse, error) {
	token, err := s.readUpdateAuthToken()
	if err != nil {
		return nil, err
	}
	if subtle.ConstantTimeCompare([]byte(req.AuthToken), []byte(token)) == 0 {
		return nil, status.Error(codes.PermissionDenied, "Invalid authentication token.")
	}

	// wait up to 30 seconds for new log lines
	var lines []string
	var newOffset uint32
	var done bool
	ctx, cancel := context.WithTimeout(ctx, 30*time.Second)
	defer cancel()
	for ctx.Err() == nil {
		done = !s.supervisord.UpdateRunning()
		if done {
			// give supervisord a second to flush logs to file
			time.Sleep(time.Second)
		}

		lines, newOffset, err = s.supervisord.UpdateLog(req.LogOffset)
		if err != nil {
			s.l.Warn(err)
		}

		if len(lines) != 0 || done {
			break
		}

		time.Sleep(200 * time.Millisecond)
	}

	return &serverpb.UpdateStatusResponse{
		LogLines:  lines,
		LogOffset: newOffset,
		Done:      done,
	}, nil
}

// writeUpdateAuthToken writes authentication token for getting update status and logs to the file.
//
// We can't rely on Grafana for authentication or on PostgreSQL for storage as their configuration
// is being changed during update.
func (s *Server) writeUpdateAuthToken(token string) error {
	s.pmmUpdateAuthFileM.Lock()
	defer s.pmmUpdateAuthFileM.Unlock()

	a := &pmmUpdateAuth{
		AuthToken: token,
	}
	f, err := os.OpenFile(s.pmmUpdateAuthFile, os.O_WRONLY|os.O_CREATE|os.O_TRUNC, 0600|os.ModeExclusive)
	if err != nil {
		return errors.WithStack(err)
	}
	defer func() {
		if err = f.Close(); err != nil {
			s.l.Error(err)
		}
	}()

	return errors.WithStack(json.NewEncoder(f).Encode(a))
}

// readUpdateAuthToken reads authentication token for getting update status and logs from the file.
func (s *Server) readUpdateAuthToken() (string, error) {
	s.pmmUpdateAuthFileM.Lock()
	defer s.pmmUpdateAuthFileM.Unlock()

	f, err := os.OpenFile(s.pmmUpdateAuthFile, os.O_RDONLY, os.ModeExclusive)
	if err != nil {
		return "", errors.WithStack(err)
	}
	defer func() {
		if err = f.Close(); err != nil {
			s.l.Error(err)
		}
	}()

	var a pmmUpdateAuth
	err = json.NewDecoder(f).Decode(&a)
	return a.AuthToken, errors.WithStack(err)
}

// convertSettings merges database settings and settings from environment variables into API response.
// Checking if PMM is connected to Platform is separated from settings for security and concurrency reasons.
func (s *Server) convertSettings(settings *models.Settings, connectedToPlatform bool) *serverpb.Settings {
	res := &serverpb.Settings{
		UpdatesDisabled:  settings.Updates.Disabled,
		TelemetryEnabled: !settings.Telemetry.Disabled,
		MetricsResolutions: &serverpb.MetricsResolutions{
			Hr: durationpb.New(settings.MetricsResolutions.HR),
			Mr: durationpb.New(settings.MetricsResolutions.MR),
			Lr: durationpb.New(settings.MetricsResolutions.LR),
		},
		SttCheckIntervals: &serverpb.STTCheckIntervals{
			RareInterval:     durationpb.New(settings.SaaS.STTCheckIntervals.RareInterval),
			StandardInterval: durationpb.New(settings.SaaS.STTCheckIntervals.StandardInterval),
			FrequentInterval: durationpb.New(settings.SaaS.STTCheckIntervals.FrequentInterval),
		},
		DataRetention:        durationpb.New(settings.DataRetention),
		SshKey:               settings.SSHKey,
		AwsPartitions:        settings.AWSPartitions,
		AlertManagerUrl:      settings.AlertManagerURL,
		SttEnabled:           settings.SaaS.STTEnabled,
		DbaasEnabled:         settings.DBaaS.Enabled,
		AzurediscoverEnabled: settings.Azurediscover.Enabled,
		PmmPublicAddress:     settings.PMMPublicAddress,

		AlertingEnabled:         settings.IntegratedAlerting.Enabled,
		BackupManagementEnabled: settings.BackupManagement.Enabled,

		ConnectedToPlatform: connectedToPlatform,
	}

	if settings.IntegratedAlerting.EmailAlertingSettings != nil {
		res.EmailAlertingSettings = &serverpb.EmailAlertingSettings{
			From:       settings.IntegratedAlerting.EmailAlertingSettings.From,
			Smarthost:  settings.IntegratedAlerting.EmailAlertingSettings.Smarthost,
			Hello:      settings.IntegratedAlerting.EmailAlertingSettings.Hello,
			Username:   settings.IntegratedAlerting.EmailAlertingSettings.Username,
			Password:   "",
			Identity:   settings.IntegratedAlerting.EmailAlertingSettings.Identity,
			Secret:     settings.IntegratedAlerting.EmailAlertingSettings.Secret,
			RequireTls: settings.IntegratedAlerting.EmailAlertingSettings.RequireTLS,
		}
	}

	if settings.IntegratedAlerting.SlackAlertingSettings != nil {
		res.SlackAlertingSettings = &serverpb.SlackAlertingSettings{
			Url: settings.IntegratedAlerting.SlackAlertingSettings.URL,
		}
	}

	b, err := s.vmalertExternalRules.ReadRules()
	if err != nil {
		s.l.Warnf("Cannot load Alert Manager rules: %s", err)
	}
	res.AlertManagerRules = b

	return res
}

// GetSettings returns current PMM Server settings.
func (s *Server) GetSettings(ctx context.Context, req *serverpb.GetSettingsRequest) (*serverpb.GetSettingsResponse, error) {
	s.envRW.RLock()
	defer s.envRW.RUnlock()

	settings, err := models.GetSettings(s.db)
	if err != nil {
		return nil, err
	}

	_, err = models.GetPerconaSSODetails(ctx, s.db.Querier)

	return &serverpb.GetSettingsResponse{
		Settings: s.convertSettings(settings, err == nil),
	}, nil
}

func (s *Server) validateChangeSettingsRequest(ctx context.Context, req *serverpb.ChangeSettingsRequest) error {
	metricsRes := req.MetricsResolutions

	if req.AlertManagerRules != "" && req.RemoveAlertManagerRules {
		return status.Error(codes.InvalidArgument, "Both alert_manager_rules and remove_alert_manager_rules are present.")
	}
	if req.PmmPublicAddress != "" && req.RemovePmmPublicAddress {
		return status.Error(codes.InvalidArgument, "Both pmm_public_address and remove_pmm_public_address are present.")
	}
	if req.SshKey != "" {
		if err := s.validateSSHKey(ctx, req.SshKey); err != nil {
			return err
		}
	}

	if req.AlertManagerRules != "" {
		if err := s.vmalertExternalRules.ValidateRules(ctx, req.AlertManagerRules); err != nil {
			return err
		}
	}

	// check request parameters compatibility with environment variables

	if req.EnableUpdates && s.envSettings.DisableUpdates {
		return status.Error(codes.FailedPrecondition, "Updates are disabled via DISABLE_UPDATES environment variable.")
	}

	// ignore req.DisableTelemetry and req.DisableStt even if they are present since that will not change anything
	if req.EnableTelemetry && s.envSettings.DisableTelemetry {
		return status.Error(codes.FailedPrecondition, "Telemetry is disabled via DISABLE_TELEMETRY environment variable.")
	}

	// ignore req.EnableAlerting even if they are present since that will not change anything
	if req.DisableAlerting && s.envSettings.EnableAlerting {
		return status.Error(codes.FailedPrecondition, "Alerting is enabled via ENABLE_ALERTING environment variable.")
	}

	// ignore req.DisableAzurediscover even if they are present since that will not change anything
	if req.DisableAzurediscover && s.envSettings.EnableAzurediscover {
		return status.Error(codes.FailedPrecondition, "Azure Discover is enabled via ENABLE_AZUREDISCOVER environment variable.")
	}

	// ignore req.DisableDbaas when DBaaS is enabled through env var.
	if req.DisableDbaas && s.envSettings.EnableDBaaS {
		return status.Error(codes.FailedPrecondition, "DBaaS is enabled via ENABLE_DBAAS or via deprecated PERCONA_TEST_DBAAS environment variable.")
	}

	if metricsRes.GetHr().AsDuration() != 0 && s.envSettings.MetricsResolutions.HR != 0 {
		return status.Error(codes.FailedPrecondition, "High resolution for metrics is set via METRICS_RESOLUTION_HR (or METRICS_RESOLUTION) environment variable.")
	}
	if metricsRes.GetMr().AsDuration() != 0 && s.envSettings.MetricsResolutions.MR != 0 {
		return status.Error(codes.FailedPrecondition, "Medium resolution for metrics is set via METRICS_RESOLUTION_MR environment variable.")
	}
	if metricsRes.GetLr().AsDuration() != 0 && s.envSettings.MetricsResolutions.LR != 0 {
		return status.Error(codes.FailedPrecondition, "Low resolution for metrics is set via METRICS_RESOLUTION_LR environment variable.")
	}

	if req.DataRetention.AsDuration() != 0 && s.envSettings.DataRetention != 0 {
		return status.Error(codes.FailedPrecondition, "Data retention for queries is set via DATA_RETENTION environment variable.")
	}

	return nil
}

// ChangeSettings changes PMM Server settings.
func (s *Server) ChangeSettings(ctx context.Context, req *serverpb.ChangeSettingsRequest) (*serverpb.ChangeSettingsResponse, error) {
	s.envRW.RLock()
	defer s.envRW.RUnlock()

	if err := s.validateChangeSettingsRequest(ctx, req); err != nil {
		return nil, err
	}

	var newSettings, oldSettings *models.Settings
	errTX := s.db.InTransaction(func(tx *reform.TX) error {
		var err error
		if oldSettings, err = models.GetSettings(tx); err != nil {
			return errors.WithStack(err)
		}

		metricsRes := req.MetricsResolutions
		sttCheckIntervals := req.SttCheckIntervals
		settingsParams := &models.ChangeSettingsParams{
			DisableUpdates:   req.DisableUpdates,
			EnableUpdates:    req.EnableUpdates,
			DisableTelemetry: req.DisableTelemetry,
			EnableTelemetry:  req.EnableTelemetry,
			STTCheckIntervals: models.STTCheckIntervals{
				RareInterval:     sttCheckIntervals.GetRareInterval().AsDuration(),
				StandardInterval: sttCheckIntervals.GetStandardInterval().AsDuration(),
				FrequentInterval: sttCheckIntervals.GetFrequentInterval().AsDuration(),
			},
			MetricsResolutions: models.MetricsResolutions{
				HR: metricsRes.GetHr().AsDuration(),
				MR: metricsRes.GetMr().AsDuration(),
				LR: metricsRes.GetLr().AsDuration(),
			},
			DataRetention:          req.DataRetention.AsDuration(),
			AWSPartitions:          req.AwsPartitions,
			AlertManagerURL:        req.AlertManagerUrl,
			RemoveAlertManagerURL:  req.RemoveAlertManagerUrl,
			SSHKey:                 req.SshKey,
			EnableSTT:              req.EnableStt,
			DisableSTT:             req.DisableStt,
			EnableAzurediscover:    req.EnableAzurediscover,
			DisableAzurediscover:   req.DisableAzurediscover,
			PMMPublicAddress:       req.PmmPublicAddress,
			RemovePMMPublicAddress: req.RemovePmmPublicAddress,

			EnableAlerting:              req.EnableAlerting,
			DisableAlerting:             req.DisableAlerting,
			RemoveEmailAlertingSettings: req.RemoveEmailAlertingSettings,
			RemoveSlackAlertingSettings: req.RemoveSlackAlertingSettings,
			EnableBackupManagement:      req.EnableBackupManagement,
			DisableBackupManagement:     req.DisableBackupManagement,

			EnableDBaaS:  req.EnableDbaas,
			DisableDBaaS: req.DisableDbaas,
		}

		if req.EmailAlertingSettings != nil {
			settingsParams.EmailAlertingSettings = &models.EmailAlertingSettings{
				From:       req.EmailAlertingSettings.From,
				Smarthost:  req.EmailAlertingSettings.Smarthost,
				Hello:      req.EmailAlertingSettings.Hello,
				Username:   req.EmailAlertingSettings.Username,
				Identity:   req.EmailAlertingSettings.Identity,
				Secret:     req.EmailAlertingSettings.Secret,
				RequireTLS: req.EmailAlertingSettings.RequireTls,
			}
			if req.EmailAlertingSettings.Password != "" {
				settingsParams.EmailAlertingSettings.Password = req.EmailAlertingSettings.Password
			}
		}

		if req.SlackAlertingSettings != nil {
			settingsParams.SlackAlertingSettings = &models.SlackAlertingSettings{
				URL: req.SlackAlertingSettings.Url,
			}
		}

		var errInvalidArgument *models.ErrInvalidArgument
		newSettings, err = models.UpdateSettings(tx, settingsParams)
		switch {
		case err == nil:
		case errors.As(err, &errInvalidArgument):
			return status.Errorf(codes.InvalidArgument, "Invalid argument: %s.", errInvalidArgument.Details)
		default:
			return errors.WithStack(err)
		}

		// absent value means "do not change"
		if req.SshKey != "" {
			if err = s.writeSSHKey(req.SshKey); err != nil {
				return errors.WithStack(err)
			}
		}

		// absent value means "do not change"
		if req.AlertManagerRules != "" {
			if err = s.vmalertExternalRules.WriteRules(req.AlertManagerRules); err != nil {
				return errors.WithStack(err)
			}
		}
		if req.RemoveAlertManagerRules {
			if err = s.vmalertExternalRules.RemoveRulesFile(); err != nil && !os.IsNotExist(err) {
				return errors.WithStack(err)
			}
		}
		return nil
	})
	if errTX != nil {
		return nil, errTX
	}

	if err := s.UpdateConfigurations(ctx); err != nil {
		return nil, err
	}

	// When IA moved from disabled state to enabled create rules files.
	if !oldSettings.IntegratedAlerting.Enabled && req.EnableAlerting {
		s.rulesService.WriteVMAlertRulesFiles()
	}

	// When IA moved from enabled state to disables cleanup rules files.
	if oldSettings.IntegratedAlerting.Enabled && req.DisableAlerting {
		if err := s.rulesService.RemoveVMAlertRulesFiles(); err != nil {
			s.l.Errorf("Failed to clean old alert rule files: %+v", err)
		}
	}

	// If STT intervals are changed reset timers.
	if oldSettings.SaaS.STTCheckIntervals != newSettings.SaaS.STTCheckIntervals {
		s.checksService.UpdateIntervals(
			newSettings.SaaS.STTCheckIntervals.RareInterval,
			newSettings.SaaS.STTCheckIntervals.StandardInterval,
			newSettings.SaaS.STTCheckIntervals.FrequentInterval)
	}

	// When STT moved from disabled state to enabled force checks download and execution.
	var sttStarted bool
	if !oldSettings.SaaS.STTEnabled && newSettings.SaaS.STTEnabled {
<<<<<<< HEAD
		sttStarted = true
		go func() {
			// Start all checks from all groups.
			if err := s.checksService.StartChecks(context.Background(), "", nil); err != nil {
				s.l.Error(err)
			}
		}()
=======
		if err := s.checksService.StartChecks(nil); err != nil {
			s.l.Error(err)
		}
>>>>>>> aefb5b3f
	}

	// When STT moved from enabled state to disabled drop all existing STT alerts.
	if oldSettings.SaaS.STTEnabled && !newSettings.SaaS.STTEnabled {
		s.checksService.CleanupAlerts()
	}

	// When telemetry state is switched force alert templates and STT checks files collection.
	// If telemetry switched off that will drop previously downloaded files.
	if oldSettings.Telemetry.Disabled != newSettings.Telemetry.Disabled {
		s.templatesService.CollectTemplates(ctx)
		if !sttStarted {
			s.checksService.CollectChecks(ctx)
		}
	}

	// When DBaaS is enabled, connect to the dbaas-controller API.
	if !oldSettings.DBaaS.Enabled && newSettings.DBaaS.Enabled {
		err := s.dbaasClient.Connect(ctx)
		if err != nil {
			return nil, err
		}
	}

	// When DBaaS is disabled, disconnect from the dbaas-controller API.
	if oldSettings.DBaaS.Enabled && !newSettings.DBaaS.Enabled {
		err := s.dbaasClient.Disconnect()
		if err != nil {
			return nil, err
		}
	}

	if isAgentsStateUpdateNeeded(req.MetricsResolutions) {
		if err := s.agentsState.UpdateAgentsState(ctx); err != nil {
			return nil, err
		}
	}

	_, err := models.GetPerconaSSODetails(ctx, s.db.Querier)

	return &serverpb.ChangeSettingsResponse{
		Settings: s.convertSettings(newSettings, err == nil),
	}, nil
}

// TestEmailAlertingSettings tests email alerting SMTP settings by sending testing email.
func (s *Server) TestEmailAlertingSettings(
	ctx context.Context,
	req *serverpb.TestEmailAlertingSettingsRequest,
) (*serverpb.TestEmailAlertingSettingsResponse, error) {
	eas := req.EmailAlertingSettings
	settings := &models.EmailAlertingSettings{
		From:       eas.From,
		Smarthost:  eas.Smarthost,
		Hello:      eas.Hello,
		Username:   eas.Username,
		Password:   eas.Password,
		Identity:   eas.Identity,
		Secret:     eas.Secret,
		RequireTLS: eas.RequireTls,
	}

	if err := settings.Validate(); err != nil {
		return nil, status.Errorf(codes.InvalidArgument, "Invalid argument: %s.", err.Error())
	}

	if !govalidator.IsEmail(req.EmailTo) {
		return nil, status.Errorf(codes.InvalidArgument, "invalid \"emailTo\" email %q", req.EmailTo)
	}

	err := s.emailer.Send(ctx, settings, req.EmailTo)
	if err != nil {
		var errInvalidArgument *models.ErrInvalidArgument
		if errors.As(err, &errInvalidArgument) {
			return nil, status.Errorf(codes.InvalidArgument, "Cannot send email: %s.", errInvalidArgument.Details)
		}
		return nil, status.Errorf(codes.Internal, "Cannot send email: %s.", err.Error())
	}

	return &serverpb.TestEmailAlertingSettingsResponse{}, nil
}

// UpdateConfigurations updates supervisor config and requests configuration update for VictoriaMetrics components.
func (s *Server) UpdateConfigurations(ctx context.Context) error {
	settings, err := models.GetSettings(s.db)
	if err != nil {
		return errors.Wrap(err, "failed to get settings")
	}
	ssoDetails, err := models.GetPerconaSSODetails(ctx, s.db.Querier)
	if err != nil {
		if !errors.Is(err, reform.ErrNoRows) {
			return errors.Wrap(err, "failed to get SSO details")
		}
	}
	if err := s.supervisord.UpdateConfiguration(settings, ssoDetails); err != nil {
		return errors.Wrap(err, "failed to update supervisord configuration")
	}
	s.vmdb.RequestConfigurationUpdate()
	s.vmalert.RequestConfigurationUpdate()
	s.alertmanager.RequestConfigurationUpdate()
	return nil
}

func (s *Server) validateSSHKey(ctx context.Context, sshKey string) error {
	tempFile, err := ioutil.TempFile("", "temp_ssh_keys_*")
	if err != nil {
		return errors.WithStack(err)
	}
	tempFile.Close()                 //nolint:errcheck
	defer os.Remove(tempFile.Name()) //nolint:errcheck

	if err = ioutil.WriteFile(tempFile.Name(), []byte(sshKey), 0600); err != nil {
		return errors.WithStack(err)
	}

	timeoutCtx, cancel := context.WithTimeout(ctx, 3*time.Second)
	defer cancel()

	cmd := exec.CommandContext(timeoutCtx, "ssh-keygen", "-l", "-f", tempFile.Name()) //nolint:gosec
	pdeathsig.Set(cmd, unix.SIGKILL)

	if err = cmd.Run(); err != nil {
		if e, ok := err.(*exec.ExitError); ok && e.ExitCode() != 0 {
			return status.Errorf(codes.InvalidArgument, "Invalid SSH key.")
		}
		return errors.WithStack(err)
	}

	return nil
}

func (s *Server) writeSSHKey(sshKey string) error {
	s.sshKeyM.Lock()
	defer s.sshKeyM.Unlock()

	const username = "admin"
	usr, err := user.Lookup(username)
	if err != nil {
		return errors.WithStack(err)
	}
	sshDirPath := path.Join(usr.HomeDir, ".ssh")
	if err = os.MkdirAll(sshDirPath, 0700); err != nil {
		return errors.WithStack(err)
	}

	uid, err := strconv.Atoi(usr.Uid)
	if err != nil {
		return errors.WithStack(err)
	}
	gid, err := strconv.Atoi(usr.Gid)
	if err != nil {
		return errors.WithStack(err)
	}
	if err = os.Chown(sshDirPath, uid, gid); err != nil {
		return errors.WithStack(err)
	}
	keysPath := path.Join(sshDirPath, "authorized_keys")
	if err = ioutil.WriteFile(keysPath, []byte(sshKey), 0600); err != nil {
		return errors.WithStack(err)
	}
	if err = os.Chown(keysPath, uid, gid); err != nil {
		return errors.WithStack(err)
	}
	return nil
}

// AWSInstanceCheck checks AWS EC2 instance ID.
func (s *Server) AWSInstanceCheck(ctx context.Context, req *serverpb.AWSInstanceCheckRequest) (*serverpb.AWSInstanceCheckResponse, error) {
	if err := s.awsInstanceChecker.check(req.InstanceId); err != nil {
		return nil, err
	}
	return &serverpb.AWSInstanceCheckResponse{}, nil
}

// isAgentsStateUpdateNeeded - checks metrics resolution changes,
// if it was changed, agents state must be updated.
func isAgentsStateUpdateNeeded(mr *serverpb.MetricsResolutions) bool {
	if mr == nil {
		return false
	}
	if mr.Lr == nil && mr.Hr == nil && mr.Mr == nil {
		return false
	}
	return true
}

// check interfaces
var (
	_ serverpb.ServerServer = (*Server)(nil)
)<|MERGE_RESOLUTION|>--- conflicted
+++ resolved
@@ -704,19 +704,10 @@
 	// When STT moved from disabled state to enabled force checks download and execution.
 	var sttStarted bool
 	if !oldSettings.SaaS.STTEnabled && newSettings.SaaS.STTEnabled {
-<<<<<<< HEAD
 		sttStarted = true
-		go func() {
-			// Start all checks from all groups.
-			if err := s.checksService.StartChecks(context.Background(), "", nil); err != nil {
-				s.l.Error(err)
-			}
-		}()
-=======
 		if err := s.checksService.StartChecks(nil); err != nil {
 			s.l.Error(err)
 		}
->>>>>>> aefb5b3f
 	}
 
 	// When STT moved from enabled state to disabled drop all existing STT alerts.
