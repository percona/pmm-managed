--- conflicted
+++ resolved
@@ -22,37 +22,4 @@
       - 127.0.0.1:443:443
     volumes:
       - .:/root/go/src/github.com/percona/pmm-managed
-<<<<<<< HEAD
-      - ./testdata/supervisord.d/prometheus.ini:/etc/supervisord.d/prometheus.ini
-      - ./testdata/supervisord.d/qan-api2.ini:/etc/supervisord.d/qan-api2.ini
-
-  prometheus:
-    image: ${PROMETHEUS_IMAGE:-prom/prometheus:v2.12.0}
-    command: [ "--config.file=/etc/prometheus/prometheus.yml",
-               "--log.level=debug",
-               "--storage.tsdb.path=/prometheus",
-               "--web.enable-lifecycle",
-               "--web.external-url=http://127.0.0.1:9090/prometheus/" ]
-    ports:
-      - 127.0.0.1:9090:9090
-    volumes:
-      - ./testdata/prometheus:/etc/prometheus
-
-  grafana:
-    image: ${GRAFANA_IMAGE:-grafana/grafana:6.5.1}
-    ports:
-      - 127.0.0.1:3000:3000
-    volumes:
-      - ./testdata/grafana:/etc/grafana
-
-  postgres:
-    image: ${POSTGRES_IMAGE:-postgres:11.5}
-    ports:
-      - 127.0.0.1:5432:5432
-    environment:
-      - POSTGRES_DB=pmm-managed-dev
-      - POSTGRES_USER=pmm-managed
-      - POSTGRES_PASSWORD=pmm-managed
-=======
-      - ./Makefile.devcontainer:/root/go/src/github.com/percona/pmm-managed/Makefile:ro
->>>>>>> ba318e07
+      - ./Makefile.devcontainer:/root/go/src/github.com/percona/pmm-managed/Makefile:ro