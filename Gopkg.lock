--- conflicted
+++ resolved
@@ -408,13 +408,8 @@
   revision = "c158e23a172f892cc389233858238449efec1dbb"
 
 [[projects]]
-<<<<<<< HEAD
   branch = "PMM-7119-template-request-name"
   digest = "1:2691276b5e069d04dd8493c09c72468392fa6a9ee9f2e1d1a547add69bc5f633"
-=======
-  branch = "release/2.16"
-  digest = "1:6c29de38d29e6cc13676f607480696885a4be1c835045336cde345eb90642500"
->>>>>>> 4686de0d
   name = "github.com/percona/pmm"
   packages = [
     "api/agentpb",
@@ -438,11 +433,7 @@
     "version",
   ]
   pruneopts = "NUT"
-<<<<<<< HEAD
   revision = "9b87bec6408c96e2f8d3065f45772c0404bcbbd1"
-=======
-  revision = "37c694d4aa243ce9f1345bec9da75462e1c2a074"
->>>>>>> 4686de0d
 
 [[projects]]
   digest = "1:65230c46134944510adb8844cf4098b5c9fdd1dd11992c3980afc1d3e0c8e4bd"
