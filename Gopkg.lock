# This file is autogenerated, do not edit; changes may be undone by the next 'dep ensure'.


[[projects]]
  digest = "1:15310eb747a3957085a05b6f4d446eb93af24db2b7e7b8ec24cbcff65d878e6a"
  name = "github.com/AlekSi/pointer"
  packages = ["."]
  pruneopts = "NUT"
  revision = "4f2b1f4deff73a28288291183baa1e9dff4a93a5"
  version = "v1.1.0"

[[projects]]
  branch = "master"
  digest = "1:42d4dcc25a908bb5a54ac91cd204c7d15651367f5751c569ccab8097b2f61204"
  name = "github.com/BurntSushi/go-sumtype"
  packages = ["."]
  pruneopts = "NUT"
  revision = "fcb4a6205bdc6ce526f359ae5eae5fb6ded53916"

[[projects]]
  digest = "1:0a111edd8693fd977f42a0c4f199a0efb13c20aec9da99ad8830c7bb6a87e8d6"
  name = "github.com/PuerkitoBio/purell"
  packages = ["."]
  pruneopts = "NUT"
  revision = "44968752391892e1b0d0b821ee79e9a85fa13049"
  version = "v1.1.1"

[[projects]]
  branch = "master"
  digest = "1:8098cd40cd09879efbf12e33bcd51ead4a66006ac802cd563a66c4f3373b9727"
  name = "github.com/PuerkitoBio/urlesc"
  packages = ["."]
  pruneopts = "NUT"
  revision = "de5bf2ad457846296e2031421a34e2568e304e35"

[[projects]]
  branch = "master"
  digest = "1:f3793f8a708522400cef1dba23385e901aede5519f68971fd69938ef330b07a1"
  name = "github.com/alecthomas/template"
  packages = [
    ".",
    "parse",
  ]
  pruneopts = "NUT"
  revision = "fb15b899a75114aa79cc930e33c46b577cc664b1"

[[projects]]
  branch = "master"
  digest = "1:278f733beeec2d654fc7412dbfa2dff194245e13c720bef8d4e284e0e25708f5"
  name = "github.com/alecthomas/units"
  packages = ["."]
  pruneopts = "NUT"
  revision = "f65c72e2690dc4b403c8bd637baf4611cd4c069b"

[[projects]]
  digest = "1:c625fa56b03726603d572cf18fc73499751d2715dfa3f8b2dfad48ddecd408d7"
  name = "github.com/asaskevich/govalidator"
  packages = ["."]
  pruneopts = "NUT"
  revision = "475eaeb164960a651e97470412a7d3b0c5036105"
  version = "v10"

[[projects]]
  digest = "1:e39da38f0001252c6aaa76343c2eb5dfa3e0b3d501bbd86cf0d357d0ecbc7af7"
  name = "github.com/aws/aws-sdk-go"
  packages = [
    "aws",
    "aws/awserr",
    "aws/awsutil",
    "aws/client",
    "aws/client/metadata",
    "aws/corehandlers",
    "aws/credentials",
    "aws/credentials/ec2rolecreds",
    "aws/credentials/endpointcreds",
    "aws/credentials/processcreds",
    "aws/credentials/stscreds",
    "aws/csm",
    "aws/defaults",
    "aws/ec2metadata",
    "aws/endpoints",
    "aws/request",
    "aws/session",
    "aws/signer/v4",
    "internal/context",
    "internal/ini",
    "internal/sdkio",
    "internal/sdkmath",
    "internal/sdkrand",
    "internal/sdkuri",
    "internal/shareddefaults",
    "internal/strings",
    "internal/sync/singleflight",
    "private/protocol",
    "private/protocol/json/jsonutil",
    "private/protocol/query",
    "private/protocol/query/queryutil",
    "private/protocol/rest",
    "private/protocol/xml/xmlutil",
    "service/rds",
    "service/sts",
    "service/sts/stsiface",
  ]
  pruneopts = "NUT"
  revision = "878b60015fb9e4860839b956ed16d8035876020f"
  version = "v1.33.10"

[[projects]]
  digest = "1:707ebe952a8b3d00b343c01536c79c73771d100f63ec6babeaed5c79e2b8a8dd"
  name = "github.com/beorn7/perks"
  packages = ["quantile"]
  pruneopts = "NUT"
  revision = "37c8de3658fcb183f997c4e13e8337516ab753e6"
  version = "v1.0.1"

[[projects]]
  digest = "1:3d407aad561cc061f31acbafd2236ab70c7a570cb0b1e4ce8c921cf672a0fd17"
  name = "github.com/brianvoe/gofakeit"
  packages = [
    ".",
    "data",
  ]
  pruneopts = "NUT"
  revision = "19b40d7d6241163eba8b06ddec1041a36db06c54"
  version = "v3.20.2"

[[projects]]
  digest = "1:ffe9824d294da03b391f44e1ae8281281b4afc1bdaa9588c9097785e3af10cec"
  name = "github.com/davecgh/go-spew"
  packages = ["spew"]
  pruneopts = "NUT"
  revision = "8991bc29aa16c548c550c7ff78260e27b9ab7c73"
  version = "v1.1.1"

[[projects]]
  digest = "1:82ebaeef8f2da43f9c4544f05d1b0dd987189a11e444e013e6c9e529235b7504"
  name = "github.com/go-openapi/analysis"
  packages = [
    ".",
    "internal",
  ]
  pruneopts = "NUT"
  revision = "421cb960388d1c41b1d4f0eee5300257ac289c97"
  version = "v0.19.10"

[[projects]]
  digest = "1:6a736893297649605f8a7ecc69c662eed252f21fa3c34809088e5d44735bcb02"
  name = "github.com/go-openapi/errors"
  packages = ["."]
  pruneopts = "NUT"
  revision = "7f2246786dd6ea01e5e7fe8e0229a53ea48bc6c4"
  version = "v0.19.6"

[[projects]]
  digest = "1:3758c86e787dfe5792a23430f34636106a16da914446724399c9c12f121a225d"
  name = "github.com/go-openapi/jsonpointer"
  packages = ["."]
  pruneopts = "NUT"
  revision = "ed123515f087412cd7ef02e49b0b0a5e6a79a360"
  version = "v0.19.3"

[[projects]]
  digest = "1:98abd61947ff5c7c6fcfec5473d02a4821ed3a2dd99a4fbfdb7925b0dd745546"
  name = "github.com/go-openapi/jsonreference"
  packages = ["."]
  pruneopts = "NUT"
  revision = "7775307885f903b5e6808c24d81ead7eb136915f"
  version = "v0.19.4"

[[projects]]
  digest = "1:c3cb0571346173abe3b329baf50e5ca05d2d1640cfe2817c65ed377e44c34afc"
  name = "github.com/go-openapi/loads"
  packages = ["."]
  pruneopts = "NUT"
  revision = "18bb1f3437c08e833e5f629003bafc2a3884d19f"
  version = "v0.19.5"

[[projects]]
  digest = "1:731c48ad404d44df8d3da9c209dd29084a8eba9904e895546b66845ea85ae957"
  name = "github.com/go-openapi/runtime"
  packages = [
    ".",
    "client",
    "logger",
    "middleware",
    "middleware/denco",
    "middleware/header",
    "middleware/untyped",
    "security",
  ]
  pruneopts = "NUT"
  revision = "5fc6d7931327cf2e35c6f68b24964af682789b15"
  version = "v0.19.20"

[[projects]]
  digest = "1:a73c7e40dcada711eb805afea511470874b8e934a6eaadd7d92a350bf80ea111"
  name = "github.com/go-openapi/spec"
  packages = ["."]
  pruneopts = "NUT"
  revision = "e7bc266bd09139be98b222b2ef8fbca0ffdb933d"
  version = "v0.19.9"

[[projects]]
  digest = "1:505f715d384d958e9378bd398015d50ede72dc6375f8d18961121452d545f865"
  name = "github.com/go-openapi/strfmt"
  packages = ["."]
  pruneopts = "NUT"
  revision = "2887e74ed0fe2aea628affe322b19fc3112f98cd"
  version = "v0.19.5"

[[projects]]
  digest = "1:b8bae5ae3c3ccc79b8af1cf6658aa8255711b7eb4eabfb3a3ac785129a372b0c"
  name = "github.com/go-openapi/swag"
  packages = ["."]
  pruneopts = "NUT"
  revision = "ab98f8e6456407f6afd63e441c5304d6ef60cb7f"
  version = "v0.19.9"

[[projects]]
  digest = "1:2e35ee61c5e4d43f0503a7c6895aff9ba0c3995798e89c2b4d99895f025c7921"
  name = "github.com/go-openapi/validate"
  packages = ["."]
  pruneopts = "NUT"
  revision = "b4358e2166e999e752797fead269fb411dc700f7"
  version = "v0.19.10"

[[projects]]
  digest = "1:24f20a61b3d084137d13cf53aba7365862b850fe4f30b733ed0e3c7ade9ca86d"
  name = "github.com/go-sql-driver/mysql"
  packages = ["."]
  pruneopts = "NUT"
  revision = "17ef3dd9d98b69acec3e85878995ada9533a9370"
  version = "v1.5.0"

[[projects]]
  digest = "1:91358b3a314c1ddfd4d6445ca9c1fb846842c31c153e626730594b3c95f73f4a"
  name = "github.com/go-stack/stack"
  packages = ["."]
  pruneopts = "NUT"
  revision = "2fee6af1a9795aafbe0253a0cfbdf668e1fb8a9a"
  version = "v1.8.0"

[[projects]]
  digest = "1:b2b193b1c8227eea746da4a8467d16a8b79d460ae6d27a16d930581d30bb6990"
  name = "github.com/gogo/protobuf"
  packages = [
    "proto",
    "protoc-gen-gogo/descriptor",
  ]
  pruneopts = "NUT"
  revision = "5628607bb4c51c3157aacc3a50f0ab707582b805"
  version = "v1.3.1"

[[projects]]
  digest = "1:339f82b16e49cc52bd9670c97fabe8f7835a40e1d4cb1344719ffc61fb61a0d4"
  name = "github.com/golang/protobuf"
  packages = [
    "descriptor",
    "jsonpb",
    "proto",
    "protoc-gen-go/descriptor",
    "ptypes",
    "ptypes/any",
    "ptypes/duration",
    "ptypes/struct",
    "ptypes/timestamp",
    "ptypes/wrappers",
  ]
  pruneopts = "NUT"
  revision = "84668698ea25b64748563aa20726db66a6b8d299"
  version = "v1.3.5"

[[projects]]
  digest = "1:ab3ec1fe3e39bac4b3ab63390767766622be35b7cab03f47f787f9ec60522a53"
  name = "github.com/google/uuid"
  packages = ["."]
  pruneopts = "NUT"
  revision = "0cd6bf5da1e1c83f8b45653022c74f71af0538a4"
  version = "v1.1.1"

[[projects]]
  digest = "1:a0b9c06ce71d9972e6a5d44d64ef9a17a1db2fe164a090805077e9a0510105b5"
  name = "github.com/grpc-ecosystem/go-grpc-middleware"
  packages = [
    ".",
    "validator",
  ]
  pruneopts = "NUT"
  revision = "3c51f7f332123e8be5a157c0802a228ac85bf9db"
  version = "v1.2.0"

[[projects]]
  digest = "1:5872c7f130f62fc34bfda20babad36be6309c00b5c9207717f7cd2a51536fff4"
  name = "github.com/grpc-ecosystem/go-grpc-prometheus"
  packages = ["."]
  pruneopts = "NUT"
  revision = "c225b8c3b01faf2899099b768856a9e916e5087b"
  version = "v1.2.0"

[[projects]]
  digest = "1:040f67b83ef7a511931be0915e66c949f799de6e3fe364fb71a86634ebe669a9"
  name = "github.com/grpc-ecosystem/grpc-gateway"
  packages = [
    "internal",
    "runtime",
    "utilities",
  ]
  pruneopts = "NUT"
  revision = "5ec11588db26960526dccc39cf40367a54d76e16"
  version = "v1.14.3"

[[projects]]
  digest = "1:1f2aebae7e7c856562355ec0198d8ca2fa222fb05e5b1b66632a1fce39631885"
  name = "github.com/jmespath/go-jmespath"
  packages = ["."]
  pruneopts = "NUT"
  revision = "c2b33e84"

[[projects]]
  digest = "1:a3998f85665bdf805d519735e658c0e0125bd67b57bb15e414a5a9e360e32455"
  name = "github.com/konsorten/go-windows-terminal-sequences"
  packages = ["."]
  pruneopts = "NUT"
  revision = "edb144dfd453055e1e49a3d8b410a660b5a87613"
  version = "v1.0.3"

[[projects]]
  digest = "1:cd430a6f27f6133eb80fdd52990928a24ab612d42778eb1f8b3f866bdd5162e9"
  name = "github.com/lib/pq"
  packages = [
    ".",
    "oid",
    "scram",
  ]
  pruneopts = "NUT"
  revision = "984a6aa1ca4673778a2965cb1dc74bd070dc8818"
  version = "v1.7.1"

[[projects]]
  digest = "1:7bbccd3dd7998f2a180264ec1d12e362ed8e02f55ea7b82ac0d0f48ffa2d8888"
  name = "github.com/mailru/easyjson"
  packages = [
    "buffer",
    "jlexer",
    "jwriter",
  ]
  pruneopts = "NUT"
  revision = "8edcc4e51f39ddbd3505a3386aff3f435a7fd028"
  version = "v0.7.1"

[[projects]]
  digest = "1:5985ef4caf91ece5d54817c11ea25f182697534f8ae6521eadcd628c142ac4b6"
  name = "github.com/matttproud/golang_protobuf_extensions"
  packages = ["pbutil"]
  pruneopts = "NUT"
  revision = "c12348ce28de40eed0136aa2b644d0ee0650e56c"
  version = "v1.0.1"

[[projects]]
  digest = "1:40709da827caf66d1421f7e7251ed840c1c04423597041332d01797403280e49"
  name = "github.com/mitchellh/mapstructure"
  packages = ["."]
  pruneopts = "NUT"
  revision = "9e1e4717f8567d7ead72d070d064ad17d444a67e"
  version = "v1.3.3"

[[projects]]
  digest = "1:93b5830f1e6138532e9450d6a639d68132e613a0878d789c610322764220171a"
  name = "github.com/mwitkow/go-proto-validators"
  packages = ["."]
  pruneopts = "NUT"
  revision = "f73ec5a7ce82b3f9fb47f01d4629aa4617247af5"
  version = "v0.3.0"

[[projects]]
  branch = "main"
  digest = "1:39301fbb779dc956a0466e89299040e894274ff7589b8bbf84b8170fe3600a51"
  name = "github.com/percona-platform/saas"
  packages = [
    "gen/auth",
    "gen/check/retrieval",
    "gen/telemetry/events/pmm",
    "gen/telemetry/reporter",
    "pkg/check",
    "pkg/starlark",
  ]
  pruneopts = "NUT"
  revision = "bdbd592a7ac3387a87615280f5a10128db620c6b"

[[projects]]
  digest = "1:16379f2653feea4834bd3700b27e2e0058d7bb7b1a708ac2904c92b9a7939581"
  name = "github.com/percona/exporter_shared"
  packages = ["helpers"]
  pruneopts = "NUT"
  revision = "6ed5adb5b4587752e46c8b9f9e4e5b79895a06f9"
  version = "v0.7.2"

[[projects]]
<<<<<<< HEAD
  branch = "PMM-6130-dbaas-controller-api"
  digest = "1:0b34a26c42a23f035ee5d851827d477fbcfc0eb5d06f9823d0aac02e4e1efbf5"
=======
  branch = "PMM-2.0"
  digest = "1:1989db8836c3527927b934b786e1bb6a131f791f93e4635d63860e66aa210088"
>>>>>>> 72f77930
  name = "github.com/percona/pmm"
  packages = [
    "api/agentpb",
    "api/alertmanager/amclient",
    "api/alertmanager/amclient/alert",
    "api/alertmanager/amclient/alertgroup",
    "api/alertmanager/amclient/general",
    "api/alertmanager/amclient/receiver",
    "api/alertmanager/amclient/silence",
    "api/alertmanager/ammodels",
    "api/inventorypb",
    "api/managementpb",
    "api/managementpb/dbaas",
    "api/qanpb",
    "api/serverpb",
    "utils/pdeathsig",
    "utils/sqlmetrics",
    "utils/tlsconfig",
    "version",
  ]
  pruneopts = "NUT"
<<<<<<< HEAD
  revision = "811df013103477da3d638f72c7a6a753c5f7d27c"
=======
  revision = "70e3dbab29c363e53696e87cd21f71f3ab148977"
>>>>>>> 72f77930

[[projects]]
  digest = "1:dbee7dc52291bb149388085eeb20561d4cb3c2044e0fa6ffa8d342c6b305f4bf"
  name = "github.com/percona/promconfig"
  packages = ["."]
  pruneopts = "NUT"
  revision = "b6ed0406fe0b84c57801bd8ca6842f00e52cf894"
  version = "v0.1.1"

[[projects]]
  digest = "1:4047c378584616813d610c9f993bf90dd0d07aed8d94bd3bc299cd35ececdcba"
  name = "github.com/pkg/errors"
  packages = ["."]
  pruneopts = "NUT"
  revision = "614d223910a179a466c1767a985424175c39b465"
  version = "v0.9.1"

[[projects]]
  digest = "1:0028cb19b2e4c3112225cd871870f2d9cf49b9b4276531f03438a88e94be86fe"
  name = "github.com/pmezard/go-difflib"
  packages = ["difflib"]
  pruneopts = "NUT"
  revision = "792786c7400a136282c1664665ae0a8db921c6c2"
  version = "v1.0.0"

[[projects]]
  digest = "1:254b83bcd08a647e239388d738403d63a61d3d6b4240ec88656220bad880325c"
  name = "github.com/prometheus/client_golang"
  packages = [
    "prometheus",
    "prometheus/internal",
    "prometheus/promhttp",
    "prometheus/testutil",
  ]
  pruneopts = "NUT"
  revision = "170205fb58decfd011f1550d4cfb737230d7ae4f"
  version = "v1.1.0"

[[projects]]
  branch = "master"
  digest = "1:0db23933b8052702d980a3f029149b3f175f7c0eea0cff85b175017d0f2722c0"
  name = "github.com/prometheus/client_model"
  packages = ["go"]
  pruneopts = "NUT"
  revision = "60555c9708c786597e6b07bf846d0dc5c2a46f54"

[[projects]]
  digest = "1:98278956c7c550efc75a027e528aa51743f06fd0e33613d7ed224432a11e5ecf"
  name = "github.com/prometheus/common"
  packages = [
    "expfmt",
    "internal/bitbucket.org/ww/goautoneg",
    "model",
  ]
  pruneopts = "NUT"
  revision = "629b6ff9b3aafafba54ab96663903fde9544f037"
  version = "v0.8.0"

[[projects]]
  digest = "1:81515c09577f593364fa7ccc4df5d917165e45bf80f543ce2ebb1cbd598e9e57"
  name = "github.com/prometheus/procfs"
  packages = [
    ".",
    "internal/fs",
    "internal/util",
  ]
  pruneopts = "NUT"
  revision = "3a900613711866765af641f387dad41b639dbdc4"
  version = "v0.1.3"

[[projects]]
  digest = "1:1dbbefdedbdb89fc0073bfa0df49e0f117f9d901fe265c24552b72473cc5a650"
  name = "github.com/sirupsen/logrus"
  packages = ["."]
  pruneopts = "NUT"
  revision = "60c74ad9be0d874af0ab0daef6ab07c5c5911f0d"
  version = "v1.6.0"

[[projects]]
  digest = "1:99c59df3e312b276d94781efbdd94c258b059701274495bbd48310ccc02df113"
  name = "github.com/stretchr/objx"
  packages = ["."]
  pruneopts = "NUT"
  revision = "35313a95ee26395aa17d366c71a2ccf788fa69b6"
  version = "v0.3.0"

[[projects]]
  digest = "1:fb345fb08c4c73d02f68d8eeae2fcfb1519df6511504629c393cd74e82c9cf47"
  name = "github.com/stretchr/testify"
  packages = [
    "assert",
    "mock",
    "require",
  ]
  pruneopts = "NUT"
  revision = "f654a9112bbeac49ca2cd45bfbe11533c4666cf8"
  version = "v1.6.1"

[[projects]]
  digest = "1:b49f6e75d8aa6f18a320671f674a75a3f35eec1e9da5cb1631605eb1058dae3c"
  name = "github.com/vektra/mockery"
  packages = [
    "cmd/mockery",
    "mockery",
  ]
  pruneopts = "NUT"
  revision = "b91686d8be1370af45d78e3c6744216a90624df4"
  version = "v1.1.2"

[[projects]]
  digest = "1:00ccb7bf33c11f1905bd791a5dd8ddcf202f84e95aa506808fd0376bf6dc224b"
  name = "go.mongodb.org/mongo-driver"
  packages = [
    "bson",
    "bson/bsoncodec",
    "bson/bsonoptions",
    "bson/bsonrw",
    "bson/bsontype",
    "bson/primitive",
    "x/bsonx/bsoncore",
  ]
  pruneopts = "NUT"
  revision = "750fe7dfc033d023b335494a4ad2b713386e8e59"
  version = "v1.3.5"

[[projects]]
  branch = "master"
  digest = "1:0ba6cff23e0079fb8876b3f540b17663a502374a1f141803a1c5e353e99b83e4"
  name = "go.starlark.net"
  packages = [
    "internal/compile",
    "internal/spell",
    "resolve",
    "starlark",
    "syntax",
  ]
  pruneopts = "NUT"
  revision = "be5394c419b6941c14d194a98925a71512f8f979"

[[projects]]
  digest = "1:467bb8fb8fa786448b8d486cd0bb7c1a5577dcd7310441aa02a20110cd9f727d"
  name = "golang.org/x/mod"
  packages = [
    "module",
    "semver",
  ]
  pruneopts = "NUT"
  revision = "859b3ef565e237f9f1a0fb6b55385c497545680d"
  version = "v0.3.0"

[[projects]]
  branch = "master"
  digest = "1:9c0ed55b7bc9a2400d14b8ce55758ea861b0d5fc1767804a07b7f76b27716f46"
  name = "golang.org/x/net"
  packages = [
    "context",
    "http/httpguts",
    "http2",
    "http2/hpack",
    "idna",
    "internal/timeseries",
    "trace",
  ]
  pruneopts = "NUT"
  revision = "ab34263943818b32f575efc978a3d24e80b04bd7"

[[projects]]
  branch = "master"
  digest = "1:b521f10a2d8fa85c04a8ef4e62f2d1e14d303599a55d64dabf9f5a02f84d35eb"
  name = "golang.org/x/sync"
  packages = ["errgroup"]
  pruneopts = "NUT"
  revision = "6e8e738ad208923de99951fe0b48239bfd864f28"

[[projects]]
  branch = "master"
  digest = "1:13facccf077775bc11bba13a7efb3457e6eebd16a54c2fd2ac92d3ad73d5dda4"
  name = "golang.org/x/sys"
  packages = [
    "internal/unsafeheader",
    "unix",
    "windows",
  ]
  pruneopts = "NUT"
  revision = "76b94024e4b621e672466e8db3d7f084e7ddcad2"

[[projects]]
  digest = "1:dd87aec186c054a90f96cb78e44d25b23b625c48f22bd79f7a68c7e35aa7caf4"
  name = "golang.org/x/text"
  packages = [
    "collate",
    "collate/build",
    "internal/colltab",
    "internal/gen",
    "internal/language",
    "internal/language/compact",
    "internal/tag",
    "internal/triegen",
    "internal/ucd",
    "language",
    "secure/bidirule",
    "transform",
    "unicode/bidi",
    "unicode/cldr",
    "unicode/norm",
    "unicode/rangetable",
    "width",
  ]
  pruneopts = "NUT"
  revision = "23ae387dee1f90d29a23c0e87ee0b46038fbed0e"
  version = "v0.3.3"

[[projects]]
  branch = "master"
  digest = "1:3d7e8d0a2344e5598e8b18d41379bd3b9e5dc30c7ee3b3bec76fe554604ac458"
  name = "golang.org/x/tools"
  packages = [
    "cmd/goimports",
    "go/ast/astutil",
    "go/buildutil",
    "go/gcexportdata",
    "go/internal/cgo",
    "go/internal/gcimporter",
    "go/internal/packagesdriver",
    "go/loader",
    "go/packages",
    "go/types/typeutil",
    "imports",
    "internal/event",
    "internal/event/core",
    "internal/event/keys",
    "internal/event/label",
    "internal/fastwalk",
    "internal/gocommand",
    "internal/gopathwalk",
    "internal/imports",
    "internal/packagesinternal",
    "internal/typesinternal",
  ]
  pruneopts = "NUT"
  revision = "a7c6fd066f6dcf64c13983e28e029ce7874760ff"

[[projects]]
  branch = "master"
  digest = "1:325a1b73817aa79fc85f10376ed41ea607f7dd7f6c6bfa46df6a28ef2857941f"
  name = "golang.org/x/xerrors"
  packages = [
    ".",
    "internal",
  ]
  pruneopts = "NUT"
  revision = "9bdfabe68543c54f90421aeb9a60ef8061b5b544"

[[projects]]
  branch = "master"
  digest = "1:acefdfa6e8e61260fd4f976462ac3321589b31b42d3aa5c33c4b15155130d889"
  name = "google.golang.org/genproto"
  packages = [
    "googleapis/api/annotations",
    "googleapis/api/httpbody",
    "googleapis/rpc/status",
    "protobuf/field_mask",
  ]
  pruneopts = "NUT"
  revision = "d950eab6f860f209ea1641dee947bb9f7009e120"

[[projects]]
  digest = "1:bd0ae8139d0b305aa5e92133bce0f3717d2fc83da12f27d94fd745fa217d6d55"
  name = "google.golang.org/grpc"
  packages = [
    ".",
    "attributes",
    "backoff",
    "balancer",
    "balancer/base",
    "balancer/grpclb/state",
    "balancer/roundrobin",
    "binarylog/grpc_binarylog_v1",
    "channelz/grpc_channelz_v1",
    "channelz/service",
    "codes",
    "connectivity",
    "credentials",
    "credentials/internal",
    "encoding",
    "encoding/proto",
    "grpclog",
    "internal",
    "internal/backoff",
    "internal/balancerload",
    "internal/binarylog",
    "internal/buffer",
    "internal/channelz",
    "internal/envconfig",
    "internal/grpclog",
    "internal/grpcrand",
    "internal/grpcsync",
    "internal/grpcutil",
    "internal/resolver/dns",
    "internal/resolver/passthrough",
    "internal/serviceconfig",
    "internal/status",
    "internal/syscall",
    "internal/transport",
    "keepalive",
    "metadata",
    "peer",
    "reflection",
    "reflection/grpc_reflection_v1alpha",
    "resolver",
    "serviceconfig",
    "stats",
    "status",
    "tap",
  ]
  pruneopts = "NUT"
  revision = "1f47ba4663831f2a9c28a62a7de3ff8bc45078f0"
  version = "v1.30.0"

[[projects]]
  digest = "1:22b2dee6f30bc8601f087449a2a819df8388e54e9547349c658f14d8f8c590f2"
  name = "gopkg.in/alecthomas/kingpin.v2"
  packages = ["."]
  pruneopts = "NUT"
  revision = "947dcec5ba9c011838740e680966fd7087a71d0d"
  version = "v2.2.6"

[[projects]]
  digest = "1:72caeb94dfca2a9190404cff141246fd9b81af2a19b27bcec8aa22f84887abf4"
  name = "gopkg.in/reform.v1"
  packages = [
    ".",
    "dialects",
    "dialects/mssql",
    "dialects/mysql",
    "dialects/postgresql",
    "dialects/sqlite3",
    "dialects/sqlserver",
    "internal",
    "parse",
    "reform",
  ]
  pruneopts = "NUT"
  revision = "d180de3a658d1bd73a5473b48cc635263dac2320"
  version = "v1.3.4"

[[projects]]
  digest = "1:62a89978829993fb84e755bff5ae0e3d84837228898fd55b1a88a885036e1e51"
  name = "gopkg.in/yaml.v2"
  packages = ["."]
  pruneopts = "NUT"
  revision = "0b1645d91e851e735d3e23330303ce81f70adbe3"
  version = "v2.3.0"

[[projects]]
  branch = "v3"
  digest = "1:c9a53b5be2654e3d1d466419bb389371ff3755220ec3cafd43dd8742fb7aebdd"
  name = "gopkg.in/yaml.v3"
  packages = ["."]
  pruneopts = "NUT"
  revision = "eeeca48fe7764f320e4870d231902bf9c1be2c08"

[solve-meta]
  analyzer-name = "dep"
  analyzer-version = 1
  input-imports = [
    "github.com/AlekSi/pointer",
    "github.com/BurntSushi/go-sumtype",
    "github.com/aws/aws-sdk-go/aws",
    "github.com/aws/aws-sdk-go/aws/awserr",
    "github.com/aws/aws-sdk-go/aws/credentials",
    "github.com/aws/aws-sdk-go/aws/ec2metadata",
    "github.com/aws/aws-sdk-go/aws/endpoints",
    "github.com/aws/aws-sdk-go/aws/session",
    "github.com/aws/aws-sdk-go/service/rds",
    "github.com/brianvoe/gofakeit",
    "github.com/go-openapi/runtime/client",
    "github.com/go-openapi/strfmt",
    "github.com/go-sql-driver/mysql",
    "github.com/golang/protobuf/proto",
    "github.com/golang/protobuf/ptypes",
    "github.com/golang/protobuf/ptypes/duration",
    "github.com/google/uuid",
    "github.com/grpc-ecosystem/go-grpc-middleware",
    "github.com/grpc-ecosystem/go-grpc-middleware/validator",
    "github.com/grpc-ecosystem/go-grpc-prometheus",
    "github.com/grpc-ecosystem/grpc-gateway/runtime",
    "github.com/lib/pq",
    "github.com/percona-platform/saas/gen/auth",
    "github.com/percona-platform/saas/gen/check/retrieval",
    "github.com/percona-platform/saas/gen/telemetry/events/pmm",
    "github.com/percona-platform/saas/gen/telemetry/reporter",
    "github.com/percona-platform/saas/pkg/check",
    "github.com/percona-platform/saas/pkg/starlark",
    "github.com/percona/exporter_shared/helpers",
    "github.com/percona/pmm/api/agentpb",
    "github.com/percona/pmm/api/alertmanager/amclient",
    "github.com/percona/pmm/api/alertmanager/amclient/alert",
    "github.com/percona/pmm/api/alertmanager/amclient/general",
    "github.com/percona/pmm/api/alertmanager/ammodels",
    "github.com/percona/pmm/api/inventorypb",
    "github.com/percona/pmm/api/managementpb",
    "github.com/percona/pmm/api/managementpb/dbaas",
    "github.com/percona/pmm/api/qanpb",
    "github.com/percona/pmm/api/serverpb",
    "github.com/percona/pmm/utils/pdeathsig",
    "github.com/percona/pmm/utils/sqlmetrics",
    "github.com/percona/pmm/utils/tlsconfig",
    "github.com/percona/pmm/version",
    "github.com/percona/promconfig",
    "github.com/pkg/errors",
    "github.com/pmezard/go-difflib/difflib",
    "github.com/prometheus/client_golang/prometheus",
    "github.com/prometheus/client_golang/prometheus/promhttp",
    "github.com/prometheus/client_golang/prometheus/testutil",
    "github.com/prometheus/common/model",
    "github.com/sirupsen/logrus",
    "github.com/stretchr/testify/assert",
    "github.com/stretchr/testify/mock",
    "github.com/stretchr/testify/require",
    "github.com/vektra/mockery/cmd/mockery",
    "golang.org/x/sync/errgroup",
    "golang.org/x/sys/unix",
    "golang.org/x/tools/cmd/goimports",
    "google.golang.org/grpc",
    "google.golang.org/grpc/channelz/service",
    "google.golang.org/grpc/codes",
    "google.golang.org/grpc/credentials",
    "google.golang.org/grpc/grpclog",
    "google.golang.org/grpc/metadata",
    "google.golang.org/grpc/reflection",
    "google.golang.org/grpc/status",
    "gopkg.in/alecthomas/kingpin.v2",
    "gopkg.in/reform.v1",
    "gopkg.in/reform.v1/dialects/postgresql",
    "gopkg.in/reform.v1/parse",
    "gopkg.in/reform.v1/reform",
    "gopkg.in/yaml.v2",
  ]
  solver-name = "gps-cdcl"
  solver-version = 1<|MERGE_RESOLUTION|>--- conflicted
+++ resolved
@@ -396,13 +396,8 @@
   version = "v0.7.2"
 
 [[projects]]
-<<<<<<< HEAD
   branch = "PMM-6130-dbaas-controller-api"
   digest = "1:0b34a26c42a23f035ee5d851827d477fbcfc0eb5d06f9823d0aac02e4e1efbf5"
-=======
-  branch = "PMM-2.0"
-  digest = "1:1989db8836c3527927b934b786e1bb6a131f791f93e4635d63860e66aa210088"
->>>>>>> 72f77930
   name = "github.com/percona/pmm"
   packages = [
     "api/agentpb",
@@ -424,11 +419,7 @@
     "version",
   ]
   pruneopts = "NUT"
-<<<<<<< HEAD
   revision = "811df013103477da3d638f72c7a6a753c5f7d27c"
-=======
-  revision = "70e3dbab29c363e53696e87cd21f71f3ab148977"
->>>>>>> 72f77930
 
 [[projects]]
   digest = "1:dbee7dc52291bb149388085eeb20561d4cb3c2044e0fa6ffa8d342c6b305f4bf"
