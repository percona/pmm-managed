--- conflicted
+++ resolved
@@ -449,13 +449,8 @@
   revision = "e66cc9d89f9739d5f841f847877f12443b37484a"
 
 [[projects]]
-<<<<<<< HEAD
   branch = "PMM-7338-change-default-interval"
-  digest = "1:2a1f5a4d8701303c1ca1902cdefef969c748cb3b582cc5cbd85e185e9dee6e99"
-=======
-  branch = "PMM-2.0"
-  digest = "1:a260506501a97c66b1a0f10fcc8f4698823e12b979dcf430554f4b8ed55a9637"
->>>>>>> 59d5527e
+  digest = "1:e6f52b98587ed22141acab41c717381b781c40fe7c35a45a4b2f8b1b0e596d33"
   name = "github.com/percona/pmm"
   packages = [
     "api/agentpb",
@@ -480,11 +475,7 @@
     "version",
   ]
   pruneopts = "NUT"
-<<<<<<< HEAD
-  revision = "092ac73a97cabd87702b1d64e220646c7ead7828"
-=======
-  revision = "94fed37f0118fe963ee5dd67fed1087b030f7dbc"
->>>>>>> 59d5527e
+  revision = "71f3b71ee4e2a98253d67458e521e48d84fa7559"
 
 [[projects]]
   digest = "1:65230c46134944510adb8844cf4098b5c9fdd1dd11992c3980afc1d3e0c8e4bd"
