--- conflicted
+++ resolved
@@ -222,13 +222,8 @@
   version = "v0.4.0"
 
 [[projects]]
-<<<<<<< HEAD
-  branch = "PMM-4181-postgresql-actions"
-  digest = "1:236eab7ad570f8fb78a83511a9ef7fc34bfde9ce943cfc43628a85743fb4fcbd"
-=======
   branch = "PMM-2.0"
   digest = "1:3e8c18743723f0dde07f32c07fb6c6e24908f7611460ed550f4142cd0a0c9783"
->>>>>>> 1d68011e
   name = "github.com/percona/pmm"
   packages = [
     "api/agentpb",
@@ -240,11 +235,7 @@
     "version",
   ]
   pruneopts = "NUT"
-<<<<<<< HEAD
-  revision = "a9fc59a25fca0e2c4074ccbed179b9fda2fd5e3b"
-=======
   revision = "768fd0a1faea0ecb19ca6d4a21e2cd0eede6393e"
->>>>>>> 1d68011e
 
 [[projects]]
   digest = "1:14715f705ff5dfe0ffd6571d7d201dd8e921030f8070321a79380d8ca4ec1a24"
