--- conflicted
+++ resolved
@@ -242,13 +242,8 @@
   version = "v0.5.0"
 
 [[projects]]
-<<<<<<< HEAD
-  branch = "PMM-4317-upload-ssh-key"
-  digest = "1:d9685f8eaf1562148201df0760b99d9b4aea86757143242fc419fec49e27a940"
-=======
   branch = "PMM-2.0"
   digest = "1:7fb68f31304af70d1b3f0505d7e214434ff9a579504e09eba2066a5716073556"
->>>>>>> d7299697
   name = "github.com/percona/pmm"
   packages = [
     "api/agentpb",
@@ -260,11 +255,7 @@
     "version",
   ]
   pruneopts = "NUT"
-<<<<<<< HEAD
-  revision = "131ee83f893f287612cdb7c3436fb64a6c5174bb"
-=======
   revision = "dba9194afb528aa85716f245d9a5985a752a7000"
->>>>>>> d7299697
 
 [[projects]]
   digest = "1:14715f705ff5dfe0ffd6571d7d201dd8e921030f8070321a79380d8ca4ec1a24"
