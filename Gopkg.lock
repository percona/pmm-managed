# This file is autogenerated, do not edit; changes may be undone by the next 'dep ensure'.


[[projects]]
  branch = "develop"
  digest = "1:15310eb747a3957085a05b6f4d446eb93af24db2b7e7b8ec24cbcff65d878e6a"
  name = "github.com/AlekSi/pointer"
  packages = ["."]
  pruneopts = "NUT"
  revision = "d2bd5b449f293d7e250dc1ce5398845e0c7928e0"

[[projects]]
  branch = "master"
  digest = "1:42d4dcc25a908bb5a54ac91cd204c7d15651367f5751c569ccab8097b2f61204"
  name = "github.com/BurntSushi/go-sumtype"
  packages = ["."]
  pruneopts = "NUT"
  revision = "fcb4a6205bdc6ce526f359ae5eae5fb6ded53916"

[[projects]]
  digest = "1:012e5667f138c0d7ff140aa8b54acfadd4c339eb8b22c225f450396b196d3764"
  name = "github.com/aws/aws-sdk-go"
  packages = [
    "aws",
    "aws/awserr",
    "aws/awsutil",
    "aws/client",
    "aws/client/metadata",
    "aws/corehandlers",
    "aws/credentials",
    "aws/credentials/ec2rolecreds",
    "aws/credentials/endpointcreds",
    "aws/credentials/processcreds",
    "aws/credentials/stscreds",
    "aws/csm",
    "aws/defaults",
    "aws/ec2metadata",
    "aws/endpoints",
    "aws/request",
    "aws/session",
    "aws/signer/v4",
    "internal/ini",
    "internal/sdkio",
    "internal/sdkrand",
    "internal/sdkuri",
    "internal/shareddefaults",
    "private/protocol",
    "private/protocol/json/jsonutil",
    "private/protocol/query",
    "private/protocol/query/queryutil",
    "private/protocol/rest",
    "private/protocol/xml/xmlutil",
    "service/rds",
    "service/sts",
    "service/sts/stsiface",
  ]
  pruneopts = "NUT"
  revision = "b024dccbed5bf4ecdf4718113f282c0ef972a776"
  version = "v1.21.8"

[[projects]]
  digest = "1:707ebe952a8b3d00b343c01536c79c73771d100f63ec6babeaed5c79e2b8a8dd"
  name = "github.com/beorn7/perks"
  packages = ["quantile"]
  pruneopts = "NUT"
  revision = "37c8de3658fcb183f997c4e13e8337516ab753e6"
  version = "v1.0.1"

[[projects]]
  digest = "1:ffe9824d294da03b391f44e1ae8281281b4afc1bdaa9588c9097785e3af10cec"
  name = "github.com/davecgh/go-spew"
  packages = ["spew"]
  pruneopts = "NUT"
  revision = "8991bc29aa16c548c550c7ff78260e27b9ab7c73"
  version = "v1.1.1"

[[projects]]
  digest = "1:13e9a236e56e18fecb73f5b2f2eb7f60060a1a9bc27e5a7328ab22e275ecb63e"
  name = "github.com/go-sql-driver/mysql"
  packages = ["."]
  pruneopts = "NUT"
  revision = "72cd26f257d44c1114970e19afddcd812016007e"
  version = "v1.4.1"

[[projects]]
  digest = "1:f43126206c5180eca476f6d5c1f452f929703af8cc28c15127046021fb17d708"
  name = "github.com/gogo/protobuf"
  packages = [
    "proto",
    "protoc-gen-gogo/descriptor",
  ]
  pruneopts = "NUT"
  revision = "ba06b47c162d49f2af050fb4c75bcbc86a159d5c"
  version = "v1.2.1"

[[projects]]
  digest = "1:1e21a0bbb10d73b781e87a9a123b96f6ebe08d0451e50f1b97c1213b302af46f"
  name = "github.com/golang/protobuf"
  packages = [
    "jsonpb",
    "proto",
    "protoc-gen-go/descriptor",
    "protoc-gen-go/generator",
    "protoc-gen-go/generator/internal/remap",
    "protoc-gen-go/plugin",
    "ptypes",
    "ptypes/any",
    "ptypes/duration",
    "ptypes/struct",
    "ptypes/timestamp",
    "ptypes/wrappers",
  ]
  pruneopts = "NUT"
  revision = "6c65a5562fc06764971b7c5d05c76c75e84bdbf7"
  version = "v1.3.2"

[[projects]]
  digest = "1:ab3ec1fe3e39bac4b3ab63390767766622be35b7cab03f47f787f9ec60522a53"
  name = "github.com/google/uuid"
  packages = ["."]
  pruneopts = "NUT"
  revision = "0cd6bf5da1e1c83f8b45653022c74f71af0538a4"
  version = "v1.1.1"

[[projects]]
  digest = "1:d9cf802f97049c2b61debfae0bbedf645663730d16fe09d65584498bdd59690a"
  name = "github.com/grpc-ecosystem/go-grpc-middleware"
  packages = [
    ".",
    "validator",
  ]
  pruneopts = "NUT"
  revision = "c250d6563d4d4c20252cd865923440e829844f4e"
  version = "v1.0.0"

[[projects]]
  digest = "1:5872c7f130f62fc34bfda20babad36be6309c00b5c9207717f7cd2a51536fff4"
  name = "github.com/grpc-ecosystem/go-grpc-prometheus"
  packages = ["."]
  pruneopts = "NUT"
  revision = "c225b8c3b01faf2899099b768856a9e916e5087b"
  version = "v1.2.0"

[[projects]]
  digest = "1:705a16efeddcf0e7da71689fe72e837ae4c77361afc9f55ff06920b8887ed5b2"
  name = "github.com/grpc-ecosystem/grpc-gateway"
  packages = [
    "internal",
    "protoc-gen-swagger/options",
    "runtime",
    "utilities",
  ]
  pruneopts = "NUT"
  revision = "ad529a448ba494a88058f9e5be0988713174ac86"
  version = "v1.9.5"

[[projects]]
  digest = "1:1f2aebae7e7c856562355ec0198d8ca2fa222fb05e5b1b66632a1fce39631885"
  name = "github.com/jmespath/go-jmespath"
  packages = ["."]
  pruneopts = "NUT"
  revision = "c2b33e84"

[[projects]]
  digest = "1:ebd0081aed1cd0af2f65a362c0ceea985eae9fe72efb28cefb84eca3b98dd3a3"
  name = "github.com/jpillora/backoff"
  packages = ["."]
  pruneopts = "NUT"
  revision = "8eab2debe79d12b7bd3d10653910df25fa9552ba"
  version = "1.0.0"

[[projects]]
  digest = "1:58999a98719fddbac6303cb17e8d85b945f60b72f48e3a2df6b950b97fa926f1"
  name = "github.com/konsorten/go-windows-terminal-sequences"
  packages = ["."]
  pruneopts = "NUT"
  revision = "f55edac94c9bbba5d6182a4be46d86a2c9b5b50e"
  version = "v1.0.2"

[[projects]]
  digest = "1:74fca97eba09e8d0f4ced8e1d80e0377c49b856e4d01fc9580d3605648ddaff9"
  name = "github.com/lib/pq"
  packages = [
    ".",
    "oid",
    "scram",
  ]
  pruneopts = "NUT"
  revision = "3427c32cb71afc948325f299f040e53c1dd78979"
  version = "v1.2.0"

[[projects]]
  digest = "1:5985ef4caf91ece5d54817c11ea25f182697534f8ae6521eadcd628c142ac4b6"
  name = "github.com/matttproud/golang_protobuf_extensions"
  packages = ["pbutil"]
  pruneopts = "NUT"
  revision = "c12348ce28de40eed0136aa2b644d0ee0650e56c"
  version = "v1.0.1"

[[projects]]
  branch = "master"
  digest = "1:7ff7a6c045fe2094e5fb48af08022e9b303530d5a07f064ca6401585e6767867"
  name = "github.com/mwitkow/go-conntrack"
  packages = ["."]
  pruneopts = "NUT"
  revision = "2f068394615f73e460c2f3d2c158b0ad9321cadb"

[[projects]]
  branch = "master"
  digest = "1:bc480de529879b6b3e8d3bd63817ab0647b7fbd8c2d9e1c97a685d4d3a201b57"
  name = "github.com/mwitkow/go-proto-validators"
  packages = ["."]
  pruneopts = "NUT"
  revision = "c00cd28f239a5cbf644a892708c9c46512d5a996"

[[projects]]
  digest = "1:c706e6cf1803e8cbce88ad1159c8750ec0dacbeac7c3906e615af69c0c1d6281"
  name = "github.com/percona/exporter_shared"
  packages = ["helpers"]
  pruneopts = "NUT"
  revision = "ffa14cdb344417f2b7c14f05b4e2fce818100be9"
  version = "v0.4.0"

[[projects]]
<<<<<<< HEAD
  branch = "PMM-4425-auth-error"
  digest = "1:7399e22924c6ef17a804baf25bbfc754f07a1ddcf36e48e771fb391a6513f411"
=======
  branch = "PMM-2.0"
  digest = "1:2511e792922722ac8a50db24a774e64cdf29705f779fc29fa7104e8197632400"
>>>>>>> 3191da02
  name = "github.com/percona/pmm"
  packages = [
    "api/agentpb",
    "api/inventorypb",
    "api/managementpb",
    "api/qanpb",
    "api/serverpb",
    "utils/pdeathsig",
    "version",
  ]
  pruneopts = "NUT"
<<<<<<< HEAD
  revision = "f812fb90b272004315f6b49c01711dc553f22cee"
=======
  revision = "d88ef0760234f0f81a9700927b2028321216b448"
>>>>>>> 3191da02

[[projects]]
  digest = "1:14715f705ff5dfe0ffd6571d7d201dd8e921030f8070321a79380d8ca4ec1a24"
  name = "github.com/pkg/errors"
  packages = ["."]
  pruneopts = "NUT"
  revision = "ba968bfe8b2f7e042a574c888954fccecfa385b4"
  version = "v0.8.1"

[[projects]]
  digest = "1:0028cb19b2e4c3112225cd871870f2d9cf49b9b4276531f03438a88e94be86fe"
  name = "github.com/pmezard/go-difflib"
  packages = ["difflib"]
  pruneopts = "NUT"
  revision = "792786c7400a136282c1664665ae0a8db921c6c2"
  version = "v1.0.0"

[[projects]]
  digest = "1:097cc61836050f45cbb712ae3bb45d66fba464c16b8fac09907fa3c1f753eff6"
  name = "github.com/prometheus/client_golang"
  packages = [
    "prometheus",
    "prometheus/internal",
    "prometheus/promhttp",
  ]
  pruneopts = "NUT"
  revision = "170205fb58decfd011f1550d4cfb737230d7ae4f"
  version = "v1.1.0"

[[projects]]
  branch = "master"
  digest = "1:2d5cd61daa5565187e1d96bae64dbbc6080dacf741448e9629c64fd93203b0d4"
  name = "github.com/prometheus/client_model"
  packages = ["go"]
  pruneopts = "NUT"
  revision = "fd36f4220a901265f90734c3183c5f0c91daa0b8"

[[projects]]
  digest = "1:d03ca24670416dc8fccc78b05d6736ec655416ca7db0a028e8fb92cfdfe3b55e"
  name = "github.com/prometheus/common"
  packages = [
    "expfmt",
    "internal/bitbucket.org/ww/goautoneg",
    "model",
  ]
  pruneopts = "NUT"
  revision = "31bed53e4047fd6c510e43a941f90cb31be0972a"
  version = "v0.6.0"

[[projects]]
  digest = "1:19305fc369377c111c865a7a01e11c675c57c52a932353bbd4ea360bd5b72d99"
  name = "github.com/prometheus/procfs"
  packages = [
    ".",
    "internal/fs",
  ]
  pruneopts = "NUT"
  revision = "3f98efb27840a48a7a2898ec80be07674d19f9c8"
  version = "v0.0.3"

[[projects]]
  digest = "1:f4aaa07a6c33f2b354726d0571acbc8ca118837c75709f6353203ae1a3f8eeab"
  name = "github.com/sirupsen/logrus"
  packages = ["."]
  pruneopts = "NUT"
  revision = "839c75faf7f98a33d445d181f3018b5c3409a45e"
  version = "v1.4.2"

[[projects]]
  digest = "1:60a46e2410edbf02b419f833372dd1d24d7aa1b916a990a7370e792fada1eadd"
  name = "github.com/stretchr/objx"
  packages = ["."]
  pruneopts = "NUT"
  revision = "477a77ecc69700c7cdeb1fa9e129548e1c1c393c"
  version = "v0.1.1"

[[projects]]
  digest = "1:137e260ddedd6466e5705fd8eb76ce9c3401dd0f44bc096550e1f9c5dc3eea09"
  name = "github.com/stretchr/testify"
  packages = [
    "assert",
    "mock",
    "require",
  ]
  pruneopts = "NUT"
  revision = "ffdc059bfe9ce6a4e144ba849dbedead332c6053"
  version = "v1.3.0"

[[projects]]
  branch = "master"
  digest = "1:5ed88c68e8ff11e085ec406c214dbbd94ca2dd52143e00c8e86c78d880576188"
  name = "github.com/vektra/mockery"
  packages = [
    "cmd/mockery",
    "mockery",
  ]
  pruneopts = "NUT"
  revision = "e78b021dcbb558a8e7ac1fc5bc757ad7c277bb81"

[[projects]]
  branch = "master"
  digest = "1:ed8956d87111134e92670ec9b59860c265c5be68dc017441af310f4274f9237c"
  name = "golang.org/x/net"
  packages = [
    "context",
    "http/httpguts",
    "http2",
    "http2/hpack",
    "idna",
    "internal/timeseries",
    "trace",
  ]
  pruneopts = "NUT"
  revision = "ca1201d0de80cfde86cb01aea620983605dfe99b"

[[projects]]
  branch = "master"
  digest = "1:b521f10a2d8fa85c04a8ef4e62f2d1e14d303599a55d64dabf9f5a02f84d35eb"
  name = "golang.org/x/sync"
  packages = ["errgroup"]
  pruneopts = "NUT"
  revision = "112230192c580c3556b8cee6403af37a4fc5f28c"

[[projects]]
  branch = "master"
  digest = "1:a78248ec09fef1350f61ec7a833e6f1b4f84d35ff8e1bf9a976c967c764d15e2"
  name = "golang.org/x/sys"
  packages = [
    "unix",
    "windows",
  ]
  pruneopts = "NUT"
  revision = "cbf593c0f2f39034e9104bbf77e2ec7c48c98fc5"

[[projects]]
  digest = "1:8d8faad6b12a3a4c819a3f9618cb6ee1fa1cfc33253abeeea8b55336721e3405"
  name = "golang.org/x/text"
  packages = [
    "collate",
    "collate/build",
    "internal/colltab",
    "internal/gen",
    "internal/language",
    "internal/language/compact",
    "internal/tag",
    "internal/triegen",
    "internal/ucd",
    "language",
    "secure/bidirule",
    "transform",
    "unicode/bidi",
    "unicode/cldr",
    "unicode/norm",
    "unicode/rangetable",
  ]
  pruneopts = "NUT"
  revision = "342b2e1fbaa52c93f31447ad2c6abc048c63e475"
  version = "v0.3.2"

[[projects]]
  branch = "master"
  digest = "1:a51922997b0678ec6b5058122f39b3ad0d39d54533183cc09fae84ee099ebec7"
  name = "golang.org/x/tools"
  packages = [
    "cmd/goimports",
    "go/ast/astutil",
    "go/buildutil",
    "go/gcexportdata",
    "go/internal/cgo",
    "go/internal/gcimporter",
    "go/internal/packagesdriver",
    "go/loader",
    "go/packages",
    "go/types/typeutil",
    "imports",
    "internal/fastwalk",
    "internal/gopathwalk",
    "internal/imports",
    "internal/module",
    "internal/semver",
  ]
  pruneopts = "NUT"
  revision = "e9bb7d36c0606a2c422dffe30db7d628ebeb9302"

[[projects]]
  digest = "1:c25289f43ac4a68d88b02245742347c94f1e108c534dda442188015ff80669b3"
  name = "google.golang.org/appengine"
  packages = ["cloudsql"]
  pruneopts = "NUT"
  revision = "b2f4a3cf3c67576a2ee09e1fe62656a5086ce880"
  version = "v1.6.1"

[[projects]]
  branch = "master"
  digest = "1:1233ed1b527b0ff66c3df5879f7e80b1d8631e030cc45821b77fc25acd0d72a6"
  name = "google.golang.org/genproto"
  packages = [
    "googleapis/api/annotations",
    "googleapis/api/httpbody",
    "googleapis/rpc/status",
    "protobuf/field_mask",
  ]
  pruneopts = "NUT"
  revision = "fa694d86fc64c7654a660f8908de4e879866748d"

[[projects]]
  digest = "1:4b80ce1c300dde345f466a4d89e4ed1f419b745d8b5cd16f0879693fc43c4cda"
  name = "google.golang.org/grpc"
  packages = [
    ".",
    "balancer",
    "balancer/base",
    "balancer/roundrobin",
    "binarylog/grpc_binarylog_v1",
    "channelz/grpc_channelz_v1",
    "channelz/service",
    "codes",
    "connectivity",
    "credentials",
    "credentials/internal",
    "encoding",
    "encoding/proto",
    "grpclog",
    "internal",
    "internal/backoff",
    "internal/balancerload",
    "internal/binarylog",
    "internal/channelz",
    "internal/envconfig",
    "internal/grpcrand",
    "internal/grpcsync",
    "internal/syscall",
    "internal/transport",
    "keepalive",
    "metadata",
    "naming",
    "peer",
    "reflection",
    "reflection/grpc_reflection_v1alpha",
    "resolver",
    "resolver/dns",
    "resolver/passthrough",
    "serviceconfig",
    "stats",
    "status",
    "tap",
  ]
  pruneopts = "NUT"
  revision = "045159ad57f3781d409358e3ade910a018c16b30"
  version = "v1.22.1"

[[projects]]
  digest = "1:2ed325d52993ed3487ff72c036bb5826a4cd0e0d8d145956c746bf32eb7afafb"
  name = "gopkg.in/reform.v1"
  packages = [
    ".",
    "dialects",
    "dialects/mssql",
    "dialects/mysql",
    "dialects/postgresql",
    "dialects/sqlite3",
    "dialects/sqlserver",
    "internal",
    "parse",
    "reform",
  ]
  pruneopts = "NUT"
  revision = "8e91a79b08247ed62e99edf920d8d426defbfa81"
  version = "v1.3.3"

[[projects]]
  digest = "1:18108594151654e9e696b27b181b953f9a90b16bf14d253dd1b397b025a1487f"
  name = "gopkg.in/yaml.v2"
  packages = ["."]
  pruneopts = "NUT"
  revision = "51d6538a90f86fe93ac480b35f37b2be17fef232"
  version = "v2.2.2"

[solve-meta]
  analyzer-name = "dep"
  analyzer-version = 1
  input-imports = [
    "github.com/AlekSi/pointer",
    "github.com/BurntSushi/go-sumtype",
    "github.com/aws/aws-sdk-go/aws",
    "github.com/aws/aws-sdk-go/aws/awserr",
    "github.com/aws/aws-sdk-go/aws/credentials",
    "github.com/aws/aws-sdk-go/aws/endpoints",
    "github.com/aws/aws-sdk-go/aws/session",
    "github.com/aws/aws-sdk-go/service/rds",
    "github.com/go-sql-driver/mysql",
    "github.com/golang/protobuf/ptypes",
    "github.com/google/uuid",
    "github.com/grpc-ecosystem/go-grpc-middleware",
    "github.com/grpc-ecosystem/go-grpc-middleware/validator",
    "github.com/grpc-ecosystem/go-grpc-prometheus",
    "github.com/grpc-ecosystem/grpc-gateway/runtime",
    "github.com/lib/pq",
    "github.com/mwitkow/go-conntrack",
    "github.com/percona/exporter_shared/helpers",
    "github.com/percona/pmm/api/agentpb",
    "github.com/percona/pmm/api/inventorypb",
    "github.com/percona/pmm/api/managementpb",
    "github.com/percona/pmm/api/qanpb",
    "github.com/percona/pmm/api/serverpb",
    "github.com/percona/pmm/utils/pdeathsig",
    "github.com/percona/pmm/version",
    "github.com/pkg/errors",
    "github.com/pmezard/go-difflib/difflib",
    "github.com/prometheus/client_golang/prometheus",
    "github.com/prometheus/client_golang/prometheus/promhttp",
    "github.com/prometheus/common/model",
    "github.com/sirupsen/logrus",
    "github.com/stretchr/testify/assert",
    "github.com/stretchr/testify/mock",
    "github.com/stretchr/testify/require",
    "github.com/vektra/mockery/cmd/mockery",
    "golang.org/x/sync/errgroup",
    "golang.org/x/sys/unix",
    "golang.org/x/tools/cmd/goimports",
    "google.golang.org/grpc",
    "google.golang.org/grpc/channelz/service",
    "google.golang.org/grpc/codes",
    "google.golang.org/grpc/grpclog",
    "google.golang.org/grpc/reflection",
    "google.golang.org/grpc/status",
    "gopkg.in/reform.v1",
    "gopkg.in/reform.v1/dialects/postgresql",
    "gopkg.in/reform.v1/parse",
    "gopkg.in/reform.v1/reform",
    "gopkg.in/yaml.v2",
  ]
  solver-name = "gps-cdcl"
  solver-version = 1<|MERGE_RESOLUTION|>--- conflicted
+++ resolved
@@ -222,13 +222,8 @@
   version = "v0.4.0"
 
 [[projects]]
-<<<<<<< HEAD
   branch = "PMM-4425-auth-error"
-  digest = "1:7399e22924c6ef17a804baf25bbfc754f07a1ddcf36e48e771fb391a6513f411"
-=======
-  branch = "PMM-2.0"
-  digest = "1:2511e792922722ac8a50db24a774e64cdf29705f779fc29fa7104e8197632400"
->>>>>>> 3191da02
+  digest = "1:785599180a629630b76449924c868dfc7eaf93eeff2a4cada833a40916c08cf7"
   name = "github.com/percona/pmm"
   packages = [
     "api/agentpb",
@@ -240,11 +235,7 @@
     "version",
   ]
   pruneopts = "NUT"
-<<<<<<< HEAD
-  revision = "f812fb90b272004315f6b49c01711dc553f22cee"
-=======
-  revision = "d88ef0760234f0f81a9700927b2028321216b448"
->>>>>>> 3191da02
+  revision = "e92a9a11fe770b4adfb117040dacf07d40396015"
 
 [[projects]]
   digest = "1:14715f705ff5dfe0ffd6571d7d201dd8e921030f8070321a79380d8ca4ec1a24"
