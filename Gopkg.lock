--- conflicted
+++ resolved
@@ -416,13 +416,8 @@
   version = "v0.7.2"
 
 [[projects]]
-<<<<<<< HEAD
   branch = "PMM-7296-list-alert-rules-pagination"
   digest = "1:75b42cc6692a26c29b325ac80c03089988e78d34920c88d80c141fab27174de4"
-=======
-  branch = "release/2.15"
-  digest = "1:5703db292d91f5e4d1f77dd3e7e50cebcb9534fc632d2e353115ffe840a99838"
->>>>>>> 4a72243f
   name = "github.com/percona/pmm"
   packages = [
     "api/agentpb",
@@ -445,11 +440,7 @@
     "version",
   ]
   pruneopts = "NUT"
-<<<<<<< HEAD
   revision = "d468744baa75b9670a39adb4203a32ec0f4d2447"
-=======
-  revision = "f20d99393fb816614bf17071f3edf9a7eb18d83c"
->>>>>>> 4a72243f
 
 [[projects]]
   digest = "1:65230c46134944510adb8844cf4098b5c9fdd1dd11992c3980afc1d3e0c8e4bd"
