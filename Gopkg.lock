--- conflicted
+++ resolved
@@ -241,11 +241,7 @@
 
 [[projects]]
   branch = "PMM-2.0"
-<<<<<<< HEAD
-  digest = "1:52e6e7f5b39f3a11393984abcb88ca99d941ebb40b1f28c61c396f523138f025"
-=======
   digest = "1:68b282d7f4e8dd0e97a04b4f4bf95416115b98a7ae79e5b803df4c0a9742a46e"
->>>>>>> 7f1e001c
   name = "github.com/percona/pmm"
   packages = [
     "api/agentpb",
@@ -257,11 +253,7 @@
     "version",
   ]
   pruneopts = "NUT"
-<<<<<<< HEAD
-  revision = "bbb3b08cac64fc28f42e421bb9ffce2f5be872e0"
-=======
   revision = "653838086b9ada131fbef748d6418543d8a44862"
->>>>>>> 7f1e001c
 
 [[projects]]
   digest = "1:14715f705ff5dfe0ffd6571d7d201dd8e921030f8070321a79380d8ca4ec1a24"
