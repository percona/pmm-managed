# This file is autogenerated, do not edit; changes may be undone by the next 'dep ensure'.


[[projects]]
  digest = "1:15310eb747a3957085a05b6f4d446eb93af24db2b7e7b8ec24cbcff65d878e6a"
  name = "github.com/AlekSi/pointer"
  packages = ["."]
  pruneopts = "NUT"
  revision = "4f2b1f4deff73a28288291183baa1e9dff4a93a5"
  version = "v1.1.0"

[[projects]]
  digest = "1:11df7ec396268951e37059807e95c644af8a3ce478fab6a78c21929b39155a17"
  name = "github.com/Azure/azure-sdk-for-go"
  packages = [
    "services/resourcegraph/mgmt/2019-04-01/resourcegraph",
    "version",
  ]
  pruneopts = "NUT"
  revision = "9ae3bfb4aaff57be7b0a5c4474424158506b56d5"
  version = "v49.2.0"

[[projects]]
  digest = "1:0483386cd12340862dfda12024b010c3b38e75317520fbacc095a55a281a2d8a"
  name = "github.com/Azure/go-autorest"
  packages = [
    "autorest",
    "autorest/adal",
    "autorest/azure",
    "autorest/azure/auth",
    "autorest/azure/cli",
    "autorest/date",
    "autorest/validation",
    "logger",
    "tracing",
  ]
  pruneopts = "NUT"
  revision = "e7b391b759b050d6719cc6fd8bb87b6dc038bca6"
  version = "v14.2.0"

[[projects]]
  branch = "master"
  digest = "1:42d4dcc25a908bb5a54ac91cd204c7d15651367f5751c569ccab8097b2f61204"
  name = "github.com/BurntSushi/go-sumtype"
  packages = ["."]
  pruneopts = "NUT"
  revision = "fcb4a6205bdc6ce526f359ae5eae5fb6ded53916"

[[projects]]
  digest = "1:0a111edd8693fd977f42a0c4f199a0efb13c20aec9da99ad8830c7bb6a87e8d6"
  name = "github.com/PuerkitoBio/purell"
  packages = ["."]
  pruneopts = "NUT"
  revision = "44968752391892e1b0d0b821ee79e9a85fa13049"
  version = "v1.1.1"

[[projects]]
  branch = "master"
  digest = "1:8098cd40cd09879efbf12e33bcd51ead4a66006ac802cd563a66c4f3373b9727"
  name = "github.com/PuerkitoBio/urlesc"
  packages = ["."]
  pruneopts = "NUT"
  revision = "de5bf2ad457846296e2031421a34e2568e304e35"

[[projects]]
  branch = "master"
  digest = "1:f3793f8a708522400cef1dba23385e901aede5519f68971fd69938ef330b07a1"
  name = "github.com/alecthomas/template"
  packages = [
    ".",
    "parse",
  ]
  pruneopts = "NUT"
  revision = "fb15b899a75114aa79cc930e33c46b577cc664b1"

[[projects]]
  branch = "master"
  digest = "1:278f733beeec2d654fc7412dbfa2dff194245e13c720bef8d4e284e0e25708f5"
  name = "github.com/alecthomas/units"
  packages = ["."]
  pruneopts = "NUT"
  revision = "f65c72e2690dc4b403c8bd637baf4611cd4c069b"

[[projects]]
  digest = "1:c625fa56b03726603d572cf18fc73499751d2715dfa3f8b2dfad48ddecd408d7"
  name = "github.com/asaskevich/govalidator"
  packages = ["."]
  pruneopts = "NUT"
  revision = "475eaeb164960a651e97470412a7d3b0c5036105"
  version = "v10"

[[projects]]
  digest = "1:e39da38f0001252c6aaa76343c2eb5dfa3e0b3d501bbd86cf0d357d0ecbc7af7"
  name = "github.com/aws/aws-sdk-go"
  packages = [
    "aws",
    "aws/awserr",
    "aws/awsutil",
    "aws/client",
    "aws/client/metadata",
    "aws/corehandlers",
    "aws/credentials",
    "aws/credentials/ec2rolecreds",
    "aws/credentials/endpointcreds",
    "aws/credentials/processcreds",
    "aws/credentials/stscreds",
    "aws/csm",
    "aws/defaults",
    "aws/ec2metadata",
    "aws/endpoints",
    "aws/request",
    "aws/session",
    "aws/signer/v4",
    "internal/context",
    "internal/ini",
    "internal/sdkio",
    "internal/sdkmath",
    "internal/sdkrand",
    "internal/sdkuri",
    "internal/shareddefaults",
    "internal/strings",
    "internal/sync/singleflight",
    "private/protocol",
    "private/protocol/json/jsonutil",
    "private/protocol/query",
    "private/protocol/query/queryutil",
    "private/protocol/rest",
    "private/protocol/xml/xmlutil",
    "service/rds",
    "service/sts",
    "service/sts/stsiface",
  ]
  pruneopts = "NUT"
  revision = "878b60015fb9e4860839b956ed16d8035876020f"
  version = "v1.33.10"

[[projects]]
  digest = "1:707ebe952a8b3d00b343c01536c79c73771d100f63ec6babeaed5c79e2b8a8dd"
  name = "github.com/beorn7/perks"
  packages = ["quantile"]
  pruneopts = "NUT"
  revision = "37c8de3658fcb183f997c4e13e8337516ab753e6"
  version = "v1.0.1"

[[projects]]
  digest = "1:3d407aad561cc061f31acbafd2236ab70c7a570cb0b1e4ce8c921cf672a0fd17"
  name = "github.com/brianvoe/gofakeit"
  packages = [
    ".",
    "data",
  ]
  pruneopts = "NUT"
  revision = "19b40d7d6241163eba8b06ddec1041a36db06c54"
  version = "v3.20.2"

[[projects]]
  digest = "1:ffe9824d294da03b391f44e1ae8281281b4afc1bdaa9588c9097785e3af10cec"
  name = "github.com/davecgh/go-spew"
  packages = ["spew"]
  pruneopts = "NUT"
  revision = "8991bc29aa16c548c550c7ff78260e27b9ab7c73"
  version = "v1.1.1"

[[projects]]
  digest = "1:7a6852b35eb5bbc184561443762d225116ae630c26a7c4d90546619f1e7d2ad2"
  name = "github.com/dgrijalva/jwt-go"
  packages = ["."]
  pruneopts = "NUT"
  revision = "06ea1031745cb8b3dab3f6a236daf2b0aa468b7e"
  version = "v3.2.0"

[[projects]]
  digest = "1:59c7cc76eb7f7987e79326d827d1f6ef20b9adad6ca7e8e968b1845541150d46"
  name = "github.com/dimchansky/utfbom"
  packages = ["."]
  pruneopts = "NUT"
  revision = "6ae8f945ca96f30defc7e8ab12ec5d10cf86ded4"
  version = "v1.1.1"

[[projects]]
  digest = "1:b7ffca49e9cfd3dfb04a8e0a59347708c6f78f68476a32c5e0a0edca5d1b258c"
  name = "github.com/dustin/go-humanize"
  packages = ["."]
  pruneopts = "NUT"
  revision = "9f541cc9db5d55bce703bd99987c9d5cb8eea45e"
  version = "v1.0.0"

[[projects]]
  digest = "1:82ebaeef8f2da43f9c4544f05d1b0dd987189a11e444e013e6c9e529235b7504"
  name = "github.com/go-openapi/analysis"
  packages = [
    ".",
    "internal",
  ]
  pruneopts = "NUT"
  revision = "421cb960388d1c41b1d4f0eee5300257ac289c97"
  version = "v0.19.10"

[[projects]]
  digest = "1:6a736893297649605f8a7ecc69c662eed252f21fa3c34809088e5d44735bcb02"
  name = "github.com/go-openapi/errors"
  packages = ["."]
  pruneopts = "NUT"
  revision = "7f2246786dd6ea01e5e7fe8e0229a53ea48bc6c4"
  version = "v0.19.6"

[[projects]]
  digest = "1:3758c86e787dfe5792a23430f34636106a16da914446724399c9c12f121a225d"
  name = "github.com/go-openapi/jsonpointer"
  packages = ["."]
  pruneopts = "NUT"
  revision = "ed123515f087412cd7ef02e49b0b0a5e6a79a360"
  version = "v0.19.3"

[[projects]]
  digest = "1:98abd61947ff5c7c6fcfec5473d02a4821ed3a2dd99a4fbfdb7925b0dd745546"
  name = "github.com/go-openapi/jsonreference"
  packages = ["."]
  pruneopts = "NUT"
  revision = "7775307885f903b5e6808c24d81ead7eb136915f"
  version = "v0.19.4"

[[projects]]
  digest = "1:c3cb0571346173abe3b329baf50e5ca05d2d1640cfe2817c65ed377e44c34afc"
  name = "github.com/go-openapi/loads"
  packages = ["."]
  pruneopts = "NUT"
  revision = "18bb1f3437c08e833e5f629003bafc2a3884d19f"
  version = "v0.19.5"

[[projects]]
  digest = "1:731c48ad404d44df8d3da9c209dd29084a8eba9904e895546b66845ea85ae957"
  name = "github.com/go-openapi/runtime"
  packages = [
    ".",
    "client",
    "logger",
    "middleware",
    "middleware/denco",
    "middleware/header",
    "middleware/untyped",
    "security",
  ]
  pruneopts = "NUT"
  revision = "5fc6d7931327cf2e35c6f68b24964af682789b15"
  version = "v0.19.20"

[[projects]]
  digest = "1:a73c7e40dcada711eb805afea511470874b8e934a6eaadd7d92a350bf80ea111"
  name = "github.com/go-openapi/spec"
  packages = ["."]
  pruneopts = "NUT"
  revision = "e7bc266bd09139be98b222b2ef8fbca0ffdb933d"
  version = "v0.19.9"

[[projects]]
  digest = "1:505f715d384d958e9378bd398015d50ede72dc6375f8d18961121452d545f865"
  name = "github.com/go-openapi/strfmt"
  packages = ["."]
  pruneopts = "NUT"
  revision = "2887e74ed0fe2aea628affe322b19fc3112f98cd"
  version = "v0.19.5"

[[projects]]
  digest = "1:b8bae5ae3c3ccc79b8af1cf6658aa8255711b7eb4eabfb3a3ac785129a372b0c"
  name = "github.com/go-openapi/swag"
  packages = ["."]
  pruneopts = "NUT"
  revision = "ab98f8e6456407f6afd63e441c5304d6ef60cb7f"
  version = "v0.19.9"

[[projects]]
  digest = "1:2e35ee61c5e4d43f0503a7c6895aff9ba0c3995798e89c2b4d99895f025c7921"
  name = "github.com/go-openapi/validate"
  packages = ["."]
  pruneopts = "NUT"
  revision = "b4358e2166e999e752797fead269fb411dc700f7"
  version = "v0.19.10"

[[projects]]
  digest = "1:24f20a61b3d084137d13cf53aba7365862b850fe4f30b733ed0e3c7ade9ca86d"
  name = "github.com/go-sql-driver/mysql"
  packages = ["."]
  pruneopts = "NUT"
  revision = "17ef3dd9d98b69acec3e85878995ada9533a9370"
  version = "v1.5.0"

[[projects]]
  digest = "1:91358b3a314c1ddfd4d6445ca9c1fb846842c31c153e626730594b3c95f73f4a"
  name = "github.com/go-stack/stack"
  packages = ["."]
  pruneopts = "NUT"
  revision = "2fee6af1a9795aafbe0253a0cfbdf668e1fb8a9a"
  version = "v1.8.0"

[[projects]]
  digest = "1:b2b193b1c8227eea746da4a8467d16a8b79d460ae6d27a16d930581d30bb6990"
  name = "github.com/gogo/protobuf"
  packages = [
    "proto",
    "protoc-gen-gogo/descriptor",
  ]
  pruneopts = "NUT"
  revision = "5628607bb4c51c3157aacc3a50f0ab707582b805"
  version = "v1.3.1"

[[projects]]
  digest = "1:e3ac40cb5056345c277e16b24cb36407718e9fb6f0d48b3cae4eaec6d7f8e008"
  name = "github.com/golang/protobuf"
  packages = [
    "descriptor",
    "jsonpb",
    "proto",
    "protoc-gen-go/descriptor",
    "ptypes",
    "ptypes/any",
    "ptypes/duration",
    "ptypes/struct",
    "ptypes/timestamp",
    "ptypes/wrappers",
  ]
  pruneopts = "NUT"
  revision = "4846b58453b3708320bdb524f25cc5a1d9cda4d4"
  version = "v1.4.3"

[[projects]]
  digest = "1:ab3ec1fe3e39bac4b3ab63390767766622be35b7cab03f47f787f9ec60522a53"
  name = "github.com/google/uuid"
  packages = ["."]
  pruneopts = "NUT"
  revision = "0cd6bf5da1e1c83f8b45653022c74f71af0538a4"
  version = "v1.1.1"

[[projects]]
  digest = "1:a0b9c06ce71d9972e6a5d44d64ef9a17a1db2fe164a090805077e9a0510105b5"
  name = "github.com/grpc-ecosystem/go-grpc-middleware"
  packages = [
    ".",
    "validator",
  ]
  pruneopts = "NUT"
  revision = "3c51f7f332123e8be5a157c0802a228ac85bf9db"
  version = "v1.2.0"

[[projects]]
  digest = "1:5872c7f130f62fc34bfda20babad36be6309c00b5c9207717f7cd2a51536fff4"
  name = "github.com/grpc-ecosystem/go-grpc-prometheus"
  packages = ["."]
  pruneopts = "NUT"
  revision = "c225b8c3b01faf2899099b768856a9e916e5087b"
  version = "v1.2.0"

[[projects]]
  digest = "1:bdaff8ba3ebb58f2debf644055a3bb9f14938f3b22bfacfbe543102e52f359b7"
  name = "github.com/grpc-ecosystem/grpc-gateway"
  packages = [
    "internal",
    "protoc-gen-swagger/options",
    "runtime",
    "utilities",
  ]
  pruneopts = "NUT"
  revision = "96e0d89cdc98e8d3be96851a66b2cff36082120b"
  version = "v1.15.0"

[[projects]]
  digest = "1:62e9b669cad3ce17f72f6a24a6f60eee419015c205c0dbdc36d08c2815f83c1f"
  name = "github.com/hashicorp/go-version"
  packages = ["."]
  pruneopts = "NUT"
  revision = "59da58cfd357de719a4d16dac30481391a56c002"
  version = "v1.2.1"

[[projects]]
  digest = "1:1f2aebae7e7c856562355ec0198d8ca2fa222fb05e5b1b66632a1fce39631885"
  name = "github.com/jmespath/go-jmespath"
  packages = ["."]
  pruneopts = "NUT"
  revision = "c2b33e84"

[[projects]]
  digest = "1:9d8169a68525a40501811137321057d3c3fb452b26059027e55d0d1ae307db01"
  name = "github.com/kevinburke/go-bindata"
  packages = [
    ".",
    "go-bindata",
  ]
  pruneopts = "NUT"
  revision = "017bb32866cbdd959f3f9891ab831bcd199c5819"
  version = "v3.22.0"

[[projects]]
  digest = "1:a3998f85665bdf805d519735e658c0e0125bd67b57bb15e414a5a9e360e32455"
  name = "github.com/konsorten/go-windows-terminal-sequences"
  packages = ["."]
  pruneopts = "NUT"
  revision = "edb144dfd453055e1e49a3d8b410a660b5a87613"
  version = "v1.0.3"

[[projects]]
  digest = "1:cd430a6f27f6133eb80fdd52990928a24ab612d42778eb1f8b3f866bdd5162e9"
  name = "github.com/lib/pq"
  packages = [
    ".",
    "oid",
    "scram",
  ]
  pruneopts = "NUT"
  revision = "984a6aa1ca4673778a2965cb1dc74bd070dc8818"
  version = "v1.7.1"

[[projects]]
  digest = "1:7bbccd3dd7998f2a180264ec1d12e362ed8e02f55ea7b82ac0d0f48ffa2d8888"
  name = "github.com/mailru/easyjson"
  packages = [
    "buffer",
    "jlexer",
    "jwriter",
  ]
  pruneopts = "NUT"
  revision = "8edcc4e51f39ddbd3505a3386aff3f435a7fd028"
  version = "v0.7.1"

[[projects]]
  digest = "1:5985ef4caf91ece5d54817c11ea25f182697534f8ae6521eadcd628c142ac4b6"
  name = "github.com/matttproud/golang_protobuf_extensions"
  packages = ["pbutil"]
  pruneopts = "NUT"
  revision = "c12348ce28de40eed0136aa2b644d0ee0650e56c"
  version = "v1.0.1"

[[projects]]
  digest = "1:962215f00d3e3d8624d15c042552f0abc2b0c9ae541da47a7bab496dc9a76b57"
  name = "github.com/minio/minio-go"
  packages = [
    ".",
    "pkg/credentials",
    "pkg/encrypt",
    "pkg/s3signer",
    "pkg/s3utils",
    "pkg/set",
  ]
  pruneopts = "NUT"
  revision = "c6c2912aa5522e5f5a505e6cba30e95f0d8456fa"
  version = "v6.0.25"

[[projects]]
  digest = "1:f9f72e583aaacf1d1ac5d6121abd4afd3c690baa9e14e1d009df26bf831ba347"
  name = "github.com/mitchellh/go-homedir"
  packages = ["."]
  pruneopts = "NUT"
  revision = "af06845cf3004701891bf4fdb884bfe4920b3727"
  version = "v1.1.0"

[[projects]]
  digest = "1:40709da827caf66d1421f7e7251ed840c1c04423597041332d01797403280e49"
  name = "github.com/mitchellh/mapstructure"
  packages = ["."]
  pruneopts = "NUT"
  revision = "9e1e4717f8567d7ead72d070d064ad17d444a67e"
  version = "v1.3.3"

[[projects]]
  digest = "1:93b5830f1e6138532e9450d6a639d68132e613a0878d789c610322764220171a"
  name = "github.com/mwitkow/go-proto-validators"
  packages = ["."]
  pruneopts = "NUT"
  revision = "f73ec5a7ce82b3f9fb47f01d4629aa4617247af5"
  version = "v0.3.0"

[[projects]]
  branch = "main"
  digest = "1:a530983102e29d290d30092d0eb2e6ebaf6c4825fcbe63fbe9f0950345ba1342"
  name = "github.com/percona-platform/dbaas-api"
  packages = ["gen/controller"]
  pruneopts = "NUT"
  revision = "724dc163a82970df28e10845e0e9d1a61cfb6242"

[[projects]]
  branch = "main"
  digest = "1:1d6597d442006947bc3feed7eea6aa8002424414626d5476fc983fe738690769"
  name = "github.com/percona-platform/saas"
  packages = [
    "gen/auth",
    "gen/check/retrieval",
    "gen/telemetry/events/pmm",
    "gen/telemetry/reporter",
    "pkg/alert",
    "pkg/check",
    "pkg/common",
    "pkg/starlark",
  ]
  pruneopts = "NUT"
  revision = "e66cc9d89f9739d5f841f847877f12443b37484a"

[[projects]]
<<<<<<< HEAD
  branch = "PMM-7385-mysql-backup-restore"
  digest = "1:c494a51928344693bb070e19b5ad21038d925241e487d3d440350400564176c8"
=======
  branch = "PMM-2.0"
  digest = "1:9e6245d38123bbfeb784dca31cceba5fea0632501e0c75d081a87bfb94844303"
>>>>>>> 79a9b931
  name = "github.com/percona/pmm"
  packages = [
    "api/agentpb",
    "api/alertmanager/amclient",
    "api/alertmanager/amclient/alert",
    "api/alertmanager/amclient/alertgroup",
    "api/alertmanager/amclient/general",
    "api/alertmanager/amclient/receiver",
    "api/alertmanager/amclient/silence",
    "api/alertmanager/ammodels",
    "api/inventorypb",
    "api/managementpb",
    "api/managementpb/azure",
    "api/managementpb/backup",
    "api/managementpb/dbaas",
    "api/managementpb/ia",
    "api/managementpb/jobs",
    "api/qanpb",
    "api/serverpb",
    "utils/pdeathsig",
    "utils/sqlmetrics",
    "utils/tlsconfig",
    "version",
  ]
  pruneopts = "NUT"
<<<<<<< HEAD
  revision = "1e13a99edd8d791256c0e1aa5a8e30d1c2a36b8b"
=======
  revision = "5096b8d865353b590f53f7ee38b22304f9d7b55c"
>>>>>>> 79a9b931

[[projects]]
  digest = "1:65230c46134944510adb8844cf4098b5c9fdd1dd11992c3980afc1d3e0c8e4bd"
  name = "github.com/percona/promconfig"
  packages = [
    ".",
    "alertmanager",
  ]
  pruneopts = "NUT"
  revision = "4b3fbe05a3478c76879e598fca582536f7871f77"
  version = "v0.2.1"

[[projects]]
  digest = "1:4047c378584616813d610c9f993bf90dd0d07aed8d94bd3bc299cd35ececdcba"
  name = "github.com/pkg/errors"
  packages = ["."]
  pruneopts = "NUT"
  revision = "614d223910a179a466c1767a985424175c39b465"
  version = "v0.9.1"

[[projects]]
  digest = "1:0028cb19b2e4c3112225cd871870f2d9cf49b9b4276531f03438a88e94be86fe"
  name = "github.com/pmezard/go-difflib"
  packages = ["difflib"]
  pruneopts = "NUT"
  revision = "792786c7400a136282c1664665ae0a8db921c6c2"
  version = "v1.0.0"

[[projects]]
  digest = "1:254b83bcd08a647e239388d738403d63a61d3d6b4240ec88656220bad880325c"
  name = "github.com/prometheus/client_golang"
  packages = [
    "prometheus",
    "prometheus/internal",
    "prometheus/promhttp",
    "prometheus/testutil",
  ]
  pruneopts = "NUT"
  revision = "170205fb58decfd011f1550d4cfb737230d7ae4f"
  version = "v1.1.0"

[[projects]]
  branch = "master"
  digest = "1:0db23933b8052702d980a3f029149b3f175f7c0eea0cff85b175017d0f2722c0"
  name = "github.com/prometheus/client_model"
  packages = ["go"]
  pruneopts = "NUT"
  revision = "60555c9708c786597e6b07bf846d0dc5c2a46f54"

[[projects]]
  digest = "1:98278956c7c550efc75a027e528aa51743f06fd0e33613d7ed224432a11e5ecf"
  name = "github.com/prometheus/common"
  packages = [
    "expfmt",
    "internal/bitbucket.org/ww/goautoneg",
    "model",
  ]
  pruneopts = "NUT"
  revision = "629b6ff9b3aafafba54ab96663903fde9544f037"
  version = "v0.8.0"

[[projects]]
  digest = "1:81515c09577f593364fa7ccc4df5d917165e45bf80f543ce2ebb1cbd598e9e57"
  name = "github.com/prometheus/procfs"
  packages = [
    ".",
    "internal/fs",
    "internal/util",
  ]
  pruneopts = "NUT"
  revision = "3a900613711866765af641f387dad41b639dbdc4"
  version = "v0.1.3"

[[projects]]
  digest = "1:1dbbefdedbdb89fc0073bfa0df49e0f117f9d901fe265c24552b72473cc5a650"
  name = "github.com/sirupsen/logrus"
  packages = ["."]
  pruneopts = "NUT"
  revision = "60c74ad9be0d874af0ab0daef6ab07c5c5911f0d"
  version = "v1.6.0"

[[projects]]
  digest = "1:99c59df3e312b276d94781efbdd94c258b059701274495bbd48310ccc02df113"
  name = "github.com/stretchr/objx"
  packages = ["."]
  pruneopts = "NUT"
  revision = "35313a95ee26395aa17d366c71a2ccf788fa69b6"
  version = "v0.3.0"

[[projects]]
  digest = "1:fb345fb08c4c73d02f68d8eeae2fcfb1519df6511504629c393cd74e82c9cf47"
  name = "github.com/stretchr/testify"
  packages = [
    "assert",
    "mock",
    "require",
  ]
  pruneopts = "NUT"
  revision = "f654a9112bbeac49ca2cd45bfbe11533c4666cf8"
  version = "v1.6.1"

[[projects]]
  digest = "1:b49f6e75d8aa6f18a320671f674a75a3f35eec1e9da5cb1631605eb1058dae3c"
  name = "github.com/vektra/mockery"
  packages = [
    "cmd/mockery",
    "mockery",
  ]
  pruneopts = "NUT"
  revision = "b91686d8be1370af45d78e3c6744216a90624df4"
  version = "v1.1.2"

[[projects]]
  digest = "1:00ccb7bf33c11f1905bd791a5dd8ddcf202f84e95aa506808fd0376bf6dc224b"
  name = "go.mongodb.org/mongo-driver"
  packages = [
    "bson",
    "bson/bsoncodec",
    "bson/bsonoptions",
    "bson/bsonrw",
    "bson/bsontype",
    "bson/primitive",
    "x/bsonx/bsoncore",
  ]
  pruneopts = "NUT"
  revision = "750fe7dfc033d023b335494a4ad2b713386e8e59"
  version = "v1.3.5"

[[projects]]
  branch = "master"
  digest = "1:0ba6cff23e0079fb8876b3f540b17663a502374a1f141803a1c5e353e99b83e4"
  name = "go.starlark.net"
  packages = [
    "internal/compile",
    "internal/spell",
    "resolve",
    "starlark",
    "syntax",
  ]
  pruneopts = "NUT"
  revision = "be5394c419b6941c14d194a98925a71512f8f979"

[[projects]]
  branch = "master"
  digest = "1:b66ee5fcb87a1136cdbf53b6087be83860a42c486207558b1152a8feeb3fb415"
  name = "golang.org/x/crypto"
  packages = [
    "argon2",
    "blake2b",
    "pkcs12",
    "pkcs12/internal/rc2",
  ]
  pruneopts = "NUT"
  revision = "5ea612d1eb830b38bc4e914e37f55311eb58adce"

[[projects]]
  digest = "1:467bb8fb8fa786448b8d486cd0bb7c1a5577dcd7310441aa02a20110cd9f727d"
  name = "golang.org/x/mod"
  packages = [
    "module",
    "semver",
  ]
  pruneopts = "NUT"
  revision = "859b3ef565e237f9f1a0fb6b55385c497545680d"
  version = "v0.3.0"

[[projects]]
  branch = "master"
  digest = "1:78df8a69e79026f901a068e8de50773458ce8a7ebad8f2200335955e9979f614"
  name = "golang.org/x/net"
  packages = [
    "context",
    "http/httpguts",
    "http2",
    "http2/hpack",
    "idna",
    "internal/timeseries",
    "publicsuffix",
    "trace",
  ]
  pruneopts = "NUT"
  revision = "ab34263943818b32f575efc978a3d24e80b04bd7"

[[projects]]
  branch = "master"
  digest = "1:b521f10a2d8fa85c04a8ef4e62f2d1e14d303599a55d64dabf9f5a02f84d35eb"
  name = "golang.org/x/sync"
  packages = ["errgroup"]
  pruneopts = "NUT"
  revision = "6e8e738ad208923de99951fe0b48239bfd864f28"

[[projects]]
  branch = "master"
  digest = "1:19ed82cf6677772270f1cf405c2ea6cc868bbe0264cbda5a67d3d5f0f6318787"
  name = "golang.org/x/sys"
  packages = [
    "cpu",
    "internal/unsafeheader",
    "unix",
    "windows",
  ]
  pruneopts = "NUT"
  revision = "76b94024e4b621e672466e8db3d7f084e7ddcad2"

[[projects]]
  digest = "1:dd87aec186c054a90f96cb78e44d25b23b625c48f22bd79f7a68c7e35aa7caf4"
  name = "golang.org/x/text"
  packages = [
    "collate",
    "collate/build",
    "internal/colltab",
    "internal/gen",
    "internal/language",
    "internal/language/compact",
    "internal/tag",
    "internal/triegen",
    "internal/ucd",
    "language",
    "secure/bidirule",
    "transform",
    "unicode/bidi",
    "unicode/cldr",
    "unicode/norm",
    "unicode/rangetable",
    "width",
  ]
  pruneopts = "NUT"
  revision = "23ae387dee1f90d29a23c0e87ee0b46038fbed0e"
  version = "v0.3.3"

[[projects]]
  branch = "master"
  digest = "1:3d7e8d0a2344e5598e8b18d41379bd3b9e5dc30c7ee3b3bec76fe554604ac458"
  name = "golang.org/x/tools"
  packages = [
    "cmd/goimports",
    "go/ast/astutil",
    "go/buildutil",
    "go/gcexportdata",
    "go/internal/cgo",
    "go/internal/gcimporter",
    "go/internal/packagesdriver",
    "go/loader",
    "go/packages",
    "go/types/typeutil",
    "imports",
    "internal/event",
    "internal/event/core",
    "internal/event/keys",
    "internal/event/label",
    "internal/fastwalk",
    "internal/gocommand",
    "internal/gopathwalk",
    "internal/imports",
    "internal/packagesinternal",
    "internal/typesinternal",
  ]
  pruneopts = "NUT"
  revision = "a7c6fd066f6dcf64c13983e28e029ce7874760ff"

[[projects]]
  branch = "master"
  digest = "1:325a1b73817aa79fc85f10376ed41ea607f7dd7f6c6bfa46df6a28ef2857941f"
  name = "golang.org/x/xerrors"
  packages = [
    ".",
    "internal",
  ]
  pruneopts = "NUT"
  revision = "9bdfabe68543c54f90421aeb9a60ef8061b5b544"

[[projects]]
  branch = "master"
  digest = "1:acefdfa6e8e61260fd4f976462ac3321589b31b42d3aa5c33c4b15155130d889"
  name = "google.golang.org/genproto"
  packages = [
    "googleapis/api/annotations",
    "googleapis/api/httpbody",
    "googleapis/rpc/status",
    "protobuf/field_mask",
  ]
  pruneopts = "NUT"
  revision = "d950eab6f860f209ea1641dee947bb9f7009e120"

[[projects]]
  digest = "1:b13288c2fafd0d307ccec98ef008f3c20e4ffcc3cfee879ca95fdfae638423d6"
  name = "google.golang.org/grpc"
  packages = [
    ".",
    "attributes",
    "backoff",
    "balancer",
    "balancer/base",
    "balancer/grpclb/state",
    "balancer/roundrobin",
    "binarylog/grpc_binarylog_v1",
    "channelz/grpc_channelz_v1",
    "channelz/service",
    "codes",
    "connectivity",
    "credentials",
    "encoding",
    "encoding/proto",
    "grpclog",
    "internal",
    "internal/backoff",
    "internal/balancerload",
    "internal/binarylog",
    "internal/buffer",
    "internal/channelz",
    "internal/credentials",
    "internal/envconfig",
    "internal/grpclog",
    "internal/grpcrand",
    "internal/grpcsync",
    "internal/grpcutil",
    "internal/resolver/dns",
    "internal/resolver/passthrough",
    "internal/serviceconfig",
    "internal/status",
    "internal/syscall",
    "internal/transport",
    "keepalive",
    "metadata",
    "peer",
    "reflection",
    "reflection/grpc_reflection_v1alpha",
    "resolver",
    "serviceconfig",
    "stats",
    "status",
    "tap",
  ]
  pruneopts = "NUT"
  revision = "5e8f83304c0563d1ba74db05fee83d9c18ab9a58"
  version = "v1.32.0"

[[projects]]
  digest = "1:648f512fb65061c60482c7475d8ce146785e2e527f1b0b01d7187563e2d82129"
  name = "google.golang.org/protobuf"
  packages = [
    "encoding/protojson",
    "encoding/prototext",
    "encoding/protowire",
    "internal/descfmt",
    "internal/descopts",
    "internal/detrand",
    "internal/encoding/defval",
    "internal/encoding/json",
    "internal/encoding/messageset",
    "internal/encoding/tag",
    "internal/encoding/text",
    "internal/errors",
    "internal/fieldsort",
    "internal/filedesc",
    "internal/filetype",
    "internal/flags",
    "internal/genid",
    "internal/impl",
    "internal/mapsort",
    "internal/pragma",
    "internal/set",
    "internal/strs",
    "internal/version",
    "proto",
    "reflect/protodesc",
    "reflect/protoreflect",
    "reflect/protoregistry",
    "runtime/protoiface",
    "runtime/protoimpl",
    "types/descriptorpb",
    "types/known/anypb",
    "types/known/durationpb",
    "types/known/structpb",
    "types/known/timestamppb",
    "types/known/wrapperspb",
  ]
  pruneopts = "NUT"
  revision = "3f7a61f89bb6813f89d981d1870ed68da0b3c3f1"
  version = "v1.25.0"

[[projects]]
  digest = "1:22b2dee6f30bc8601f087449a2a819df8388e54e9547349c658f14d8f8c590f2"
  name = "gopkg.in/alecthomas/kingpin.v2"
  packages = ["."]
  pruneopts = "NUT"
  revision = "947dcec5ba9c011838740e680966fd7087a71d0d"
  version = "v2.2.6"

[[projects]]
  digest = "1:e084e01838f4c361fa2f03d2e227c059df3127efcebc958450a9d618524c8e38"
  name = "gopkg.in/ini.v1"
  packages = ["."]
  pruneopts = "NUT"
  revision = "5e97220809ffaa826f787728501264e9114cb834"
  version = "v1.62.0"

[[projects]]
  digest = "1:666e94676a94cb3351be105e21b8579039a6306ec050191333fb931ef4baab64"
  name = "gopkg.in/reform.v1"
  packages = [
    ".",
    "dialects/postgresql",
    "internal",
    "parse",
    "reform",
  ]
  pruneopts = "NUT"
  revision = "be1c9e20a895a055b71875afe38f593d8f0623b9"
  version = "v1.5.0"

[[projects]]
  digest = "1:62a89978829993fb84e755bff5ae0e3d84837228898fd55b1a88a885036e1e51"
  name = "gopkg.in/yaml.v2"
  packages = ["."]
  pruneopts = "NUT"
  revision = "0b1645d91e851e735d3e23330303ce81f70adbe3"
  version = "v2.3.0"

[[projects]]
  branch = "v3"
  digest = "1:c9a53b5be2654e3d1d466419bb389371ff3755220ec3cafd43dd8742fb7aebdd"
  name = "gopkg.in/yaml.v3"
  packages = ["."]
  pruneopts = "NUT"
  revision = "eeeca48fe7764f320e4870d231902bf9c1be2c08"

[solve-meta]
  analyzer-name = "dep"
  analyzer-version = 1
  input-imports = [
    "github.com/AlekSi/pointer",
    "github.com/Azure/azure-sdk-for-go/services/resourcegraph/mgmt/2019-04-01/resourcegraph",
    "github.com/Azure/go-autorest/autorest/azure",
    "github.com/Azure/go-autorest/autorest/azure/auth",
    "github.com/BurntSushi/go-sumtype",
    "github.com/aws/aws-sdk-go/aws",
    "github.com/aws/aws-sdk-go/aws/awserr",
    "github.com/aws/aws-sdk-go/aws/credentials",
    "github.com/aws/aws-sdk-go/aws/ec2metadata",
    "github.com/aws/aws-sdk-go/aws/endpoints",
    "github.com/aws/aws-sdk-go/aws/session",
    "github.com/aws/aws-sdk-go/service/rds",
    "github.com/brianvoe/gofakeit",
    "github.com/go-openapi/runtime/client",
    "github.com/go-openapi/strfmt",
    "github.com/go-sql-driver/mysql",
    "github.com/golang/protobuf/jsonpb",
    "github.com/golang/protobuf/proto",
    "github.com/golang/protobuf/ptypes",
    "github.com/golang/protobuf/ptypes/duration",
    "github.com/google/uuid",
    "github.com/grpc-ecosystem/go-grpc-middleware",
    "github.com/grpc-ecosystem/go-grpc-middleware/validator",
    "github.com/grpc-ecosystem/go-grpc-prometheus",
    "github.com/grpc-ecosystem/grpc-gateway/runtime",
    "github.com/hashicorp/go-version",
    "github.com/kevinburke/go-bindata/go-bindata",
    "github.com/lib/pq",
    "github.com/minio/minio-go",
    "github.com/percona-platform/dbaas-api/gen/controller",
    "github.com/percona-platform/saas/gen/auth",
    "github.com/percona-platform/saas/gen/check/retrieval",
    "github.com/percona-platform/saas/gen/telemetry/events/pmm",
    "github.com/percona-platform/saas/gen/telemetry/reporter",
    "github.com/percona-platform/saas/pkg/alert",
    "github.com/percona-platform/saas/pkg/check",
    "github.com/percona-platform/saas/pkg/common",
    "github.com/percona-platform/saas/pkg/starlark",
    "github.com/percona/pmm/api/agentpb",
    "github.com/percona/pmm/api/alertmanager/amclient",
    "github.com/percona/pmm/api/alertmanager/amclient/alert",
    "github.com/percona/pmm/api/alertmanager/amclient/silence",
    "github.com/percona/pmm/api/alertmanager/ammodels",
    "github.com/percona/pmm/api/inventorypb",
    "github.com/percona/pmm/api/managementpb",
    "github.com/percona/pmm/api/managementpb/azure",
    "github.com/percona/pmm/api/managementpb/backup",
    "github.com/percona/pmm/api/managementpb/dbaas",
    "github.com/percona/pmm/api/managementpb/ia",
    "github.com/percona/pmm/api/managementpb/jobs",
    "github.com/percona/pmm/api/qanpb",
    "github.com/percona/pmm/api/serverpb",
    "github.com/percona/pmm/utils/pdeathsig",
    "github.com/percona/pmm/utils/sqlmetrics",
    "github.com/percona/pmm/utils/tlsconfig",
    "github.com/percona/pmm/version",
    "github.com/percona/promconfig",
    "github.com/percona/promconfig/alertmanager",
    "github.com/pkg/errors",
    "github.com/pmezard/go-difflib/difflib",
    "github.com/prometheus/client_golang/prometheus",
    "github.com/prometheus/client_golang/prometheus/promhttp",
    "github.com/prometheus/client_golang/prometheus/testutil",
    "github.com/prometheus/common/model",
    "github.com/sirupsen/logrus",
    "github.com/stretchr/testify/assert",
    "github.com/stretchr/testify/mock",
    "github.com/stretchr/testify/require",
    "github.com/vektra/mockery/cmd/mockery",
    "go.starlark.net/resolve",
    "golang.org/x/sync/errgroup",
    "golang.org/x/sys/unix",
    "golang.org/x/tools/cmd/goimports",
    "google.golang.org/grpc",
    "google.golang.org/grpc/backoff",
    "google.golang.org/grpc/channelz/service",
    "google.golang.org/grpc/codes",
    "google.golang.org/grpc/credentials",
    "google.golang.org/grpc/grpclog",
    "google.golang.org/grpc/metadata",
    "google.golang.org/grpc/reflection",
    "google.golang.org/grpc/status",
    "google.golang.org/protobuf/types/known/durationpb",
    "google.golang.org/protobuf/types/known/timestamppb",
    "gopkg.in/alecthomas/kingpin.v2",
    "gopkg.in/reform.v1",
    "gopkg.in/reform.v1/dialects/postgresql",
    "gopkg.in/reform.v1/parse",
    "gopkg.in/reform.v1/reform",
    "gopkg.in/yaml.v3",
  ]
  solver-name = "gps-cdcl"
  solver-version = 1<|MERGE_RESOLUTION|>--- conflicted
+++ resolved
@@ -494,13 +494,8 @@
   revision = "e66cc9d89f9739d5f841f847877f12443b37484a"
 
 [[projects]]
-<<<<<<< HEAD
   branch = "PMM-7385-mysql-backup-restore"
   digest = "1:c494a51928344693bb070e19b5ad21038d925241e487d3d440350400564176c8"
-=======
-  branch = "PMM-2.0"
-  digest = "1:9e6245d38123bbfeb784dca31cceba5fea0632501e0c75d081a87bfb94844303"
->>>>>>> 79a9b931
   name = "github.com/percona/pmm"
   packages = [
     "api/agentpb",
@@ -526,11 +521,7 @@
     "version",
   ]
   pruneopts = "NUT"
-<<<<<<< HEAD
   revision = "1e13a99edd8d791256c0e1aa5a8e30d1c2a36b8b"
-=======
-  revision = "5096b8d865353b590f53f7ee38b22304f9d7b55c"
->>>>>>> 79a9b931
 
 [[projects]]
   digest = "1:65230c46134944510adb8844cf4098b5c9fdd1dd11992c3980afc1d3e0c8e4bd"
