# This file is autogenerated, do not edit; changes may be undone by the next 'dep ensure'.


[[projects]]
  digest = "1:15310eb747a3957085a05b6f4d446eb93af24db2b7e7b8ec24cbcff65d878e6a"
  name = "github.com/AlekSi/pointer"
  packages = ["."]
  pruneopts = "NUT"
  revision = "4f2b1f4deff73a28288291183baa1e9dff4a93a5"
  version = "v1.1.0"

[[projects]]
  branch = "master"
  digest = "1:42d4dcc25a908bb5a54ac91cd204c7d15651367f5751c569ccab8097b2f61204"
  name = "github.com/BurntSushi/go-sumtype"
  packages = ["."]
  pruneopts = "NUT"
  revision = "fcb4a6205bdc6ce526f359ae5eae5fb6ded53916"

[[projects]]
  digest = "1:0a111edd8693fd977f42a0c4f199a0efb13c20aec9da99ad8830c7bb6a87e8d6"
  name = "github.com/PuerkitoBio/purell"
  packages = ["."]
  pruneopts = "NUT"
  revision = "44968752391892e1b0d0b821ee79e9a85fa13049"
  version = "v1.1.1"

[[projects]]
  branch = "master"
  digest = "1:8098cd40cd09879efbf12e33bcd51ead4a66006ac802cd563a66c4f3373b9727"
  name = "github.com/PuerkitoBio/urlesc"
  packages = ["."]
  pruneopts = "NUT"
  revision = "de5bf2ad457846296e2031421a34e2568e304e35"

[[projects]]
  branch = "master"
  digest = "1:f3793f8a708522400cef1dba23385e901aede5519f68971fd69938ef330b07a1"
  name = "github.com/alecthomas/template"
  packages = [
    ".",
    "parse",
  ]
  pruneopts = "NUT"
  revision = "fb15b899a75114aa79cc930e33c46b577cc664b1"

[[projects]]
  branch = "master"
  digest = "1:278f733beeec2d654fc7412dbfa2dff194245e13c720bef8d4e284e0e25708f5"
  name = "github.com/alecthomas/units"
  packages = ["."]
  pruneopts = "NUT"
  revision = "f65c72e2690dc4b403c8bd637baf4611cd4c069b"

[[projects]]
  digest = "1:c625fa56b03726603d572cf18fc73499751d2715dfa3f8b2dfad48ddecd408d7"
  name = "github.com/asaskevich/govalidator"
  packages = ["."]
  pruneopts = "NUT"
  revision = "475eaeb164960a651e97470412a7d3b0c5036105"
  version = "v10"

[[projects]]
  digest = "1:e39da38f0001252c6aaa76343c2eb5dfa3e0b3d501bbd86cf0d357d0ecbc7af7"
  name = "github.com/aws/aws-sdk-go"
  packages = [
    "aws",
    "aws/awserr",
    "aws/awsutil",
    "aws/client",
    "aws/client/metadata",
    "aws/corehandlers",
    "aws/credentials",
    "aws/credentials/ec2rolecreds",
    "aws/credentials/endpointcreds",
    "aws/credentials/processcreds",
    "aws/credentials/stscreds",
    "aws/csm",
    "aws/defaults",
    "aws/ec2metadata",
    "aws/endpoints",
    "aws/request",
    "aws/session",
    "aws/signer/v4",
    "internal/context",
    "internal/ini",
    "internal/sdkio",
    "internal/sdkmath",
    "internal/sdkrand",
    "internal/sdkuri",
    "internal/shareddefaults",
    "internal/strings",
    "internal/sync/singleflight",
    "private/protocol",
    "private/protocol/json/jsonutil",
    "private/protocol/query",
    "private/protocol/query/queryutil",
    "private/protocol/rest",
    "private/protocol/xml/xmlutil",
    "service/rds",
    "service/sts",
    "service/sts/stsiface",
  ]
  pruneopts = "NUT"
  revision = "878b60015fb9e4860839b956ed16d8035876020f"
  version = "v1.33.10"

[[projects]]
  digest = "1:707ebe952a8b3d00b343c01536c79c73771d100f63ec6babeaed5c79e2b8a8dd"
  name = "github.com/beorn7/perks"
  packages = ["quantile"]
  pruneopts = "NUT"
  revision = "37c8de3658fcb183f997c4e13e8337516ab753e6"
  version = "v1.0.1"

[[projects]]
  digest = "1:3d407aad561cc061f31acbafd2236ab70c7a570cb0b1e4ce8c921cf672a0fd17"
  name = "github.com/brianvoe/gofakeit"
  packages = [
    ".",
    "data",
  ]
  pruneopts = "NUT"
  revision = "19b40d7d6241163eba8b06ddec1041a36db06c54"
  version = "v3.20.2"

[[projects]]
  digest = "1:ffe9824d294da03b391f44e1ae8281281b4afc1bdaa9588c9097785e3af10cec"
  name = "github.com/davecgh/go-spew"
  packages = ["spew"]
  pruneopts = "NUT"
  revision = "8991bc29aa16c548c550c7ff78260e27b9ab7c73"
  version = "v1.1.1"

[[projects]]
  digest = "1:82ebaeef8f2da43f9c4544f05d1b0dd987189a11e444e013e6c9e529235b7504"
  name = "github.com/go-openapi/analysis"
  packages = [
    ".",
    "internal",
  ]
  pruneopts = "NUT"
  revision = "421cb960388d1c41b1d4f0eee5300257ac289c97"
  version = "v0.19.10"

[[projects]]
  digest = "1:6a736893297649605f8a7ecc69c662eed252f21fa3c34809088e5d44735bcb02"
  name = "github.com/go-openapi/errors"
  packages = ["."]
  pruneopts = "NUT"
  revision = "7f2246786dd6ea01e5e7fe8e0229a53ea48bc6c4"
  version = "v0.19.6"

[[projects]]
  digest = "1:3758c86e787dfe5792a23430f34636106a16da914446724399c9c12f121a225d"
  name = "github.com/go-openapi/jsonpointer"
  packages = ["."]
  pruneopts = "NUT"
  revision = "ed123515f087412cd7ef02e49b0b0a5e6a79a360"
  version = "v0.19.3"

[[projects]]
  digest = "1:98abd61947ff5c7c6fcfec5473d02a4821ed3a2dd99a4fbfdb7925b0dd745546"
  name = "github.com/go-openapi/jsonreference"
  packages = ["."]
  pruneopts = "NUT"
  revision = "7775307885f903b5e6808c24d81ead7eb136915f"
  version = "v0.19.4"

[[projects]]
  digest = "1:c3cb0571346173abe3b329baf50e5ca05d2d1640cfe2817c65ed377e44c34afc"
  name = "github.com/go-openapi/loads"
  packages = ["."]
  pruneopts = "NUT"
  revision = "18bb1f3437c08e833e5f629003bafc2a3884d19f"
  version = "v0.19.5"

[[projects]]
  digest = "1:731c48ad404d44df8d3da9c209dd29084a8eba9904e895546b66845ea85ae957"
  name = "github.com/go-openapi/runtime"
  packages = [
    ".",
    "client",
    "logger",
    "middleware",
    "middleware/denco",
    "middleware/header",
    "middleware/untyped",
    "security",
  ]
  pruneopts = "NUT"
  revision = "5fc6d7931327cf2e35c6f68b24964af682789b15"
  version = "v0.19.20"

[[projects]]
  digest = "1:a73c7e40dcada711eb805afea511470874b8e934a6eaadd7d92a350bf80ea111"
  name = "github.com/go-openapi/spec"
  packages = ["."]
  pruneopts = "NUT"
  revision = "e7bc266bd09139be98b222b2ef8fbca0ffdb933d"
  version = "v0.19.9"

[[projects]]
  digest = "1:505f715d384d958e9378bd398015d50ede72dc6375f8d18961121452d545f865"
  name = "github.com/go-openapi/strfmt"
  packages = ["."]
  pruneopts = "NUT"
  revision = "2887e74ed0fe2aea628affe322b19fc3112f98cd"
  version = "v0.19.5"

[[projects]]
  digest = "1:b8bae5ae3c3ccc79b8af1cf6658aa8255711b7eb4eabfb3a3ac785129a372b0c"
  name = "github.com/go-openapi/swag"
  packages = ["."]
  pruneopts = "NUT"
  revision = "ab98f8e6456407f6afd63e441c5304d6ef60cb7f"
  version = "v0.19.9"

[[projects]]
  digest = "1:2e35ee61c5e4d43f0503a7c6895aff9ba0c3995798e89c2b4d99895f025c7921"
  name = "github.com/go-openapi/validate"
  packages = ["."]
  pruneopts = "NUT"
  revision = "b4358e2166e999e752797fead269fb411dc700f7"
  version = "v0.19.10"

[[projects]]
  digest = "1:24f20a61b3d084137d13cf53aba7365862b850fe4f30b733ed0e3c7ade9ca86d"
  name = "github.com/go-sql-driver/mysql"
  packages = ["."]
  pruneopts = "NUT"
  revision = "17ef3dd9d98b69acec3e85878995ada9533a9370"
  version = "v1.5.0"

[[projects]]
  digest = "1:91358b3a314c1ddfd4d6445ca9c1fb846842c31c153e626730594b3c95f73f4a"
  name = "github.com/go-stack/stack"
  packages = ["."]
  pruneopts = "NUT"
  revision = "2fee6af1a9795aafbe0253a0cfbdf668e1fb8a9a"
  version = "v1.8.0"

[[projects]]
  digest = "1:b2b193b1c8227eea746da4a8467d16a8b79d460ae6d27a16d930581d30bb6990"
  name = "github.com/gogo/protobuf"
  packages = [
    "proto",
    "protoc-gen-gogo/descriptor",
  ]
  pruneopts = "NUT"
  revision = "5628607bb4c51c3157aacc3a50f0ab707582b805"
  version = "v1.3.1"

[[projects]]
  digest = "1:5c33f5bfab7e87b5d6243f713208ae953aa708eeb83d23642c608edd7d526f49"
  name = "github.com/golang/protobuf"
  packages = [
    "descriptor",
    "jsonpb",
    "proto",
    "protoc-gen-go/descriptor",
    "ptypes",
    "ptypes/any",
    "ptypes/duration",
    "ptypes/timestamp",
    "ptypes/wrappers",
  ]
  pruneopts = "NUT"
  revision = "4846b58453b3708320bdb524f25cc5a1d9cda4d4"
  version = "v1.4.3"

[[projects]]
  digest = "1:ab3ec1fe3e39bac4b3ab63390767766622be35b7cab03f47f787f9ec60522a53"
  name = "github.com/google/uuid"
  packages = ["."]
  pruneopts = "NUT"
  revision = "0cd6bf5da1e1c83f8b45653022c74f71af0538a4"
  version = "v1.1.1"

[[projects]]
  digest = "1:a0b9c06ce71d9972e6a5d44d64ef9a17a1db2fe164a090805077e9a0510105b5"
  name = "github.com/grpc-ecosystem/go-grpc-middleware"
  packages = [
    ".",
    "validator",
  ]
  pruneopts = "NUT"
  revision = "3c51f7f332123e8be5a157c0802a228ac85bf9db"
  version = "v1.2.0"

[[projects]]
  digest = "1:5872c7f130f62fc34bfda20babad36be6309c00b5c9207717f7cd2a51536fff4"
  name = "github.com/grpc-ecosystem/go-grpc-prometheus"
  packages = ["."]
  pruneopts = "NUT"
  revision = "c225b8c3b01faf2899099b768856a9e916e5087b"
  version = "v1.2.0"

[[projects]]
  digest = "1:2a682a0b8b991a25578a6a7cd7f6cc6350c127732e8e58bec530f2f0dff236cf"
  name = "github.com/grpc-ecosystem/grpc-gateway"
  packages = [
    "internal",
    "runtime",
    "utilities",
  ]
  pruneopts = "NUT"
  revision = "96e0d89cdc98e8d3be96851a66b2cff36082120b"
  version = "v1.15.0"

[[projects]]
  digest = "1:1f2aebae7e7c856562355ec0198d8ca2fa222fb05e5b1b66632a1fce39631885"
  name = "github.com/jmespath/go-jmespath"
  packages = ["."]
  pruneopts = "NUT"
  revision = "c2b33e84"

[[projects]]
  digest = "1:9d8169a68525a40501811137321057d3c3fb452b26059027e55d0d1ae307db01"
  name = "github.com/kevinburke/go-bindata"
  packages = [
    ".",
    "go-bindata",
  ]
  pruneopts = "NUT"
  revision = "017bb32866cbdd959f3f9891ab831bcd199c5819"
  version = "v3.22.0"

[[projects]]
  digest = "1:a3998f85665bdf805d519735e658c0e0125bd67b57bb15e414a5a9e360e32455"
  name = "github.com/konsorten/go-windows-terminal-sequences"
  packages = ["."]
  pruneopts = "NUT"
  revision = "edb144dfd453055e1e49a3d8b410a660b5a87613"
  version = "v1.0.3"

[[projects]]
  digest = "1:cd430a6f27f6133eb80fdd52990928a24ab612d42778eb1f8b3f866bdd5162e9"
  name = "github.com/lib/pq"
  packages = [
    ".",
    "oid",
    "scram",
  ]
  pruneopts = "NUT"
  revision = "984a6aa1ca4673778a2965cb1dc74bd070dc8818"
  version = "v1.7.1"

[[projects]]
  digest = "1:7bbccd3dd7998f2a180264ec1d12e362ed8e02f55ea7b82ac0d0f48ffa2d8888"
  name = "github.com/mailru/easyjson"
  packages = [
    "buffer",
    "jlexer",
    "jwriter",
  ]
  pruneopts = "NUT"
  revision = "8edcc4e51f39ddbd3505a3386aff3f435a7fd028"
  version = "v0.7.1"

[[projects]]
  digest = "1:5985ef4caf91ece5d54817c11ea25f182697534f8ae6521eadcd628c142ac4b6"
  name = "github.com/matttproud/golang_protobuf_extensions"
  packages = ["pbutil"]
  pruneopts = "NUT"
  revision = "c12348ce28de40eed0136aa2b644d0ee0650e56c"
  version = "v1.0.1"

[[projects]]
  digest = "1:40709da827caf66d1421f7e7251ed840c1c04423597041332d01797403280e49"
  name = "github.com/mitchellh/mapstructure"
  packages = ["."]
  pruneopts = "NUT"
  revision = "9e1e4717f8567d7ead72d070d064ad17d444a67e"
  version = "v1.3.3"

[[projects]]
  digest = "1:93b5830f1e6138532e9450d6a639d68132e613a0878d789c610322764220171a"
  name = "github.com/mwitkow/go-proto-validators"
  packages = ["."]
  pruneopts = "NUT"
  revision = "f73ec5a7ce82b3f9fb47f01d4629aa4617247af5"
  version = "v0.3.0"

[[projects]]
<<<<<<< HEAD
  branch = "pmm-2.13"
=======
  branch = "main"
>>>>>>> 15093450
  digest = "1:5baea2c09a15784fca045752d007c6d24e42ed05d4b0d8f23fa275286c678d35"
  name = "github.com/percona-platform/dbaas-api"
  packages = ["gen/controller"]
  pruneopts = "NUT"
<<<<<<< HEAD
  revision = "f76673970786a54643fa53feeed648736db3a613"
=======
  revision = "0b742f4b548edf5a73650f01144e49cc86f6baed"
>>>>>>> 15093450

[[projects]]
  branch = "main"
  digest = "1:1437b7f23ac82538bfd92ed22909f854d6ef51020792b76bec03c0e2a4bec125"
  name = "github.com/percona-platform/saas"
  packages = [
    "gen/auth",
    "gen/check/retrieval",
    "gen/telemetry/events/pmm",
    "gen/telemetry/reporter",
    "pkg/alert",
    "pkg/check",
    "pkg/common",
    "pkg/starlark",
  ]
  pruneopts = "NUT"
  revision = "ad38b2c7116bd3cc80057ab2a8cf86166d9d2e24"

[[projects]]
  digest = "1:16379f2653feea4834bd3700b27e2e0058d7bb7b1a708ac2904c92b9a7939581"
  name = "github.com/percona/exporter_shared"
  packages = ["helpers"]
  pruneopts = "NUT"
  revision = "6ed5adb5b4587752e46c8b9f9e4e5b79895a06f9"
  version = "v0.7.2"

[[projects]]
<<<<<<< HEAD
  branch = "PMM-4306-pt-mongodb-summary"
  digest = "1:28e77ba88720fffafda66a37d4bda0818965dd1dd8a97d5bb659e5a0a9657e8d"
=======
  branch = "PMM-2.0"
  digest = "1:606acef549b237e06123b3cba0b4cd9938068101b9150fb227663030c4357fe5"
>>>>>>> 15093450
  name = "github.com/percona/pmm"
  packages = [
    "api/agentpb",
    "api/alertmanager/amclient",
    "api/alertmanager/amclient/alert",
    "api/alertmanager/amclient/alertgroup",
    "api/alertmanager/amclient/general",
    "api/alertmanager/amclient/receiver",
    "api/alertmanager/amclient/silence",
    "api/alertmanager/ammodels",
    "api/inventorypb",
    "api/managementpb",
    "api/managementpb/dbaas",
    "api/managementpb/ia",
    "api/qanpb",
    "api/serverpb",
    "utils/pdeathsig",
    "utils/sqlmetrics",
    "utils/tlsconfig",
    "version",
  ]
  pruneopts = "NUT"
<<<<<<< HEAD
  revision = "acd8e5d35ce9e639488c07d4d23c91ab37593329"
=======
  revision = "e36364b217d2f4007144059c24a7b7890b40a8e9"
>>>>>>> 15093450

[[projects]]
  digest = "1:6832634ec059f4bfddaff75621cf1c4750949129c6de2e5e58e01059d0851e25"
  name = "github.com/percona/promconfig"
  packages = [
    ".",
    "alertmanager",
  ]
  pruneopts = "NUT"
  revision = "bbfe4cec824887dffa3d1d485a825485830cb710"
  version = "v0.2.0"

[[projects]]
  digest = "1:4047c378584616813d610c9f993bf90dd0d07aed8d94bd3bc299cd35ececdcba"
  name = "github.com/pkg/errors"
  packages = ["."]
  pruneopts = "NUT"
  revision = "614d223910a179a466c1767a985424175c39b465"
  version = "v0.9.1"

[[projects]]
  digest = "1:0028cb19b2e4c3112225cd871870f2d9cf49b9b4276531f03438a88e94be86fe"
  name = "github.com/pmezard/go-difflib"
  packages = ["difflib"]
  pruneopts = "NUT"
  revision = "792786c7400a136282c1664665ae0a8db921c6c2"
  version = "v1.0.0"

[[projects]]
  digest = "1:254b83bcd08a647e239388d738403d63a61d3d6b4240ec88656220bad880325c"
  name = "github.com/prometheus/client_golang"
  packages = [
    "prometheus",
    "prometheus/internal",
    "prometheus/promhttp",
    "prometheus/testutil",
  ]
  pruneopts = "NUT"
  revision = "170205fb58decfd011f1550d4cfb737230d7ae4f"
  version = "v1.1.0"

[[projects]]
  branch = "master"
  digest = "1:0db23933b8052702d980a3f029149b3f175f7c0eea0cff85b175017d0f2722c0"
  name = "github.com/prometheus/client_model"
  packages = ["go"]
  pruneopts = "NUT"
  revision = "60555c9708c786597e6b07bf846d0dc5c2a46f54"

[[projects]]
  digest = "1:98278956c7c550efc75a027e528aa51743f06fd0e33613d7ed224432a11e5ecf"
  name = "github.com/prometheus/common"
  packages = [
    "expfmt",
    "internal/bitbucket.org/ww/goautoneg",
    "model",
  ]
  pruneopts = "NUT"
  revision = "629b6ff9b3aafafba54ab96663903fde9544f037"
  version = "v0.8.0"

[[projects]]
  digest = "1:81515c09577f593364fa7ccc4df5d917165e45bf80f543ce2ebb1cbd598e9e57"
  name = "github.com/prometheus/procfs"
  packages = [
    ".",
    "internal/fs",
    "internal/util",
  ]
  pruneopts = "NUT"
  revision = "3a900613711866765af641f387dad41b639dbdc4"
  version = "v0.1.3"

[[projects]]
  digest = "1:1dbbefdedbdb89fc0073bfa0df49e0f117f9d901fe265c24552b72473cc5a650"
  name = "github.com/sirupsen/logrus"
  packages = ["."]
  pruneopts = "NUT"
  revision = "60c74ad9be0d874af0ab0daef6ab07c5c5911f0d"
  version = "v1.6.0"

[[projects]]
  digest = "1:99c59df3e312b276d94781efbdd94c258b059701274495bbd48310ccc02df113"
  name = "github.com/stretchr/objx"
  packages = ["."]
  pruneopts = "NUT"
  revision = "35313a95ee26395aa17d366c71a2ccf788fa69b6"
  version = "v0.3.0"

[[projects]]
  digest = "1:fb345fb08c4c73d02f68d8eeae2fcfb1519df6511504629c393cd74e82c9cf47"
  name = "github.com/stretchr/testify"
  packages = [
    "assert",
    "mock",
    "require",
  ]
  pruneopts = "NUT"
  revision = "f654a9112bbeac49ca2cd45bfbe11533c4666cf8"
  version = "v1.6.1"

[[projects]]
  digest = "1:b49f6e75d8aa6f18a320671f674a75a3f35eec1e9da5cb1631605eb1058dae3c"
  name = "github.com/vektra/mockery"
  packages = [
    "cmd/mockery",
    "mockery",
  ]
  pruneopts = "NUT"
  revision = "b91686d8be1370af45d78e3c6744216a90624df4"
  version = "v1.1.2"

[[projects]]
  digest = "1:00ccb7bf33c11f1905bd791a5dd8ddcf202f84e95aa506808fd0376bf6dc224b"
  name = "go.mongodb.org/mongo-driver"
  packages = [
    "bson",
    "bson/bsoncodec",
    "bson/bsonoptions",
    "bson/bsonrw",
    "bson/bsontype",
    "bson/primitive",
    "x/bsonx/bsoncore",
  ]
  pruneopts = "NUT"
  revision = "750fe7dfc033d023b335494a4ad2b713386e8e59"
  version = "v1.3.5"

[[projects]]
  branch = "master"
  digest = "1:0ba6cff23e0079fb8876b3f540b17663a502374a1f141803a1c5e353e99b83e4"
  name = "go.starlark.net"
  packages = [
    "internal/compile",
    "internal/spell",
    "resolve",
    "starlark",
    "syntax",
  ]
  pruneopts = "NUT"
  revision = "be5394c419b6941c14d194a98925a71512f8f979"

[[projects]]
  digest = "1:467bb8fb8fa786448b8d486cd0bb7c1a5577dcd7310441aa02a20110cd9f727d"
  name = "golang.org/x/mod"
  packages = [
    "module",
    "semver",
  ]
  pruneopts = "NUT"
  revision = "859b3ef565e237f9f1a0fb6b55385c497545680d"
  version = "v0.3.0"

[[projects]]
  branch = "master"
  digest = "1:9c0ed55b7bc9a2400d14b8ce55758ea861b0d5fc1767804a07b7f76b27716f46"
  name = "golang.org/x/net"
  packages = [
    "context",
    "http/httpguts",
    "http2",
    "http2/hpack",
    "idna",
    "internal/timeseries",
    "trace",
  ]
  pruneopts = "NUT"
  revision = "ab34263943818b32f575efc978a3d24e80b04bd7"

[[projects]]
  branch = "master"
  digest = "1:b521f10a2d8fa85c04a8ef4e62f2d1e14d303599a55d64dabf9f5a02f84d35eb"
  name = "golang.org/x/sync"
  packages = ["errgroup"]
  pruneopts = "NUT"
  revision = "6e8e738ad208923de99951fe0b48239bfd864f28"

[[projects]]
  branch = "master"
  digest = "1:13facccf077775bc11bba13a7efb3457e6eebd16a54c2fd2ac92d3ad73d5dda4"
  name = "golang.org/x/sys"
  packages = [
    "internal/unsafeheader",
    "unix",
    "windows",
  ]
  pruneopts = "NUT"
  revision = "76b94024e4b621e672466e8db3d7f084e7ddcad2"

[[projects]]
  digest = "1:dd87aec186c054a90f96cb78e44d25b23b625c48f22bd79f7a68c7e35aa7caf4"
  name = "golang.org/x/text"
  packages = [
    "collate",
    "collate/build",
    "internal/colltab",
    "internal/gen",
    "internal/language",
    "internal/language/compact",
    "internal/tag",
    "internal/triegen",
    "internal/ucd",
    "language",
    "secure/bidirule",
    "transform",
    "unicode/bidi",
    "unicode/cldr",
    "unicode/norm",
    "unicode/rangetable",
    "width",
  ]
  pruneopts = "NUT"
  revision = "23ae387dee1f90d29a23c0e87ee0b46038fbed0e"
  version = "v0.3.3"

[[projects]]
  branch = "master"
  digest = "1:3d7e8d0a2344e5598e8b18d41379bd3b9e5dc30c7ee3b3bec76fe554604ac458"
  name = "golang.org/x/tools"
  packages = [
    "cmd/goimports",
    "go/ast/astutil",
    "go/buildutil",
    "go/gcexportdata",
    "go/internal/cgo",
    "go/internal/gcimporter",
    "go/internal/packagesdriver",
    "go/loader",
    "go/packages",
    "go/types/typeutil",
    "imports",
    "internal/event",
    "internal/event/core",
    "internal/event/keys",
    "internal/event/label",
    "internal/fastwalk",
    "internal/gocommand",
    "internal/gopathwalk",
    "internal/imports",
    "internal/packagesinternal",
    "internal/typesinternal",
  ]
  pruneopts = "NUT"
  revision = "a7c6fd066f6dcf64c13983e28e029ce7874760ff"

[[projects]]
  branch = "master"
  digest = "1:325a1b73817aa79fc85f10376ed41ea607f7dd7f6c6bfa46df6a28ef2857941f"
  name = "golang.org/x/xerrors"
  packages = [
    ".",
    "internal",
  ]
  pruneopts = "NUT"
  revision = "9bdfabe68543c54f90421aeb9a60ef8061b5b544"

[[projects]]
  branch = "master"
  digest = "1:acefdfa6e8e61260fd4f976462ac3321589b31b42d3aa5c33c4b15155130d889"
  name = "google.golang.org/genproto"
  packages = [
    "googleapis/api/annotations",
    "googleapis/api/httpbody",
    "googleapis/rpc/status",
    "protobuf/field_mask",
  ]
  pruneopts = "NUT"
  revision = "d950eab6f860f209ea1641dee947bb9f7009e120"

[[projects]]
  digest = "1:b13288c2fafd0d307ccec98ef008f3c20e4ffcc3cfee879ca95fdfae638423d6"
  name = "google.golang.org/grpc"
  packages = [
    ".",
    "attributes",
    "backoff",
    "balancer",
    "balancer/base",
    "balancer/grpclb/state",
    "balancer/roundrobin",
    "binarylog/grpc_binarylog_v1",
    "channelz/grpc_channelz_v1",
    "channelz/service",
    "codes",
    "connectivity",
    "credentials",
    "encoding",
    "encoding/proto",
    "grpclog",
    "internal",
    "internal/backoff",
    "internal/balancerload",
    "internal/binarylog",
    "internal/buffer",
    "internal/channelz",
    "internal/credentials",
    "internal/envconfig",
    "internal/grpclog",
    "internal/grpcrand",
    "internal/grpcsync",
    "internal/grpcutil",
    "internal/resolver/dns",
    "internal/resolver/passthrough",
    "internal/serviceconfig",
    "internal/status",
    "internal/syscall",
    "internal/transport",
    "keepalive",
    "metadata",
    "peer",
    "reflection",
    "reflection/grpc_reflection_v1alpha",
    "resolver",
    "serviceconfig",
    "stats",
    "status",
    "tap",
  ]
  pruneopts = "NUT"
  revision = "5e8f83304c0563d1ba74db05fee83d9c18ab9a58"
  version = "v1.32.0"

[[projects]]
  digest = "1:a6bca15378a84c9edbc6a46779f626103e13cc7504d66a113a211f407720f840"
  name = "google.golang.org/protobuf"
  packages = [
    "encoding/protojson",
    "encoding/prototext",
    "encoding/protowire",
    "internal/descfmt",
    "internal/descopts",
    "internal/detrand",
    "internal/encoding/defval",
    "internal/encoding/json",
    "internal/encoding/messageset",
    "internal/encoding/tag",
    "internal/encoding/text",
    "internal/errors",
    "internal/fieldsort",
    "internal/filedesc",
    "internal/filetype",
    "internal/flags",
    "internal/genid",
    "internal/impl",
    "internal/mapsort",
    "internal/pragma",
    "internal/set",
    "internal/strs",
    "internal/version",
    "proto",
    "reflect/protodesc",
    "reflect/protoreflect",
    "reflect/protoregistry",
    "runtime/protoiface",
    "runtime/protoimpl",
    "types/descriptorpb",
    "types/known/anypb",
    "types/known/durationpb",
    "types/known/timestamppb",
    "types/known/wrapperspb",
  ]
  pruneopts = "NUT"
  revision = "3f7a61f89bb6813f89d981d1870ed68da0b3c3f1"
  version = "v1.25.0"

[[projects]]
  digest = "1:22b2dee6f30bc8601f087449a2a819df8388e54e9547349c658f14d8f8c590f2"
  name = "gopkg.in/alecthomas/kingpin.v2"
  packages = ["."]
  pruneopts = "NUT"
  revision = "947dcec5ba9c011838740e680966fd7087a71d0d"
  version = "v2.2.6"

[[projects]]
  digest = "1:666e94676a94cb3351be105e21b8579039a6306ec050191333fb931ef4baab64"
  name = "gopkg.in/reform.v1"
  packages = [
    ".",
    "dialects/postgresql",
    "internal",
    "parse",
    "reform",
  ]
  pruneopts = "NUT"
  revision = "be1c9e20a895a055b71875afe38f593d8f0623b9"
  version = "v1.5.0"

[[projects]]
  digest = "1:62a89978829993fb84e755bff5ae0e3d84837228898fd55b1a88a885036e1e51"
  name = "gopkg.in/yaml.v2"
  packages = ["."]
  pruneopts = "NUT"
  revision = "0b1645d91e851e735d3e23330303ce81f70adbe3"
  version = "v2.3.0"

[[projects]]
  branch = "v3"
  digest = "1:c9a53b5be2654e3d1d466419bb389371ff3755220ec3cafd43dd8742fb7aebdd"
  name = "gopkg.in/yaml.v3"
  packages = ["."]
  pruneopts = "NUT"
  revision = "eeeca48fe7764f320e4870d231902bf9c1be2c08"

[solve-meta]
  analyzer-name = "dep"
  analyzer-version = 1
  input-imports = [
    "github.com/AlekSi/pointer",
    "github.com/BurntSushi/go-sumtype",
    "github.com/aws/aws-sdk-go/aws",
    "github.com/aws/aws-sdk-go/aws/awserr",
    "github.com/aws/aws-sdk-go/aws/credentials",
    "github.com/aws/aws-sdk-go/aws/ec2metadata",
    "github.com/aws/aws-sdk-go/aws/endpoints",
    "github.com/aws/aws-sdk-go/aws/session",
    "github.com/aws/aws-sdk-go/service/rds",
    "github.com/brianvoe/gofakeit",
    "github.com/go-openapi/runtime/client",
    "github.com/go-openapi/strfmt",
    "github.com/go-sql-driver/mysql",
    "github.com/golang/protobuf/jsonpb",
    "github.com/golang/protobuf/proto",
    "github.com/golang/protobuf/ptypes",
    "github.com/golang/protobuf/ptypes/duration",
    "github.com/google/uuid",
    "github.com/grpc-ecosystem/go-grpc-middleware",
    "github.com/grpc-ecosystem/go-grpc-middleware/validator",
    "github.com/grpc-ecosystem/go-grpc-prometheus",
    "github.com/grpc-ecosystem/grpc-gateway/runtime",
    "github.com/kevinburke/go-bindata/go-bindata",
    "github.com/lib/pq",
    "github.com/percona-platform/dbaas-api/gen/controller",
    "github.com/percona-platform/saas/gen/auth",
    "github.com/percona-platform/saas/gen/check/retrieval",
    "github.com/percona-platform/saas/gen/telemetry/events/pmm",
    "github.com/percona-platform/saas/gen/telemetry/reporter",
    "github.com/percona-platform/saas/pkg/alert",
    "github.com/percona-platform/saas/pkg/check",
    "github.com/percona-platform/saas/pkg/common",
    "github.com/percona-platform/saas/pkg/starlark",
    "github.com/percona/exporter_shared/helpers",
    "github.com/percona/pmm/api/agentpb",
    "github.com/percona/pmm/api/alertmanager/amclient",
    "github.com/percona/pmm/api/alertmanager/amclient/alert",
    "github.com/percona/pmm/api/alertmanager/amclient/general",
    "github.com/percona/pmm/api/alertmanager/ammodels",
    "github.com/percona/pmm/api/inventorypb",
    "github.com/percona/pmm/api/managementpb",
    "github.com/percona/pmm/api/managementpb/dbaas",
    "github.com/percona/pmm/api/managementpb/ia",
    "github.com/percona/pmm/api/qanpb",
    "github.com/percona/pmm/api/serverpb",
    "github.com/percona/pmm/utils/pdeathsig",
    "github.com/percona/pmm/utils/sqlmetrics",
    "github.com/percona/pmm/utils/tlsconfig",
    "github.com/percona/pmm/version",
    "github.com/percona/promconfig",
    "github.com/percona/promconfig/alertmanager",
    "github.com/pkg/errors",
    "github.com/pmezard/go-difflib/difflib",
    "github.com/prometheus/client_golang/prometheus",
    "github.com/prometheus/client_golang/prometheus/promhttp",
    "github.com/prometheus/client_golang/prometheus/testutil",
    "github.com/prometheus/common/model",
    "github.com/sirupsen/logrus",
    "github.com/stretchr/testify/assert",
    "github.com/stretchr/testify/mock",
    "github.com/stretchr/testify/require",
    "github.com/vektra/mockery/cmd/mockery",
    "go.starlark.net/resolve",
    "golang.org/x/sync/errgroup",
    "golang.org/x/sys/unix",
    "golang.org/x/tools/cmd/goimports",
    "google.golang.org/grpc",
    "google.golang.org/grpc/backoff",
    "google.golang.org/grpc/channelz/service",
    "google.golang.org/grpc/codes",
    "google.golang.org/grpc/credentials",
    "google.golang.org/grpc/grpclog",
    "google.golang.org/grpc/metadata",
    "google.golang.org/grpc/reflection",
    "google.golang.org/grpc/status",
    "gopkg.in/alecthomas/kingpin.v2",
    "gopkg.in/reform.v1",
    "gopkg.in/reform.v1/dialects/postgresql",
    "gopkg.in/reform.v1/parse",
    "gopkg.in/reform.v1/reform",
    "gopkg.in/yaml.v3",
  ]
  solver-name = "gps-cdcl"
  solver-version = 1<|MERGE_RESOLUTION|>--- conflicted
+++ resolved
@@ -383,20 +383,12 @@
   version = "v0.3.0"
 
 [[projects]]
-<<<<<<< HEAD
-  branch = "pmm-2.13"
-=======
   branch = "main"
->>>>>>> 15093450
   digest = "1:5baea2c09a15784fca045752d007c6d24e42ed05d4b0d8f23fa275286c678d35"
   name = "github.com/percona-platform/dbaas-api"
   packages = ["gen/controller"]
   pruneopts = "NUT"
-<<<<<<< HEAD
   revision = "f76673970786a54643fa53feeed648736db3a613"
-=======
-  revision = "0b742f4b548edf5a73650f01144e49cc86f6baed"
->>>>>>> 15093450
 
 [[projects]]
   branch = "main"
@@ -424,13 +416,8 @@
   version = "v0.7.2"
 
 [[projects]]
-<<<<<<< HEAD
   branch = "PMM-4306-pt-mongodb-summary"
-  digest = "1:28e77ba88720fffafda66a37d4bda0818965dd1dd8a97d5bb659e5a0a9657e8d"
-=======
-  branch = "PMM-2.0"
-  digest = "1:606acef549b237e06123b3cba0b4cd9938068101b9150fb227663030c4357fe5"
->>>>>>> 15093450
+  digest = "1:e4821646950a500182d8bdd682cda5d31cd0c2226f981afb505b2f3d1389efc2"
   name = "github.com/percona/pmm"
   packages = [
     "api/agentpb",
@@ -453,11 +440,7 @@
     "version",
   ]
   pruneopts = "NUT"
-<<<<<<< HEAD
-  revision = "acd8e5d35ce9e639488c07d4d23c91ab37593329"
-=======
-  revision = "e36364b217d2f4007144059c24a7b7890b40a8e9"
->>>>>>> 15093450
+  revision = "249cc299deb939dfa8f612805f5fd5ab9471d4e0"
 
 [[projects]]
   digest = "1:6832634ec059f4bfddaff75621cf1c4750949129c6de2e5e58e01059d0851e25"
