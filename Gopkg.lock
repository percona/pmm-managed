# This file is autogenerated, do not edit; changes may be undone by the next 'dep ensure'.


[[projects]]
  digest = "1:15310eb747a3957085a05b6f4d446eb93af24db2b7e7b8ec24cbcff65d878e6a"
  name = "github.com/AlekSi/pointer"
  packages = ["."]
  pruneopts = "NUT"
  revision = "4f2b1f4deff73a28288291183baa1e9dff4a93a5"
  version = "v1.1.0"

[[projects]]
  branch = "master"
  digest = "1:42d4dcc25a908bb5a54ac91cd204c7d15651367f5751c569ccab8097b2f61204"
  name = "github.com/BurntSushi/go-sumtype"
  packages = ["."]
  pruneopts = "NUT"
  revision = "fcb4a6205bdc6ce526f359ae5eae5fb6ded53916"

[[projects]]
  branch = "master"
  digest = "1:f3793f8a708522400cef1dba23385e901aede5519f68971fd69938ef330b07a1"
  name = "github.com/alecthomas/template"
  packages = [
    ".",
    "parse",
  ]
  pruneopts = "NUT"
  revision = "fb15b899a75114aa79cc930e33c46b577cc664b1"

[[projects]]
  branch = "master"
  digest = "1:278f733beeec2d654fc7412dbfa2dff194245e13c720bef8d4e284e0e25708f5"
  name = "github.com/alecthomas/units"
  packages = ["."]
  pruneopts = "NUT"
  revision = "f65c72e2690dc4b403c8bd637baf4611cd4c069b"

[[projects]]
  digest = "1:ec1f81112870e1ff0f74b5cdd1fe12e600997ab7633a929d7d3f1228c70dd0bd"
  name = "github.com/aws/aws-sdk-go"
  packages = [
    "aws",
    "aws/awserr",
    "aws/awsutil",
    "aws/client",
    "aws/client/metadata",
    "aws/corehandlers",
    "aws/credentials",
    "aws/credentials/ec2rolecreds",
    "aws/credentials/endpointcreds",
    "aws/credentials/processcreds",
    "aws/credentials/stscreds",
    "aws/csm",
    "aws/defaults",
    "aws/ec2metadata",
    "aws/endpoints",
    "aws/request",
    "aws/session",
    "aws/signer/v4",
    "internal/context",
    "internal/ini",
    "internal/sdkio",
    "internal/sdkmath",
    "internal/sdkrand",
    "internal/sdkuri",
    "internal/shareddefaults",
    "internal/strings",
    "internal/sync/singleflight",
    "private/protocol",
    "private/protocol/json/jsonutil",
    "private/protocol/query",
    "private/protocol/query/queryutil",
    "private/protocol/rest",
    "private/protocol/xml/xmlutil",
    "service/rds",
    "service/sts",
    "service/sts/stsiface",
  ]
  pruneopts = "NUT"
  revision = "918a982a82c6dd71e4cf7cd9644e52a774fa50c0"
  version = "v1.29.19"

[[projects]]
  digest = "1:707ebe952a8b3d00b343c01536c79c73771d100f63ec6babeaed5c79e2b8a8dd"
  name = "github.com/beorn7/perks"
  packages = ["quantile"]
  pruneopts = "NUT"
  revision = "37c8de3658fcb183f997c4e13e8337516ab753e6"
  version = "v1.0.1"

[[projects]]
  digest = "1:ffe9824d294da03b391f44e1ae8281281b4afc1bdaa9588c9097785e3af10cec"
  name = "github.com/davecgh/go-spew"
  packages = ["spew"]
  pruneopts = "NUT"
  revision = "8991bc29aa16c548c550c7ff78260e27b9ab7c73"
  version = "v1.1.1"

[[projects]]
  digest = "1:24f20a61b3d084137d13cf53aba7365862b850fe4f30b733ed0e3c7ade9ca86d"
  name = "github.com/go-sql-driver/mysql"
  packages = ["."]
  pruneopts = "NUT"
  revision = "17ef3dd9d98b69acec3e85878995ada9533a9370"
  version = "v1.5.0"

[[projects]]
  digest = "1:b2b193b1c8227eea746da4a8467d16a8b79d460ae6d27a16d930581d30bb6990"
  name = "github.com/gogo/protobuf"
  packages = [
    "proto",
    "protoc-gen-gogo/descriptor",
  ]
  pruneopts = "NUT"
  revision = "5628607bb4c51c3157aacc3a50f0ab707582b805"
  version = "v1.3.1"

[[projects]]
  digest = "1:8ebe051a4e858b5b020a62e2b1454c746c81000bdd73005fdd4416b2cd151433"
  name = "github.com/golang/protobuf"
  packages = [
    "descriptor",
    "jsonpb",
    "proto",
    "protoc-gen-go/descriptor",
    "ptypes",
    "ptypes/any",
    "ptypes/duration",
    "ptypes/struct",
    "ptypes/timestamp",
    "ptypes/wrappers",
  ]
  pruneopts = "NUT"
  revision = "d23c5127dc24889085f8ccea5c9d560a57a879d8"
  version = "v1.3.3"

[[projects]]
  digest = "1:ab3ec1fe3e39bac4b3ab63390767766622be35b7cab03f47f787f9ec60522a53"
  name = "github.com/google/uuid"
  packages = ["."]
  pruneopts = "NUT"
  revision = "0cd6bf5da1e1c83f8b45653022c74f71af0538a4"
  version = "v1.1.1"

[[projects]]
  digest = "1:a0b9c06ce71d9972e6a5d44d64ef9a17a1db2fe164a090805077e9a0510105b5"
  name = "github.com/grpc-ecosystem/go-grpc-middleware"
  packages = [
    ".",
    "validator",
  ]
  pruneopts = "NUT"
  revision = "3c51f7f332123e8be5a157c0802a228ac85bf9db"
  version = "v1.2.0"

[[projects]]
  digest = "1:5872c7f130f62fc34bfda20babad36be6309c00b5c9207717f7cd2a51536fff4"
  name = "github.com/grpc-ecosystem/go-grpc-prometheus"
  packages = ["."]
  pruneopts = "NUT"
  revision = "c225b8c3b01faf2899099b768856a9e916e5087b"
  version = "v1.2.0"

[[projects]]
  digest = "1:b20b63e236be8e58c3ddb97b59e0008419a02e2cff3d507bb4aa39fe18f48dce"
  name = "github.com/grpc-ecosystem/grpc-gateway"
  packages = [
    "internal",
    "protoc-gen-swagger/options",
    "runtime",
    "utilities",
  ]
  pruneopts = "NUT"
  revision = "4c2cec4158f65aebe0290d3bee883b13f7b07c6f"
  version = "v1.13.0"

[[projects]]
  digest = "1:1f2aebae7e7c856562355ec0198d8ca2fa222fb05e5b1b66632a1fce39631885"
  name = "github.com/jmespath/go-jmespath"
  packages = ["."]
  pruneopts = "NUT"
  revision = "c2b33e84"

[[projects]]
  digest = "1:ebd0081aed1cd0af2f65a362c0ceea985eae9fe72efb28cefb84eca3b98dd3a3"
  name = "github.com/jpillora/backoff"
  packages = ["."]
  pruneopts = "NUT"
  revision = "8eab2debe79d12b7bd3d10653910df25fa9552ba"
  version = "1.0.0"

[[projects]]
  digest = "1:58999a98719fddbac6303cb17e8d85b945f60b72f48e3a2df6b950b97fa926f1"
  name = "github.com/konsorten/go-windows-terminal-sequences"
  packages = ["."]
  pruneopts = "NUT"
  revision = "f55edac94c9bbba5d6182a4be46d86a2c9b5b50e"
  version = "v1.0.2"

[[projects]]
  digest = "1:16ead65b45fd4467e7ec30a112ce42e6c3ab1cb3b9c038edeb4921663a59501a"
  name = "github.com/lib/pq"
  packages = [
    ".",
    "oid",
    "scram",
  ]
  pruneopts = "NUT"
  revision = "99274577be97ac9b1d95a2d61d566dc9b7cc6a54"
  version = "v1.3.0"

[[projects]]
  digest = "1:5985ef4caf91ece5d54817c11ea25f182697534f8ae6521eadcd628c142ac4b6"
  name = "github.com/matttproud/golang_protobuf_extensions"
  packages = ["pbutil"]
  pruneopts = "NUT"
  revision = "c12348ce28de40eed0136aa2b644d0ee0650e56c"
  version = "v1.0.1"

[[projects]]
  branch = "master"
  digest = "1:7ff7a6c045fe2094e5fb48af08022e9b303530d5a07f064ca6401585e6767867"
  name = "github.com/mwitkow/go-conntrack"
  packages = ["."]
  pruneopts = "NUT"
  revision = "2f068394615f73e460c2f3d2c158b0ad9321cadb"

[[projects]]
  digest = "1:93b5830f1e6138532e9450d6a639d68132e613a0878d789c610322764220171a"
  name = "github.com/mwitkow/go-proto-validators"
  packages = ["."]
  pruneopts = "NUT"
  revision = "f73ec5a7ce82b3f9fb47f01d4629aa4617247af5"
  version = "v0.3.0"

[[projects]]
  branch = "master"
  digest = "1:62313834d59737921fb7f74448eb24e9d9f567e5b575d8622575e3f213722284"
  name = "github.com/percona-platform/saas"
  packages = [
    "gen/telemetry/events/pmm",
    "gen/telemetry/reporter",
  ]
  pruneopts = "NUT"
  revision = "a03fe569e6a843f9039e87e9f6eeeec4df8101a2"

[[projects]]
  digest = "1:16379f2653feea4834bd3700b27e2e0058d7bb7b1a708ac2904c92b9a7939581"
  name = "github.com/percona/exporter_shared"
  packages = ["helpers"]
  pruneopts = "NUT"
  revision = "6ed5adb5b4587752e46c8b9f9e4e5b79895a06f9"
  version = "v0.7.2"

[[projects]]
<<<<<<< HEAD
  branch = "PMM-4145-rds-disable-metric-collection"
  digest = "1:b1280134737a80b6ff43054ffa84ea980adf1199d88bcb9fbe258372fe6e53f5"
=======
  branch = "PMM-2.0"
  digest = "1:e1b481ac03c68c0d88cbabb7a9cbf670c6c8cad434128064f78ad579f854fcf6"
>>>>>>> afa0bd72
  name = "github.com/percona/pmm"
  packages = [
    "api/agentpb",
    "api/inventorypb",
    "api/managementpb",
    "api/qanpb",
    "api/serverpb",
    "utils/pdeathsig",
    "utils/sqlmetrics",
    "utils/tlsconfig",
    "version",
  ]
  pruneopts = "NUT"
<<<<<<< HEAD
  revision = "5b1493b59bd64aa30b3053f936e7157dfa991c53"
=======
  revision = "b43e75ad8095ad5ac6d79cae4b7fe4eb5ac9cfbc"
>>>>>>> afa0bd72

[[projects]]
  digest = "1:4047c378584616813d610c9f993bf90dd0d07aed8d94bd3bc299cd35ececdcba"
  name = "github.com/pkg/errors"
  packages = ["."]
  pruneopts = "NUT"
  revision = "614d223910a179a466c1767a985424175c39b465"
  version = "v0.9.1"

[[projects]]
  digest = "1:0028cb19b2e4c3112225cd871870f2d9cf49b9b4276531f03438a88e94be86fe"
  name = "github.com/pmezard/go-difflib"
  packages = ["difflib"]
  pruneopts = "NUT"
  revision = "792786c7400a136282c1664665ae0a8db921c6c2"
  version = "v1.0.0"

[[projects]]
  digest = "1:097cc61836050f45cbb712ae3bb45d66fba464c16b8fac09907fa3c1f753eff6"
  name = "github.com/prometheus/client_golang"
  packages = [
    "prometheus",
    "prometheus/internal",
    "prometheus/promhttp",
  ]
  pruneopts = "NUT"
  revision = "170205fb58decfd011f1550d4cfb737230d7ae4f"
  version = "v1.1.0"

[[projects]]
  branch = "master"
  digest = "1:0db23933b8052702d980a3f029149b3f175f7c0eea0cff85b175017d0f2722c0"
  name = "github.com/prometheus/client_model"
  packages = ["go"]
  pruneopts = "NUT"
  revision = "7bc5445566f0fe75b15de23e6b93886e982d7bf9"

[[projects]]
  digest = "1:98278956c7c550efc75a027e528aa51743f06fd0e33613d7ed224432a11e5ecf"
  name = "github.com/prometheus/common"
  packages = [
    "expfmt",
    "internal/bitbucket.org/ww/goautoneg",
    "model",
  ]
  pruneopts = "NUT"
  revision = "629b6ff9b3aafafba54ab96663903fde9544f037"
  version = "v0.8.0"

[[projects]]
  digest = "1:dacb29568d7b8e145b953ca0a9334e516ce02e56c61e902372c6c074c4846107"
  name = "github.com/prometheus/procfs"
  packages = [
    ".",
    "internal/fs",
    "internal/util",
  ]
  pruneopts = "NUT"
  revision = "4850c197847aa06aecc37570077fc16e9215d565"
  version = "v0.0.10"

[[projects]]
  digest = "1:f4aaa07a6c33f2b354726d0571acbc8ca118837c75709f6353203ae1a3f8eeab"
  name = "github.com/sirupsen/logrus"
  packages = ["."]
  pruneopts = "NUT"
  revision = "839c75faf7f98a33d445d181f3018b5c3409a45e"
  version = "v1.4.2"

[[projects]]
  digest = "1:f139b10b830b064ab218c79a5c3f770c2e94c48c92e0d0085099a458490acfde"
  name = "github.com/stretchr/objx"
  packages = ["."]
  pruneopts = "NUT"
  revision = "ea4fe68685ee0d3cee7032121851b57e7494e8ea"
  version = "v0.2.0"

[[projects]]
  digest = "1:9fbf4839780ad22707466b383b27241ef4aa31fc5f6ff295826071ffbd30c482"
  name = "github.com/stretchr/testify"
  packages = [
    "assert",
    "mock",
    "require",
  ]
  pruneopts = "NUT"
  revision = "3ebf1ddaeb260c4b1ae502a01c7844fa8c1fa0e9"
  version = "v1.5.1"

[[projects]]
  branch = "master"
  digest = "1:5ed88c68e8ff11e085ec406c214dbbd94ca2dd52143e00c8e86c78d880576188"
  name = "github.com/vektra/mockery"
  packages = [
    "cmd/mockery",
    "mockery",
  ]
  pruneopts = "NUT"
  revision = "e78b021dcbb558a8e7ac1fc5bc757ad7c277bb81"

[[projects]]
  digest = "1:467bb8fb8fa786448b8d486cd0bb7c1a5577dcd7310441aa02a20110cd9f727d"
  name = "golang.org/x/mod"
  packages = [
    "module",
    "semver",
  ]
  pruneopts = "NUT"
  revision = "ed3ec21bb8e252814c380df79a80f366440ddb2d"
  version = "v0.2.0"

[[projects]]
  branch = "master"
  digest = "1:96d925cb625783ac753b2790ba6da9f309eee187acf37df82f1b065ef445aca3"
  name = "golang.org/x/net"
  packages = [
    "context",
    "http/httpguts",
    "http2",
    "http2/hpack",
    "idna",
    "internal/timeseries",
    "trace",
  ]
  pruneopts = "NUT"
  revision = "244492dfa37ae2ce87222fd06250a03160745faa"

[[projects]]
  branch = "master"
  digest = "1:b521f10a2d8fa85c04a8ef4e62f2d1e14d303599a55d64dabf9f5a02f84d35eb"
  name = "golang.org/x/sync"
  packages = ["errgroup"]
  pruneopts = "NUT"
  revision = "cd5d95a43a6e21273425c7ae415d3df9ea832eeb"

[[projects]]
  branch = "master"
  digest = "1:2ce07171589c5891a7ef37851210e737c57b3de0eeee61759bbe1e33664bac8e"
  name = "golang.org/x/sys"
  packages = [
    "unix",
    "windows",
  ]
  pruneopts = "NUT"
  revision = "5c8b2ff67527cb88b770f693cebf3799036d8bc0"

[[projects]]
  digest = "1:8d8faad6b12a3a4c819a3f9618cb6ee1fa1cfc33253abeeea8b55336721e3405"
  name = "golang.org/x/text"
  packages = [
    "collate",
    "collate/build",
    "internal/colltab",
    "internal/gen",
    "internal/language",
    "internal/language/compact",
    "internal/tag",
    "internal/triegen",
    "internal/ucd",
    "language",
    "secure/bidirule",
    "transform",
    "unicode/bidi",
    "unicode/cldr",
    "unicode/norm",
    "unicode/rangetable",
  ]
  pruneopts = "NUT"
  revision = "342b2e1fbaa52c93f31447ad2c6abc048c63e475"
  version = "v0.3.2"

[[projects]]
  branch = "master"
  digest = "1:27ff48a305f98933fc3c1efe1c11e531015cefa53344c90e73036151838c1892"
  name = "golang.org/x/tools"
  packages = [
    "cmd/goimports",
    "go/ast/astutil",
    "go/buildutil",
    "go/gcexportdata",
    "go/internal/cgo",
    "go/internal/gcimporter",
    "go/internal/packagesdriver",
    "go/loader",
    "go/packages",
    "go/types/typeutil",
    "imports",
    "internal/fastwalk",
    "internal/gocommand",
    "internal/gopathwalk",
    "internal/imports",
    "internal/packagesinternal",
  ]
  pruneopts = "NUT"
  revision = "11ec41452d41e25c11448deda74041bef7ddeb5f"

[[projects]]
  branch = "master"
  digest = "1:325a1b73817aa79fc85f10376ed41ea607f7dd7f6c6bfa46df6a28ef2857941f"
  name = "golang.org/x/xerrors"
  packages = [
    ".",
    "internal",
  ]
  pruneopts = "NUT"
  revision = "9bdfabe68543c54f90421aeb9a60ef8061b5b544"

[[projects]]
  branch = "master"
  digest = "1:acefdfa6e8e61260fd4f976462ac3321589b31b42d3aa5c33c4b15155130d889"
  name = "google.golang.org/genproto"
  packages = [
    "googleapis/api/annotations",
    "googleapis/api/httpbody",
    "googleapis/rpc/status",
    "protobuf/field_mask",
  ]
  pruneopts = "NUT"
  revision = "d950eab6f860f209ea1641dee947bb9f7009e120"

[[projects]]
  digest = "1:e0c24777dd6afea52d7e0ddde80da46d6d08a3420a7622c0643be92f92f44dba"
  name = "google.golang.org/grpc"
  packages = [
    ".",
    "attributes",
    "backoff",
    "balancer",
    "balancer/base",
    "balancer/roundrobin",
    "binarylog/grpc_binarylog_v1",
    "channelz/grpc_channelz_v1",
    "channelz/service",
    "codes",
    "connectivity",
    "credentials",
    "credentials/internal",
    "encoding",
    "encoding/proto",
    "grpclog",
    "internal",
    "internal/backoff",
    "internal/balancerload",
    "internal/binarylog",
    "internal/buffer",
    "internal/channelz",
    "internal/envconfig",
    "internal/grpcrand",
    "internal/grpcsync",
    "internal/resolver/dns",
    "internal/resolver/passthrough",
    "internal/syscall",
    "internal/transport",
    "keepalive",
    "metadata",
    "naming",
    "peer",
    "reflection",
    "reflection/grpc_reflection_v1alpha",
    "resolver",
    "serviceconfig",
    "stats",
    "status",
    "tap",
  ]
  pruneopts = "NUT"
  revision = "f495f5b15ae7ccda3b38c53a1bfcde4c1a58a2bc"
  version = "v1.27.1"

[[projects]]
  digest = "1:22b2dee6f30bc8601f087449a2a819df8388e54e9547349c658f14d8f8c590f2"
  name = "gopkg.in/alecthomas/kingpin.v2"
  packages = ["."]
  pruneopts = "NUT"
  revision = "947dcec5ba9c011838740e680966fd7087a71d0d"
  version = "v2.2.6"

[[projects]]
  digest = "1:2ed325d52993ed3487ff72c036bb5826a4cd0e0d8d145956c746bf32eb7afafb"
  name = "gopkg.in/reform.v1"
  packages = [
    ".",
    "dialects",
    "dialects/mssql",
    "dialects/mysql",
    "dialects/postgresql",
    "dialects/sqlite3",
    "dialects/sqlserver",
    "internal",
    "parse",
    "reform",
  ]
  pruneopts = "NUT"
  revision = "8e91a79b08247ed62e99edf920d8d426defbfa81"
  version = "v1.3.3"

[[projects]]
  digest = "1:d9b9ac6943a512737f76bf3d61b08d97121c66686bc02ffc231313563230b468"
  name = "gopkg.in/yaml.v2"
  packages = ["."]
  pruneopts = "NUT"
  revision = "53403b58ad1b561927d19068c655246f2db79d48"
  version = "v2.2.8"

[solve-meta]
  analyzer-name = "dep"
  analyzer-version = 1
  input-imports = [
    "github.com/AlekSi/pointer",
    "github.com/BurntSushi/go-sumtype",
    "github.com/aws/aws-sdk-go/aws",
    "github.com/aws/aws-sdk-go/aws/awserr",
    "github.com/aws/aws-sdk-go/aws/credentials",
    "github.com/aws/aws-sdk-go/aws/ec2metadata",
    "github.com/aws/aws-sdk-go/aws/endpoints",
    "github.com/aws/aws-sdk-go/aws/session",
    "github.com/aws/aws-sdk-go/service/rds",
    "github.com/go-sql-driver/mysql",
    "github.com/golang/protobuf/proto",
    "github.com/golang/protobuf/ptypes",
    "github.com/golang/protobuf/ptypes/duration",
    "github.com/google/uuid",
    "github.com/grpc-ecosystem/go-grpc-middleware",
    "github.com/grpc-ecosystem/go-grpc-middleware/validator",
    "github.com/grpc-ecosystem/go-grpc-prometheus",
    "github.com/grpc-ecosystem/grpc-gateway/runtime",
    "github.com/lib/pq",
    "github.com/mwitkow/go-conntrack",
    "github.com/percona-platform/saas/gen/telemetry/events/pmm",
    "github.com/percona-platform/saas/gen/telemetry/reporter",
    "github.com/percona/exporter_shared/helpers",
    "github.com/percona/pmm/api/agentpb",
    "github.com/percona/pmm/api/inventorypb",
    "github.com/percona/pmm/api/managementpb",
    "github.com/percona/pmm/api/qanpb",
    "github.com/percona/pmm/api/serverpb",
    "github.com/percona/pmm/utils/pdeathsig",
    "github.com/percona/pmm/utils/sqlmetrics",
    "github.com/percona/pmm/utils/tlsconfig",
    "github.com/percona/pmm/version",
    "github.com/pkg/errors",
    "github.com/pmezard/go-difflib/difflib",
    "github.com/prometheus/client_golang/prometheus",
    "github.com/prometheus/client_golang/prometheus/promhttp",
    "github.com/prometheus/common/model",
    "github.com/sirupsen/logrus",
    "github.com/stretchr/testify/assert",
    "github.com/stretchr/testify/mock",
    "github.com/stretchr/testify/require",
    "github.com/vektra/mockery/cmd/mockery",
    "golang.org/x/sync/errgroup",
    "golang.org/x/sys/unix",
    "golang.org/x/tools/cmd/goimports",
    "google.golang.org/grpc",
    "google.golang.org/grpc/channelz/service",
    "google.golang.org/grpc/codes",
    "google.golang.org/grpc/credentials",
    "google.golang.org/grpc/grpclog",
    "google.golang.org/grpc/reflection",
    "google.golang.org/grpc/status",
    "gopkg.in/alecthomas/kingpin.v2",
    "gopkg.in/reform.v1",
    "gopkg.in/reform.v1/dialects/postgresql",
    "gopkg.in/reform.v1/parse",
    "gopkg.in/reform.v1/reform",
    "gopkg.in/yaml.v2",
  ]
  solver-name = "gps-cdcl"
  solver-version = 1<|MERGE_RESOLUTION|>--- conflicted
+++ resolved
@@ -254,13 +254,8 @@
   version = "v0.7.2"
 
 [[projects]]
-<<<<<<< HEAD
   branch = "PMM-4145-rds-disable-metric-collection"
-  digest = "1:b1280134737a80b6ff43054ffa84ea980adf1199d88bcb9fbe258372fe6e53f5"
-=======
-  branch = "PMM-2.0"
-  digest = "1:e1b481ac03c68c0d88cbabb7a9cbf670c6c8cad434128064f78ad579f854fcf6"
->>>>>>> afa0bd72
+  digest = "1:229274f5b80300f41f0f6edabab8cbda6491d54ca5fcb3b3f41e695ecceba546"
   name = "github.com/percona/pmm"
   packages = [
     "api/agentpb",
@@ -274,11 +269,7 @@
     "version",
   ]
   pruneopts = "NUT"
-<<<<<<< HEAD
   revision = "5b1493b59bd64aa30b3053f936e7157dfa991c53"
-=======
-  revision = "b43e75ad8095ad5ac6d79cae4b7fe4eb5ac9cfbc"
->>>>>>> afa0bd72
 
 [[projects]]
   digest = "1:4047c378584616813d610c9f993bf90dd0d07aed8d94bd3bc299cd35ececdcba"
