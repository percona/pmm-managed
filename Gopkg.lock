# This file is autogenerated, do not edit; changes may be undone by the next 'dep ensure'.


[[projects]]
  digest = "1:15310eb747a3957085a05b6f4d446eb93af24db2b7e7b8ec24cbcff65d878e6a"
  name = "github.com/AlekSi/pointer"
  packages = ["."]
  pruneopts = "NUT"
  revision = "4f2b1f4deff73a28288291183baa1e9dff4a93a5"
  version = "v1.1.0"

[[projects]]
  branch = "master"
  digest = "1:42d4dcc25a908bb5a54ac91cd204c7d15651367f5751c569ccab8097b2f61204"
  name = "github.com/BurntSushi/go-sumtype"
  packages = ["."]
  pruneopts = "NUT"
  revision = "fcb4a6205bdc6ce526f359ae5eae5fb6ded53916"

[[projects]]
  digest = "1:0a111edd8693fd977f42a0c4f199a0efb13c20aec9da99ad8830c7bb6a87e8d6"
  name = "github.com/PuerkitoBio/purell"
  packages = ["."]
  pruneopts = "NUT"
  revision = "44968752391892e1b0d0b821ee79e9a85fa13049"
  version = "v1.1.1"

[[projects]]
  branch = "master"
  digest = "1:8098cd40cd09879efbf12e33bcd51ead4a66006ac802cd563a66c4f3373b9727"
  name = "github.com/PuerkitoBio/urlesc"
  packages = ["."]
  pruneopts = "NUT"
  revision = "de5bf2ad457846296e2031421a34e2568e304e35"

[[projects]]
  branch = "master"
  digest = "1:f3793f8a708522400cef1dba23385e901aede5519f68971fd69938ef330b07a1"
  name = "github.com/alecthomas/template"
  packages = [
    ".",
    "parse",
  ]
  pruneopts = "NUT"
  revision = "fb15b899a75114aa79cc930e33c46b577cc664b1"

[[projects]]
  branch = "master"
  digest = "1:278f733beeec2d654fc7412dbfa2dff194245e13c720bef8d4e284e0e25708f5"
  name = "github.com/alecthomas/units"
  packages = ["."]
  pruneopts = "NUT"
  revision = "f65c72e2690dc4b403c8bd637baf4611cd4c069b"

[[projects]]
  digest = "1:c625fa56b03726603d572cf18fc73499751d2715dfa3f8b2dfad48ddecd408d7"
  name = "github.com/asaskevich/govalidator"
  packages = ["."]
  pruneopts = "NUT"
  revision = "475eaeb164960a651e97470412a7d3b0c5036105"
  version = "v10"

[[projects]]
  digest = "1:ec1f81112870e1ff0f74b5cdd1fe12e600997ab7633a929d7d3f1228c70dd0bd"
  name = "github.com/aws/aws-sdk-go"
  packages = [
    "aws",
    "aws/awserr",
    "aws/awsutil",
    "aws/client",
    "aws/client/metadata",
    "aws/corehandlers",
    "aws/credentials",
    "aws/credentials/ec2rolecreds",
    "aws/credentials/endpointcreds",
    "aws/credentials/processcreds",
    "aws/credentials/stscreds",
    "aws/csm",
    "aws/defaults",
    "aws/ec2metadata",
    "aws/endpoints",
    "aws/request",
    "aws/session",
    "aws/signer/v4",
    "internal/context",
    "internal/ini",
    "internal/sdkio",
    "internal/sdkmath",
    "internal/sdkrand",
    "internal/sdkuri",
    "internal/shareddefaults",
    "internal/strings",
    "internal/sync/singleflight",
    "private/protocol",
    "private/protocol/json/jsonutil",
    "private/protocol/query",
    "private/protocol/query/queryutil",
    "private/protocol/rest",
    "private/protocol/xml/xmlutil",
    "service/rds",
    "service/sts",
    "service/sts/stsiface",
  ]
  pruneopts = "NUT"
  revision = "918a982a82c6dd71e4cf7cd9644e52a774fa50c0"
  version = "v1.29.19"

[[projects]]
  digest = "1:707ebe952a8b3d00b343c01536c79c73771d100f63ec6babeaed5c79e2b8a8dd"
  name = "github.com/beorn7/perks"
  packages = ["quantile"]
  pruneopts = "NUT"
  revision = "37c8de3658fcb183f997c4e13e8337516ab753e6"
  version = "v1.0.1"

[[projects]]
  digest = "1:ffe9824d294da03b391f44e1ae8281281b4afc1bdaa9588c9097785e3af10cec"
  name = "github.com/davecgh/go-spew"
  packages = ["spew"]
  pruneopts = "NUT"
  revision = "8991bc29aa16c548c550c7ff78260e27b9ab7c73"
  version = "v1.1.1"

[[projects]]
  digest = "1:82ebaeef8f2da43f9c4544f05d1b0dd987189a11e444e013e6c9e529235b7504"
  name = "github.com/go-openapi/analysis"
  packages = [
    ".",
    "internal",
  ]
  pruneopts = "NUT"
  revision = "421cb960388d1c41b1d4f0eee5300257ac289c97"
  version = "v0.19.10"

[[projects]]
  digest = "1:e6de5e1d94268a61cd4672452b1d39c576c0e796ff677ada73d94f259253c038"
  name = "github.com/go-openapi/errors"
  packages = ["."]
  pruneopts = "NUT"
  revision = "34a71fb81ae13cc914d218367d944c1cb93bc4b4"
  version = "v0.19.4"

[[projects]]
  digest = "1:3758c86e787dfe5792a23430f34636106a16da914446724399c9c12f121a225d"
  name = "github.com/go-openapi/jsonpointer"
  packages = ["."]
  pruneopts = "NUT"
  revision = "ed123515f087412cd7ef02e49b0b0a5e6a79a360"
  version = "v0.19.3"

[[projects]]
  digest = "1:98abd61947ff5c7c6fcfec5473d02a4821ed3a2dd99a4fbfdb7925b0dd745546"
  name = "github.com/go-openapi/jsonreference"
  packages = ["."]
  pruneopts = "NUT"
  revision = "82f31475a8f7a12bc26962f6e26ceade8ea6f66a"
  version = "v0.19.3"

[[projects]]
  digest = "1:c3cb0571346173abe3b329baf50e5ca05d2d1640cfe2817c65ed377e44c34afc"
  name = "github.com/go-openapi/loads"
  packages = ["."]
  pruneopts = "NUT"
  revision = "18bb1f3437c08e833e5f629003bafc2a3884d19f"
  version = "v0.19.5"

[[projects]]
  digest = "1:cb8a2d2ba3568d2e9f5b249fc682bf7e4b3e015f4baff23854c7f1161bc03918"
  name = "github.com/go-openapi/runtime"
  packages = [
    ".",
    "client",
    "logger",
    "middleware",
    "middleware/denco",
    "middleware/header",
    "middleware/untyped",
    "security",
  ]
  pruneopts = "NUT"
  revision = "4740fbe020aef20dd0806dc3c2074bb5b814f29e"
  version = "v0.19.15"

[[projects]]
  digest = "1:da2ad0356c603997317f60dfa8c571df6c60411b4359846b8b9ed735b62e913f"
  name = "github.com/go-openapi/spec"
  packages = ["."]
  pruneopts = "NUT"
  revision = "1297e9a4ddf9325269fe013d7c1300aac3985f92"
  version = "v0.19.7"

[[projects]]
  digest = "1:505f715d384d958e9378bd398015d50ede72dc6375f8d18961121452d545f865"
  name = "github.com/go-openapi/strfmt"
  packages = ["."]
  pruneopts = "NUT"
  revision = "2887e74ed0fe2aea628affe322b19fc3112f98cd"
  version = "v0.19.5"

[[projects]]
  digest = "1:b8bae5ae3c3ccc79b8af1cf6658aa8255711b7eb4eabfb3a3ac785129a372b0c"
  name = "github.com/go-openapi/swag"
  packages = ["."]
  pruneopts = "NUT"
  revision = "ab98f8e6456407f6afd63e441c5304d6ef60cb7f"
  version = "v0.19.9"

[[projects]]
  digest = "1:4280fa01ca9c44f34258f4a1e251a563b288f8e19a26b749ac2cdaa0453817c5"
  name = "github.com/go-openapi/validate"
  packages = ["."]
  pruneopts = "NUT"
  revision = "f2f9aec8857b8132ef7ac0940f52572195db1fdc"
  version = "v0.19.8"

[[projects]]
  digest = "1:24f20a61b3d084137d13cf53aba7365862b850fe4f30b733ed0e3c7ade9ca86d"
  name = "github.com/go-sql-driver/mysql"
  packages = ["."]
  pruneopts = "NUT"
  revision = "17ef3dd9d98b69acec3e85878995ada9533a9370"
  version = "v1.5.0"

[[projects]]
  digest = "1:91358b3a314c1ddfd4d6445ca9c1fb846842c31c153e626730594b3c95f73f4a"
  name = "github.com/go-stack/stack"
  packages = ["."]
  pruneopts = "NUT"
  revision = "2fee6af1a9795aafbe0253a0cfbdf668e1fb8a9a"
  version = "v1.8.0"

[[projects]]
  digest = "1:b2b193b1c8227eea746da4a8467d16a8b79d460ae6d27a16d930581d30bb6990"
  name = "github.com/gogo/protobuf"
  packages = [
    "proto",
    "protoc-gen-gogo/descriptor",
  ]
  pruneopts = "NUT"
  revision = "5628607bb4c51c3157aacc3a50f0ab707582b805"
  version = "v1.3.1"

[[projects]]
  digest = "1:8ebe051a4e858b5b020a62e2b1454c746c81000bdd73005fdd4416b2cd151433"
  name = "github.com/golang/protobuf"
  packages = [
    "descriptor",
    "jsonpb",
    "proto",
    "protoc-gen-go/descriptor",
    "ptypes",
    "ptypes/any",
    "ptypes/duration",
    "ptypes/struct",
    "ptypes/timestamp",
    "ptypes/wrappers",
  ]
  pruneopts = "NUT"
  revision = "d23c5127dc24889085f8ccea5c9d560a57a879d8"
  version = "v1.3.3"

[[projects]]
  digest = "1:ab3ec1fe3e39bac4b3ab63390767766622be35b7cab03f47f787f9ec60522a53"
  name = "github.com/google/uuid"
  packages = ["."]
  pruneopts = "NUT"
  revision = "0cd6bf5da1e1c83f8b45653022c74f71af0538a4"
  version = "v1.1.1"

[[projects]]
  digest = "1:a0b9c06ce71d9972e6a5d44d64ef9a17a1db2fe164a090805077e9a0510105b5"
  name = "github.com/grpc-ecosystem/go-grpc-middleware"
  packages = [
    ".",
    "validator",
  ]
  pruneopts = "NUT"
  revision = "3c51f7f332123e8be5a157c0802a228ac85bf9db"
  version = "v1.2.0"

[[projects]]
  digest = "1:5872c7f130f62fc34bfda20babad36be6309c00b5c9207717f7cd2a51536fff4"
  name = "github.com/grpc-ecosystem/go-grpc-prometheus"
  packages = ["."]
  pruneopts = "NUT"
  revision = "c225b8c3b01faf2899099b768856a9e916e5087b"
  version = "v1.2.0"

[[projects]]
  digest = "1:b20b63e236be8e58c3ddb97b59e0008419a02e2cff3d507bb4aa39fe18f48dce"
  name = "github.com/grpc-ecosystem/grpc-gateway"
  packages = [
    "internal",
    "protoc-gen-swagger/options",
    "runtime",
    "utilities",
  ]
  pruneopts = "NUT"
  revision = "4c2cec4158f65aebe0290d3bee883b13f7b07c6f"
  version = "v1.13.0"

[[projects]]
  digest = "1:1f2aebae7e7c856562355ec0198d8ca2fa222fb05e5b1b66632a1fce39631885"
  name = "github.com/jmespath/go-jmespath"
  packages = ["."]
  pruneopts = "NUT"
  revision = "c2b33e84"

[[projects]]
  digest = "1:58999a98719fddbac6303cb17e8d85b945f60b72f48e3a2df6b950b97fa926f1"
  name = "github.com/konsorten/go-windows-terminal-sequences"
  packages = ["."]
  pruneopts = "NUT"
  revision = "f55edac94c9bbba5d6182a4be46d86a2c9b5b50e"
  version = "v1.0.2"

[[projects]]
  digest = "1:16ead65b45fd4467e7ec30a112ce42e6c3ab1cb3b9c038edeb4921663a59501a"
  name = "github.com/lib/pq"
  packages = [
    ".",
    "oid",
    "scram",
  ]
  pruneopts = "NUT"
  revision = "99274577be97ac9b1d95a2d61d566dc9b7cc6a54"
  version = "v1.3.0"

[[projects]]
  digest = "1:7bbccd3dd7998f2a180264ec1d12e362ed8e02f55ea7b82ac0d0f48ffa2d8888"
  name = "github.com/mailru/easyjson"
  packages = [
    "buffer",
    "jlexer",
    "jwriter",
  ]
  pruneopts = "NUT"
  revision = "8edcc4e51f39ddbd3505a3386aff3f435a7fd028"
  version = "v0.7.1"

[[projects]]
  digest = "1:5985ef4caf91ece5d54817c11ea25f182697534f8ae6521eadcd628c142ac4b6"
  name = "github.com/matttproud/golang_protobuf_extensions"
  packages = ["pbutil"]
  pruneopts = "NUT"
  revision = "c12348ce28de40eed0136aa2b644d0ee0650e56c"
  version = "v1.0.1"

[[projects]]
  digest = "1:ef9143b14280c6dde0c891d6d64ff3281a92a0b3c6ba0fa83638ab9e80b5307f"
  name = "github.com/mitchellh/mapstructure"
  packages = ["."]
  pruneopts = "NUT"
  revision = "694aaefbc689be1915c2ef39e880409057931a94"
  version = "v1.2.2"

[[projects]]
  digest = "1:93b5830f1e6138532e9450d6a639d68132e613a0878d789c610322764220171a"
  name = "github.com/mwitkow/go-proto-validators"
  packages = ["."]
  pruneopts = "NUT"
  revision = "f73ec5a7ce82b3f9fb47f01d4629aa4617247af5"
  version = "v0.3.0"

[[projects]]
  branch = "master"
  digest = "1:62313834d59737921fb7f74448eb24e9d9f567e5b575d8622575e3f213722284"
  name = "github.com/percona-platform/saas"
  packages = [
    "gen/telemetry/events/pmm",
    "gen/telemetry/reporter",
  ]
  pruneopts = "NUT"
  revision = "a03fe569e6a843f9039e87e9f6eeeec4df8101a2"

[[projects]]
  digest = "1:16379f2653feea4834bd3700b27e2e0058d7bb7b1a708ac2904c92b9a7939581"
  name = "github.com/percona/exporter_shared"
  packages = ["helpers"]
  pruneopts = "NUT"
  revision = "6ed5adb5b4587752e46c8b9f9e4e5b79895a06f9"
  version = "v0.7.2"

[[projects]]
  branch = "PMM-2.0"
<<<<<<< HEAD
  digest = "1:860cf9bfa13070e9f31bd5b0b6b1d1faa8e86d66f1d9753eb639537cf7f4b8f4"
=======
  digest = "1:3b16cd6f07cf0799ea2529d5607b07cf7133e2fa55d7fcb3dd3c5ee91adbf491"
>>>>>>> 0e0e7a64
  name = "github.com/percona/pmm"
  packages = [
    "api/agentpb",
    "api/alertmanager/amclient",
    "api/alertmanager/amclient/alert",
    "api/alertmanager/amclient/alertgroup",
    "api/alertmanager/amclient/general",
    "api/alertmanager/amclient/receiver",
    "api/alertmanager/amclient/silence",
    "api/alertmanager/ammodels",
    "api/inventorypb",
    "api/managementpb",
    "api/qanpb",
    "api/serverpb",
    "utils/pdeathsig",
    "utils/sqlmetrics",
    "utils/tlsconfig",
    "version",
  ]
  pruneopts = "NUT"
  revision = "23d41db7e7d2282aef710e18cd8712fb86a1230e"

[[projects]]
  digest = "1:1e38d8f6796fabbf419aa2040dc196927690a1de7fe14af25fbd29c6ed44b4da"
  name = "github.com/percona/promconfig"
  packages = ["."]
  pruneopts = "NUT"
  revision = "afeb252ecfe360d21c16fafe748bbccb04c6e48d"
  version = "v0.1.0"

[[projects]]
  digest = "1:4047c378584616813d610c9f993bf90dd0d07aed8d94bd3bc299cd35ececdcba"
  name = "github.com/pkg/errors"
  packages = ["."]
  pruneopts = "NUT"
  revision = "614d223910a179a466c1767a985424175c39b465"
  version = "v0.9.1"

[[projects]]
  digest = "1:0028cb19b2e4c3112225cd871870f2d9cf49b9b4276531f03438a88e94be86fe"
  name = "github.com/pmezard/go-difflib"
  packages = ["difflib"]
  pruneopts = "NUT"
  revision = "792786c7400a136282c1664665ae0a8db921c6c2"
  version = "v1.0.0"

[[projects]]
  digest = "1:097cc61836050f45cbb712ae3bb45d66fba464c16b8fac09907fa3c1f753eff6"
  name = "github.com/prometheus/client_golang"
  packages = [
    "prometheus",
    "prometheus/internal",
    "prometheus/promhttp",
  ]
  pruneopts = "NUT"
  revision = "170205fb58decfd011f1550d4cfb737230d7ae4f"
  version = "v1.1.0"

[[projects]]
  branch = "master"
  digest = "1:0db23933b8052702d980a3f029149b3f175f7c0eea0cff85b175017d0f2722c0"
  name = "github.com/prometheus/client_model"
  packages = ["go"]
  pruneopts = "NUT"
  revision = "7bc5445566f0fe75b15de23e6b93886e982d7bf9"

[[projects]]
  digest = "1:98278956c7c550efc75a027e528aa51743f06fd0e33613d7ed224432a11e5ecf"
  name = "github.com/prometheus/common"
  packages = [
    "expfmt",
    "internal/bitbucket.org/ww/goautoneg",
    "model",
  ]
  pruneopts = "NUT"
  revision = "629b6ff9b3aafafba54ab96663903fde9544f037"
  version = "v0.8.0"

[[projects]]
  digest = "1:dacb29568d7b8e145b953ca0a9334e516ce02e56c61e902372c6c074c4846107"
  name = "github.com/prometheus/procfs"
  packages = [
    ".",
    "internal/fs",
    "internal/util",
  ]
  pruneopts = "NUT"
  revision = "4850c197847aa06aecc37570077fc16e9215d565"
  version = "v0.0.10"

[[projects]]
  digest = "1:f4aaa07a6c33f2b354726d0571acbc8ca118837c75709f6353203ae1a3f8eeab"
  name = "github.com/sirupsen/logrus"
  packages = ["."]
  pruneopts = "NUT"
  revision = "839c75faf7f98a33d445d181f3018b5c3409a45e"
  version = "v1.4.2"

[[projects]]
  digest = "1:f139b10b830b064ab218c79a5c3f770c2e94c48c92e0d0085099a458490acfde"
  name = "github.com/stretchr/objx"
  packages = ["."]
  pruneopts = "NUT"
  revision = "ea4fe68685ee0d3cee7032121851b57e7494e8ea"
  version = "v0.2.0"

[[projects]]
  digest = "1:9fbf4839780ad22707466b383b27241ef4aa31fc5f6ff295826071ffbd30c482"
  name = "github.com/stretchr/testify"
  packages = [
    "assert",
    "mock",
    "require",
  ]
  pruneopts = "NUT"
  revision = "3ebf1ddaeb260c4b1ae502a01c7844fa8c1fa0e9"
  version = "v1.5.1"

[[projects]]
  branch = "master"
  digest = "1:5ed88c68e8ff11e085ec406c214dbbd94ca2dd52143e00c8e86c78d880576188"
  name = "github.com/vektra/mockery"
  packages = [
    "cmd/mockery",
    "mockery",
  ]
  pruneopts = "NUT"
  revision = "e78b021dcbb558a8e7ac1fc5bc757ad7c277bb81"

[[projects]]
  digest = "1:70806331e662fbe04a3bffa6f8daa92cbc29c53773ff7bfd390b231c47a7d25a"
  name = "go.mongodb.org/mongo-driver"
  packages = [
    "bson",
    "bson/bsoncodec",
    "bson/bsonoptions",
    "bson/bsonrw",
    "bson/bsontype",
    "bson/primitive",
    "x/bsonx/bsoncore",
  ]
  pruneopts = "NUT"
  revision = "dbe9cee06654c7d19e291eb74b9da49b4c6a0fd4"
  version = "v1.3.2"

[[projects]]
  digest = "1:467bb8fb8fa786448b8d486cd0bb7c1a5577dcd7310441aa02a20110cd9f727d"
  name = "golang.org/x/mod"
  packages = [
    "module",
    "semver",
  ]
  pruneopts = "NUT"
  revision = "ed3ec21bb8e252814c380df79a80f366440ddb2d"
  version = "v0.2.0"

[[projects]]
  branch = "master"
  digest = "1:96d925cb625783ac753b2790ba6da9f309eee187acf37df82f1b065ef445aca3"
  name = "golang.org/x/net"
  packages = [
    "context",
    "http/httpguts",
    "http2",
    "http2/hpack",
    "idna",
    "internal/timeseries",
    "trace",
  ]
  pruneopts = "NUT"
  revision = "244492dfa37ae2ce87222fd06250a03160745faa"

[[projects]]
  branch = "master"
  digest = "1:b521f10a2d8fa85c04a8ef4e62f2d1e14d303599a55d64dabf9f5a02f84d35eb"
  name = "golang.org/x/sync"
  packages = ["errgroup"]
  pruneopts = "NUT"
  revision = "cd5d95a43a6e21273425c7ae415d3df9ea832eeb"

[[projects]]
  branch = "master"
  digest = "1:2ce07171589c5891a7ef37851210e737c57b3de0eeee61759bbe1e33664bac8e"
  name = "golang.org/x/sys"
  packages = [
    "unix",
    "windows",
  ]
  pruneopts = "NUT"
  revision = "5c8b2ff67527cb88b770f693cebf3799036d8bc0"

[[projects]]
  digest = "1:66a2f252a58b4fbbad0e4e180e1d85a83c222b6bce09c3dcdef3dc87c72eda7c"
  name = "golang.org/x/text"
  packages = [
    "collate",
    "collate/build",
    "internal/colltab",
    "internal/gen",
    "internal/language",
    "internal/language/compact",
    "internal/tag",
    "internal/triegen",
    "internal/ucd",
    "language",
    "secure/bidirule",
    "transform",
    "unicode/bidi",
    "unicode/cldr",
    "unicode/norm",
    "unicode/rangetable",
    "width",
  ]
  pruneopts = "NUT"
  revision = "342b2e1fbaa52c93f31447ad2c6abc048c63e475"
  version = "v0.3.2"

[[projects]]
  branch = "master"
  digest = "1:27ff48a305f98933fc3c1efe1c11e531015cefa53344c90e73036151838c1892"
  name = "golang.org/x/tools"
  packages = [
    "cmd/goimports",
    "go/ast/astutil",
    "go/buildutil",
    "go/gcexportdata",
    "go/internal/cgo",
    "go/internal/gcimporter",
    "go/internal/packagesdriver",
    "go/loader",
    "go/packages",
    "go/types/typeutil",
    "imports",
    "internal/fastwalk",
    "internal/gocommand",
    "internal/gopathwalk",
    "internal/imports",
    "internal/packagesinternal",
  ]
  pruneopts = "NUT"
  revision = "11ec41452d41e25c11448deda74041bef7ddeb5f"

[[projects]]
  branch = "master"
  digest = "1:325a1b73817aa79fc85f10376ed41ea607f7dd7f6c6bfa46df6a28ef2857941f"
  name = "golang.org/x/xerrors"
  packages = [
    ".",
    "internal",
  ]
  pruneopts = "NUT"
  revision = "9bdfabe68543c54f90421aeb9a60ef8061b5b544"

[[projects]]
  branch = "master"
  digest = "1:acefdfa6e8e61260fd4f976462ac3321589b31b42d3aa5c33c4b15155130d889"
  name = "google.golang.org/genproto"
  packages = [
    "googleapis/api/annotations",
    "googleapis/api/httpbody",
    "googleapis/rpc/status",
    "protobuf/field_mask",
  ]
  pruneopts = "NUT"
  revision = "d950eab6f860f209ea1641dee947bb9f7009e120"

[[projects]]
  digest = "1:e0c24777dd6afea52d7e0ddde80da46d6d08a3420a7622c0643be92f92f44dba"
  name = "google.golang.org/grpc"
  packages = [
    ".",
    "attributes",
    "backoff",
    "balancer",
    "balancer/base",
    "balancer/roundrobin",
    "binarylog/grpc_binarylog_v1",
    "channelz/grpc_channelz_v1",
    "channelz/service",
    "codes",
    "connectivity",
    "credentials",
    "credentials/internal",
    "encoding",
    "encoding/proto",
    "grpclog",
    "internal",
    "internal/backoff",
    "internal/balancerload",
    "internal/binarylog",
    "internal/buffer",
    "internal/channelz",
    "internal/envconfig",
    "internal/grpcrand",
    "internal/grpcsync",
    "internal/resolver/dns",
    "internal/resolver/passthrough",
    "internal/syscall",
    "internal/transport",
    "keepalive",
    "metadata",
    "naming",
    "peer",
    "reflection",
    "reflection/grpc_reflection_v1alpha",
    "resolver",
    "serviceconfig",
    "stats",
    "status",
    "tap",
  ]
  pruneopts = "NUT"
  revision = "f495f5b15ae7ccda3b38c53a1bfcde4c1a58a2bc"
  version = "v1.27.1"

[[projects]]
  digest = "1:22b2dee6f30bc8601f087449a2a819df8388e54e9547349c658f14d8f8c590f2"
  name = "gopkg.in/alecthomas/kingpin.v2"
  packages = ["."]
  pruneopts = "NUT"
  revision = "947dcec5ba9c011838740e680966fd7087a71d0d"
  version = "v2.2.6"

[[projects]]
  digest = "1:2ed325d52993ed3487ff72c036bb5826a4cd0e0d8d145956c746bf32eb7afafb"
  name = "gopkg.in/reform.v1"
  packages = [
    ".",
    "dialects",
    "dialects/mssql",
    "dialects/mysql",
    "dialects/postgresql",
    "dialects/sqlite3",
    "dialects/sqlserver",
    "internal",
    "parse",
    "reform",
  ]
  pruneopts = "NUT"
  revision = "8e91a79b08247ed62e99edf920d8d426defbfa81"
  version = "v1.3.3"

[[projects]]
  digest = "1:d9b9ac6943a512737f76bf3d61b08d97121c66686bc02ffc231313563230b468"
  name = "gopkg.in/yaml.v2"
  packages = ["."]
  pruneopts = "NUT"
  revision = "53403b58ad1b561927d19068c655246f2db79d48"
  version = "v2.2.8"

[solve-meta]
  analyzer-name = "dep"
  analyzer-version = 1
  input-imports = [
    "github.com/AlekSi/pointer",
    "github.com/BurntSushi/go-sumtype",
    "github.com/aws/aws-sdk-go/aws",
    "github.com/aws/aws-sdk-go/aws/awserr",
    "github.com/aws/aws-sdk-go/aws/credentials",
    "github.com/aws/aws-sdk-go/aws/ec2metadata",
    "github.com/aws/aws-sdk-go/aws/endpoints",
    "github.com/aws/aws-sdk-go/aws/session",
    "github.com/aws/aws-sdk-go/service/rds",
    "github.com/go-openapi/runtime/client",
    "github.com/go-sql-driver/mysql",
    "github.com/golang/protobuf/proto",
    "github.com/golang/protobuf/ptypes",
    "github.com/golang/protobuf/ptypes/duration",
    "github.com/google/uuid",
    "github.com/grpc-ecosystem/go-grpc-middleware",
    "github.com/grpc-ecosystem/go-grpc-middleware/validator",
    "github.com/grpc-ecosystem/go-grpc-prometheus",
    "github.com/grpc-ecosystem/grpc-gateway/runtime",
    "github.com/lib/pq",
    "github.com/percona-platform/saas/gen/telemetry/events/pmm",
    "github.com/percona-platform/saas/gen/telemetry/reporter",
    "github.com/percona/exporter_shared/helpers",
    "github.com/percona/pmm/api/agentpb",
    "github.com/percona/pmm/api/alertmanager/amclient",
    "github.com/percona/pmm/api/alertmanager/amclient/alert",
    "github.com/percona/pmm/api/alertmanager/amclient/general",
    "github.com/percona/pmm/api/alertmanager/ammodels",
    "github.com/percona/pmm/api/inventorypb",
    "github.com/percona/pmm/api/managementpb",
    "github.com/percona/pmm/api/qanpb",
    "github.com/percona/pmm/api/serverpb",
    "github.com/percona/pmm/utils/pdeathsig",
    "github.com/percona/pmm/utils/sqlmetrics",
    "github.com/percona/pmm/utils/tlsconfig",
    "github.com/percona/pmm/version",
    "github.com/percona/promconfig",
    "github.com/pkg/errors",
    "github.com/pmezard/go-difflib/difflib",
    "github.com/prometheus/client_golang/prometheus",
    "github.com/prometheus/client_golang/prometheus/promhttp",
    "github.com/prometheus/common/model",
    "github.com/sirupsen/logrus",
    "github.com/stretchr/testify/assert",
    "github.com/stretchr/testify/mock",
    "github.com/stretchr/testify/require",
    "github.com/vektra/mockery/cmd/mockery",
    "golang.org/x/sync/errgroup",
    "golang.org/x/sys/unix",
    "golang.org/x/tools/cmd/goimports",
    "google.golang.org/grpc",
    "google.golang.org/grpc/channelz/service",
    "google.golang.org/grpc/codes",
    "google.golang.org/grpc/credentials",
    "google.golang.org/grpc/grpclog",
    "google.golang.org/grpc/metadata",
    "google.golang.org/grpc/reflection",
    "google.golang.org/grpc/status",
    "gopkg.in/alecthomas/kingpin.v2",
    "gopkg.in/reform.v1",
    "gopkg.in/reform.v1/dialects/postgresql",
    "gopkg.in/reform.v1/parse",
    "gopkg.in/reform.v1/reform",
    "gopkg.in/yaml.v2",
  ]
  solver-name = "gps-cdcl"
  solver-version = 1<|MERGE_RESOLUTION|>--- conflicted
+++ resolved
@@ -383,11 +383,7 @@
 
 [[projects]]
   branch = "PMM-2.0"
-<<<<<<< HEAD
-  digest = "1:860cf9bfa13070e9f31bd5b0b6b1d1faa8e86d66f1d9753eb639537cf7f4b8f4"
-=======
   digest = "1:3b16cd6f07cf0799ea2529d5607b07cf7133e2fa55d7fcb3dd3c5ee91adbf491"
->>>>>>> 0e0e7a64
   name = "github.com/percona/pmm"
   packages = [
     "api/agentpb",
