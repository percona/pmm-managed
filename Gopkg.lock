--- conflicted
+++ resolved
@@ -408,13 +408,8 @@
   revision = "c158e23a172f892cc389233858238449efec1dbb"
 
 [[projects]]
-<<<<<<< HEAD
-  branch = "PMM-7313_postgres_rds"
-  digest = "1:e639c789a5d78823bc8e77e59cd08a5553a3d0141544236c428511ffaf759be5"
-=======
   branch = "release/2.16"
   digest = "1:f5ef1c4549b54f924cf109ecea7b0d412b5c94718d6295ecb18c81c879ba8270"
->>>>>>> d8312135
   name = "github.com/percona/pmm"
   packages = [
     "api/agentpb",
@@ -438,11 +433,7 @@
     "version",
   ]
   pruneopts = "NUT"
-<<<<<<< HEAD
-  revision = "84e71c55e4166d32234d4e8acc8b67918ce59b1e"
-=======
   revision = "6176fdc415f748616d6f2f658818234758ba002b"
->>>>>>> d8312135
 
 [[projects]]
   digest = "1:65230c46134944510adb8844cf4098b5c9fdd1dd11992c3980afc1d3e0c8e4bd"
