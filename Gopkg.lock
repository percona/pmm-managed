# This file is autogenerated, do not edit; changes may be undone by the next 'dep ensure'.


[[projects]]
  branch = "develop"
  digest = "1:15310eb747a3957085a05b6f4d446eb93af24db2b7e7b8ec24cbcff65d878e6a"
  name = "github.com/AlekSi/pointer"
  packages = ["."]
  pruneopts = "NUT"
  revision = "d2bd5b449f293d7e250dc1ce5398845e0c7928e0"

[[projects]]
  digest = "1:c3991623e3b1f060d91d5b1fbac62e813eecdb8730e942143fe85210e75112b0"
  name = "github.com/aws/aws-sdk-go"
  packages = [
    "aws",
    "aws/awserr",
    "aws/awsutil",
    "aws/client",
    "aws/client/metadata",
    "aws/corehandlers",
    "aws/credentials",
    "aws/credentials/ec2rolecreds",
    "aws/credentials/endpointcreds",
    "aws/credentials/processcreds",
    "aws/credentials/stscreds",
    "aws/csm",
    "aws/defaults",
    "aws/ec2metadata",
    "aws/endpoints",
    "aws/request",
    "aws/session",
    "aws/signer/v4",
    "internal/ini",
    "internal/sdkio",
    "internal/sdkrand",
    "internal/sdkuri",
    "internal/shareddefaults",
    "private/protocol",
    "private/protocol/query",
    "private/protocol/query/queryutil",
    "private/protocol/rest",
    "private/protocol/xml/xmlutil",
    "service/rds",
    "service/sts",
  ]
  pruneopts = "NUT"
  revision = "754d07f5dfb0a42be29df8da4a5428a321377cb3"
  version = "v1.17.11"

[[projects]]
  branch = "master"
  digest = "1:707ebe952a8b3d00b343c01536c79c73771d100f63ec6babeaed5c79e2b8a8dd"
  name = "github.com/beorn7/perks"
  packages = ["quantile"]
  pruneopts = "NUT"
  revision = "3a771d992973f24aa725d07868b467d1ddfceafb"

[[projects]]
  digest = "1:ffe9824d294da03b391f44e1ae8281281b4afc1bdaa9588c9097785e3af10cec"
  name = "github.com/davecgh/go-spew"
  packages = ["spew"]
  pruneopts = "NUT"
  revision = "8991bc29aa16c548c550c7ff78260e27b9ab7c73"
  version = "v1.1.1"

[[projects]]
  digest = "1:13e9a236e56e18fecb73f5b2f2eb7f60060a1a9bc27e5a7328ab22e275ecb63e"
  name = "github.com/go-sql-driver/mysql"
  packages = ["."]
  pruneopts = "NUT"
  revision = "72cd26f257d44c1114970e19afddcd812016007e"
  version = "v1.4.1"

[[projects]]
  digest = "1:f43126206c5180eca476f6d5c1f452f929703af8cc28c15127046021fb17d708"
  name = "github.com/gogo/protobuf"
  packages = [
    "proto",
    "protoc-gen-gogo/descriptor",
  ]
  pruneopts = "NUT"
  revision = "ba06b47c162d49f2af050fb4c75bcbc86a159d5c"
  version = "v1.2.1"

[[projects]]
  digest = "1:27d8aff388ac8ea2d4057097ef4aad2f98a6a8796477213096160b72b6c87cf2"
  name = "github.com/golang/protobuf"
  packages = [
    "jsonpb",
    "proto",
    "protoc-gen-go/descriptor",
    "protoc-gen-go/generator",
    "protoc-gen-go/generator/internal/remap",
    "protoc-gen-go/plugin",
    "ptypes",
    "ptypes/any",
    "ptypes/duration",
    "ptypes/struct",
    "ptypes/timestamp",
    "ptypes/wrappers",
  ]
  pruneopts = "NUT"
  revision = "c823c79ea1570fb5ff454033735a8e68575d1d0f"
  version = "v1.3.0"

[[projects]]
  digest = "1:ab3ec1fe3e39bac4b3ab63390767766622be35b7cab03f47f787f9ec60522a53"
  name = "github.com/google/uuid"
  packages = ["."]
  pruneopts = "NUT"
  revision = "0cd6bf5da1e1c83f8b45653022c74f71af0538a4"
  version = "v1.1.1"

[[projects]]
  digest = "1:d9cf802f97049c2b61debfae0bbedf645663730d16fe09d65584498bdd59690a"
  name = "github.com/grpc-ecosystem/go-grpc-middleware"
  packages = [
    ".",
    "validator",
  ]
  pruneopts = "NUT"
  revision = "c250d6563d4d4c20252cd865923440e829844f4e"
  version = "v1.0.0"

[[projects]]
  digest = "1:5872c7f130f62fc34bfda20babad36be6309c00b5c9207717f7cd2a51536fff4"
  name = "github.com/grpc-ecosystem/go-grpc-prometheus"
  packages = ["."]
  pruneopts = "NUT"
  revision = "c225b8c3b01faf2899099b768856a9e916e5087b"
  version = "v1.2.0"

[[projects]]
  digest = "1:25150403150754a84bb3a3f1d59c6b26162d2fd70cf368fb18d4c3ef113c1e35"
  name = "github.com/grpc-ecosystem/grpc-gateway"
  packages = [
    "internal",
    "protoc-gen-swagger/options",
    "runtime",
    "utilities",
  ]
  pruneopts = "NUT"
  revision = "7d1918f9e926dafd000b917eb2caccbcf64477df"
  version = "v1.8.1"

[[projects]]
  digest = "1:1f2aebae7e7c856562355ec0198d8ca2fa222fb05e5b1b66632a1fce39631885"
  name = "github.com/jmespath/go-jmespath"
  packages = ["."]
  pruneopts = "NUT"
  revision = "c2b33e84"

[[projects]]
  digest = "1:58999a98719fddbac6303cb17e8d85b945f60b72f48e3a2df6b950b97fa926f1"
  name = "github.com/konsorten/go-windows-terminal-sequences"
  packages = ["."]
  pruneopts = "NUT"
  revision = "f55edac94c9bbba5d6182a4be46d86a2c9b5b50e"
  version = "v1.0.2"

[[projects]]
  digest = "1:4d5fa9f49e5bf3d55c16ff562af9e3231f9ac5ccf495927fd0555f4607c15475"
  name = "github.com/lib/pq"
  packages = [
    ".",
    "oid",
  ]
  pruneopts = "NUT"
  revision = "4ded0e9383f75c197b3a2aaa6d590ac52df6fd79"
  version = "v1.0.0"

[[projects]]
  digest = "1:5985ef4caf91ece5d54817c11ea25f182697534f8ae6521eadcd628c142ac4b6"
  name = "github.com/matttproud/golang_protobuf_extensions"
  packages = ["pbutil"]
  pruneopts = "NUT"
  revision = "c12348ce28de40eed0136aa2b644d0ee0650e56c"
  version = "v1.0.1"

[[projects]]
  branch = "master"
  digest = "1:f6c57c5afc27401e2a22a1959b62e20517797c74858d21adfb3a2b85182dead7"
  name = "github.com/mwitkow/go-conntrack"
  packages = ["."]
  pruneopts = "NUT"
  revision = "cc309e4a22231782e8893f3c35ced0967807a33e"

[[projects]]
  branch = "master"
  digest = "1:a643872ee8f7077f6d8393590da1d364e3647bdc9bb3f6ac8427c30812c9f6cc"
  name = "github.com/mwitkow/go-proto-validators"
  packages = ["."]
  pruneopts = "NUT"
  revision = "1f388280e944c97cc59c75d8c84a704097d1f1d6"

[[projects]]
  digest = "1:c706e6cf1803e8cbce88ad1159c8750ec0dacbeac7c3906e615af69c0c1d6281"
  name = "github.com/percona/exporter_shared"
  packages = ["helpers"]
  pruneopts = "NUT"
  revision = "9fef860598cb595f0f27ff3b5d515bbd7ed7d233"
  version = "v0.2.1"

[[projects]]
  branch = "PMM-2.0"
<<<<<<< HEAD
  digest = "1:eeac0d8cadb7c5b3567d24439a261aeb8c819fccf0c874d60be5a7b7ba4a8687"
=======
  digest = "1:af97e85fe46f38f4098ed8a8c64dd839b84a9edd02ed46bc39d1f58eb57d2a31"
>>>>>>> 81299973
  name = "github.com/percona/pmm"
  packages = [
    "api/agentpb",
    "api/inventory",
    "api/managementpb",
    "api/qanpb",
    "api/server",
    "version",
  ]
  pruneopts = "NUT"
<<<<<<< HEAD
  revision = "f7c6e62d01c3eb04518290181300f20f53cd3bd9"
=======
  revision = "b44cd9a2ed49d3aa373c06ae29ccf947ac762d9f"
>>>>>>> 81299973

[[projects]]
  digest = "1:14715f705ff5dfe0ffd6571d7d201dd8e921030f8070321a79380d8ca4ec1a24"
  name = "github.com/pkg/errors"
  packages = ["."]
  pruneopts = "NUT"
  revision = "ba968bfe8b2f7e042a574c888954fccecfa385b4"
  version = "v0.8.1"

[[projects]]
  digest = "1:0028cb19b2e4c3112225cd871870f2d9cf49b9b4276531f03438a88e94be86fe"
  name = "github.com/pmezard/go-difflib"
  packages = ["difflib"]
  pruneopts = "NUT"
  revision = "792786c7400a136282c1664665ae0a8db921c6c2"
  version = "v1.0.0"

[[projects]]
  digest = "1:7c7cfeecd2b7147bcfec48a4bf622b4879e26aec145a9e373ce51d0c23b16f6b"
  name = "github.com/prometheus/client_golang"
  packages = [
    "prometheus",
    "prometheus/internal",
    "prometheus/promhttp",
  ]
  pruneopts = "NUT"
  revision = "505eaef017263e299324067d40ca2c48f6a2cf50"
  version = "v0.9.2"

[[projects]]
  branch = "master"
  digest = "1:2d5cd61daa5565187e1d96bae64dbbc6080dacf741448e9629c64fd93203b0d4"
  name = "github.com/prometheus/client_model"
  packages = ["go"]
  pruneopts = "NUT"
  revision = "fd36f4220a901265f90734c3183c5f0c91daa0b8"

[[projects]]
  digest = "1:4e776079b966091d3e6e12ed2aaf728bea5cd1175ef88bb654e03adbf5d4f5d3"
  name = "github.com/prometheus/common"
  packages = [
    "expfmt",
    "internal/bitbucket.org/ww/goautoneg",
    "model",
  ]
  pruneopts = "NUT"
  revision = "cfeb6f9992ffa54aaa4f2170ade4067ee478b250"
  version = "v0.2.0"

[[projects]]
  branch = "master"
  digest = "1:0a2e604afa3cbf53a1ddade2f240ee8472eded98856dd8c7cfbfea392ddbbfc7"
  name = "github.com/prometheus/procfs"
  packages = [
    ".",
    "internal/util",
    "iostats",
    "nfs",
    "xfs",
  ]
  pruneopts = "NUT"
  revision = "bbced9601137e764853b2fad7ec3e2dc4c504e02"

[[projects]]
  digest = "1:e256b859ab89f005f2f639f5ed9807d0873d9135e27c6382f419b840ff9abe71"
  name = "github.com/sirupsen/logrus"
  packages = ["."]
  pruneopts = "NUT"
  revision = "e1e72e9de974bd926e5c56f83753fba2df402ce5"
  version = "v1.3.0"

[[projects]]
  digest = "1:60a46e2410edbf02b419f833372dd1d24d7aa1b916a990a7370e792fada1eadd"
  name = "github.com/stretchr/objx"
  packages = ["."]
  pruneopts = "NUT"
  revision = "477a77ecc69700c7cdeb1fa9e129548e1c1c393c"
  version = "v0.1.1"

[[projects]]
  digest = "1:137e260ddedd6466e5705fd8eb76ce9c3401dd0f44bc096550e1f9c5dc3eea09"
  name = "github.com/stretchr/testify"
  packages = [
    "assert",
    "mock",
    "require",
  ]
  pruneopts = "NUT"
  revision = "ffdc059bfe9ce6a4e144ba849dbedead332c6053"
  version = "v1.3.0"

[[projects]]
  branch = "master"
  digest = "1:5ed88c68e8ff11e085ec406c214dbbd94ca2dd52143e00c8e86c78d880576188"
  name = "github.com/vektra/mockery"
  packages = [
    "cmd/mockery",
    "mockery",
  ]
  pruneopts = "NUT"
  revision = "e78b021dcbb558a8e7ac1fc5bc757ad7c277bb81"

[[projects]]
  branch = "master"
  digest = "1:058e9504b9a79bfe86092974d05bb3298d2aa0c312d266d43148de289a5065d9"
  name = "golang.org/x/crypto"
  packages = ["ssh/terminal"]
  pruneopts = "NUT"
  revision = "8dd112bcdc25174059e45e07517d9fc663123347"

[[projects]]
  branch = "master"
  digest = "1:ce6a5f390bc8c645cfdae8f5d8c2ce668da9c69170ba2c13e9d5ba03fe57d0f9"
  name = "golang.org/x/net"
  packages = [
    "context",
    "http/httpguts",
    "http2",
    "http2/hpack",
    "idna",
    "internal/timeseries",
    "trace",
  ]
  pruneopts = "NUT"
  revision = "16b79f2e4e95ea23b2bf9903c9809ff7b013ce85"

[[projects]]
  branch = "master"
  digest = "1:b521f10a2d8fa85c04a8ef4e62f2d1e14d303599a55d64dabf9f5a02f84d35eb"
  name = "golang.org/x/sync"
  packages = ["errgroup"]
  pruneopts = "NUT"
  revision = "e225da77a7e68af35c70ccbf71af2b83e6acac3c"

[[projects]]
  branch = "master"
  digest = "1:8bab790a3e2f0d8090c31cc2b333fd85a62edf937db9c7928ea85b3fd024bd27"
  name = "golang.org/x/sys"
  packages = [
    "unix",
    "windows",
  ]
  pruneopts = "NUT"
  revision = "3e9a981b8ddba4cb37815d4ebf2171df73c5255b"

[[projects]]
  digest = "1:e7071ed636b5422cc51c0e3a6cebc229d6c9fffc528814b519a980641422d619"
  name = "golang.org/x/text"
  packages = [
    "collate",
    "collate/build",
    "internal/colltab",
    "internal/gen",
    "internal/tag",
    "internal/triegen",
    "internal/ucd",
    "language",
    "secure/bidirule",
    "transform",
    "unicode/bidi",
    "unicode/cldr",
    "unicode/norm",
    "unicode/rangetable",
  ]
  pruneopts = "NUT"
  revision = "f21a4dfb5e38f5895301dc265a8def02365cc3d0"
  version = "v0.3.0"

[[projects]]
  branch = "master"
  digest = "1:e46d8e20161401a9cf8765dfa428494a3492a0b56fe114156b7da792bf41ba78"
  name = "golang.org/x/tools"
  packages = [
    "go/ast/astutil",
    "go/gcexportdata",
    "go/internal/cgo",
    "go/internal/gcimporter",
    "go/internal/packagesdriver",
    "go/packages",
    "go/types/typeutil",
    "imports",
    "internal/fastwalk",
    "internal/gopathwalk",
    "internal/module",
    "internal/semver",
  ]
  pruneopts = "NUT"
  revision = "69e0dcfa1121488c38c3c8f9624f7de769003896"

[[projects]]
  digest = "1:c25289f43ac4a68d88b02245742347c94f1e108c534dda442188015ff80669b3"
  name = "google.golang.org/appengine"
  packages = ["cloudsql"]
  pruneopts = "NUT"
  revision = "e9657d882bb81064595ca3b56cbe2546bbabf7b1"
  version = "v1.4.0"

[[projects]]
  branch = "master"
  digest = "1:79f8bb1b9d02fa61546fecfc467884a564c77c8791ff9c28dfe16b5f2c76d02f"
  name = "google.golang.org/genproto"
  packages = [
    "googleapis/api/annotations",
    "googleapis/rpc/status",
    "protobuf/field_mask",
  ]
  pruneopts = "NUT"
  revision = "c21a8b77f9f040598af1c8c5c0870568f1959df3"

[[projects]]
  digest = "1:e691ee34c8956964e61221103fdb1371683a19f3f315119d0a0ea67064338de5"
  name = "google.golang.org/grpc"
  packages = [
    ".",
    "balancer",
    "balancer/base",
    "balancer/roundrobin",
    "binarylog/grpc_binarylog_v1",
    "channelz/grpc_channelz_v1",
    "channelz/service",
    "codes",
    "connectivity",
    "credentials",
    "credentials/internal",
    "encoding",
    "encoding/proto",
    "grpclog",
    "internal",
    "internal/backoff",
    "internal/binarylog",
    "internal/channelz",
    "internal/envconfig",
    "internal/grpcrand",
    "internal/grpcsync",
    "internal/syscall",
    "internal/transport",
    "keepalive",
    "metadata",
    "naming",
    "peer",
    "reflection",
    "reflection/grpc_reflection_v1alpha",
    "resolver",
    "resolver/dns",
    "resolver/passthrough",
    "stats",
    "status",
    "tap",
  ]
  pruneopts = "NUT"
  revision = "2fdaae294f38ed9a121193c51ec99fecd3b13eb7"
  version = "v1.19.0"

[[projects]]
  digest = "1:2ed325d52993ed3487ff72c036bb5826a4cd0e0d8d145956c746bf32eb7afafb"
  name = "gopkg.in/reform.v1"
  packages = [
    ".",
    "dialects",
    "dialects/mssql",
    "dialects/mysql",
    "dialects/postgresql",
    "dialects/sqlite3",
    "dialects/sqlserver",
    "internal",
    "parse",
    "reform",
  ]
  pruneopts = "NUT"
  revision = "8e91a79b08247ed62e99edf920d8d426defbfa81"
  version = "v1.3.3"

[[projects]]
  branch = "v2"
  digest = "1:18108594151654e9e696b27b181b953f9a90b16bf14d253dd1b397b025a1487f"
  name = "gopkg.in/yaml.v2"
  packages = ["."]
  pruneopts = "NUT"
  revision = "51d6538a90f86fe93ac480b35f37b2be17fef232"

[solve-meta]
  analyzer-name = "dep"
  analyzer-version = 1
  input-imports = [
    "github.com/AlekSi/pointer",
    "github.com/aws/aws-sdk-go/aws",
    "github.com/aws/aws-sdk-go/aws/awserr",
    "github.com/aws/aws-sdk-go/aws/credentials",
    "github.com/aws/aws-sdk-go/aws/endpoints",
    "github.com/aws/aws-sdk-go/aws/session",
    "github.com/aws/aws-sdk-go/service/rds",
    "github.com/go-sql-driver/mysql",
    "github.com/golang/protobuf/ptypes",
    "github.com/google/uuid",
    "github.com/grpc-ecosystem/go-grpc-middleware",
    "github.com/grpc-ecosystem/go-grpc-middleware/validator",
    "github.com/grpc-ecosystem/go-grpc-prometheus",
    "github.com/grpc-ecosystem/grpc-gateway/runtime",
    "github.com/lib/pq",
    "github.com/mwitkow/go-conntrack",
    "github.com/percona/exporter_shared/helpers",
    "github.com/percona/pmm/api/agentpb",
    "github.com/percona/pmm/api/inventory",
    "github.com/percona/pmm/api/managementpb",
    "github.com/percona/pmm/api/qanpb",
    "github.com/percona/pmm/api/server",
    "github.com/percona/pmm/version",
    "github.com/pkg/errors",
    "github.com/pmezard/go-difflib/difflib",
    "github.com/prometheus/client_golang/prometheus",
    "github.com/prometheus/client_golang/prometheus/promhttp",
    "github.com/prometheus/common/model",
    "github.com/sirupsen/logrus",
    "github.com/stretchr/testify/assert",
    "github.com/stretchr/testify/mock",
    "github.com/stretchr/testify/require",
    "github.com/vektra/mockery/cmd/mockery",
    "golang.org/x/sync/errgroup",
    "golang.org/x/sys/unix",
    "google.golang.org/grpc",
    "google.golang.org/grpc/channelz/service",
    "google.golang.org/grpc/codes",
    "google.golang.org/grpc/grpclog",
    "google.golang.org/grpc/reflection",
    "google.golang.org/grpc/status",
    "gopkg.in/reform.v1",
    "gopkg.in/reform.v1/dialects/postgresql",
    "gopkg.in/reform.v1/parse",
    "gopkg.in/reform.v1/reform",
    "gopkg.in/yaml.v2",
  ]
  solver-name = "gps-cdcl"
  solver-version = 1<|MERGE_RESOLUTION|>--- conflicted
+++ resolved
@@ -204,11 +204,7 @@
 
 [[projects]]
   branch = "PMM-2.0"
-<<<<<<< HEAD
-  digest = "1:eeac0d8cadb7c5b3567d24439a261aeb8c819fccf0c874d60be5a7b7ba4a8687"
-=======
   digest = "1:af97e85fe46f38f4098ed8a8c64dd839b84a9edd02ed46bc39d1f58eb57d2a31"
->>>>>>> 81299973
   name = "github.com/percona/pmm"
   packages = [
     "api/agentpb",
@@ -219,11 +215,7 @@
     "version",
   ]
   pruneopts = "NUT"
-<<<<<<< HEAD
-  revision = "f7c6e62d01c3eb04518290181300f20f53cd3bd9"
-=======
   revision = "b44cd9a2ed49d3aa373c06ae29ccf947ac762d9f"
->>>>>>> 81299973
 
 [[projects]]
   digest = "1:14715f705ff5dfe0ffd6571d7d201dd8e921030f8070321a79380d8ca4ec1a24"
