--- conflicted
+++ resolved
@@ -22,17 +22,9 @@
   name = "github.com/percona-platform/saas"
   branch = "main"
 
-<<<<<<< HEAD
-=======
 [[constraint]]
   name = "github.com/percona-platform/dbaas-api"
   branch = "main"
-
-# FIXME Remove when https://jira.percona.com/browse/PMM-6629 is done in percona/pmm.
-[[override]]
-  name = "github.com/golang/protobuf"
-  version = "1.4.2"
->>>>>>> 23762cb6
 
 # to prevent unexpected downgrades; see https://github.com/percona/exporter_shared/releases/tag/v0.6.0
 [[constraint]]
