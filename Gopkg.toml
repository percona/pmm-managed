# tools
required = [
  "github.com/BurntSushi/go-sumtype",
  "github.com/kevinburke/go-bindata/go-bindata",
  "github.com/vektra/mockery/cmd/mockery",
  "golang.org/x/tools/cmd/goimports",
  "gopkg.in/reform.v1/reform",
]

[prune]
  go-tests = true
  non-go = true
  unused-packages = true

[[constraint]]
  name = "github.com/percona/pmm"
<<<<<<< HEAD
  branch = "PMM-7448-location-and-credentials-test"
=======
  branch = "PMM-7557-add-bucket-name-field"
>>>>>>> d1059b7d

[[constraint]]
  name = "github.com/percona-platform/saas"
  branch = "main"

[[constraint]]
  name = "github.com/percona-platform/dbaas-api"
<<<<<<< HEAD
  branch = "main"

[[constraint]]
  name = "github.com/aws/aws-sdk-go"
  version = "1.33.10"
=======
  branch = "pmm-2.16"
>>>>>>> d1059b7d
<|MERGE_RESOLUTION|>--- conflicted
+++ resolved
@@ -14,11 +14,7 @@
 
 [[constraint]]
   name = "github.com/percona/pmm"
-<<<<<<< HEAD
   branch = "PMM-7448-location-and-credentials-test"
-=======
-  branch = "PMM-7557-add-bucket-name-field"
->>>>>>> d1059b7d
 
 [[constraint]]
   name = "github.com/percona-platform/saas"
@@ -26,12 +22,8 @@
 
 [[constraint]]
   name = "github.com/percona-platform/dbaas-api"
-<<<<<<< HEAD
-  branch = "main"
+  branch = "pmm-2.16"
 
 [[constraint]]
   name = "github.com/aws/aws-sdk-go"
-  version = "1.33.10"
-=======
-  branch = "pmm-2.16"
->>>>>>> d1059b7d
+  version = "1.33.10"