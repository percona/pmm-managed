# tools
required = [
  "github.com/BurntSushi/go-sumtype",
  "github.com/kevinburke/go-bindata/go-bindata",
  "github.com/vektra/mockery/cmd/mockery",
  "golang.org/x/tools/cmd/goimports",
  "gopkg.in/reform.v1/reform",
]

[prune]
  go-tests = true
  non-go = true
  unused-packages = true

[[constraint]]
  name = "github.com/percona/pmm"
<<<<<<< HEAD
  branch = "PMM-7590-jobs-api"
=======
  branch = "PMM-2.0"
>>>>>>> 652fd871

[[constraint]]
  name = "github.com/percona-platform/saas"
  branch = "main"

[[constraint]]
  name = "github.com/percona-platform/dbaas-api"
  branch = "main"<|MERGE_RESOLUTION|>--- conflicted
+++ resolved
@@ -14,11 +14,7 @@
 
 [[constraint]]
   name = "github.com/percona/pmm"
-<<<<<<< HEAD
   branch = "PMM-7590-jobs-api"
-=======
-  branch = "PMM-2.0"
->>>>>>> 652fd871
 
 [[constraint]]
   name = "github.com/percona-platform/saas"
