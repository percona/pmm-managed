--- conflicted
+++ resolved
@@ -16,14 +16,4 @@
 
 [[constraint]]
   name = "github.com/percona/pmm"
-<<<<<<< HEAD
-  branch = "PMM-4317-upload-ssh-key"
-
-# TODO Remove when v1.1.0 is released.
-# https://github.com/AlekSi/pointer/milestone/1
-[[constraint]]
-  name = "github.com/AlekSi/pointer"
-  branch = "develop"
-=======
-  branch = "PMM-2.0"
->>>>>>> d7299697
+  branch = "PMM-4317-upload-ssh-key"