# tools
required = [
  "github.com/BurntSushi/go-sumtype",
  "github.com/vektra/mockery/cmd/mockery",
  "golang.org/x/tools/cmd/goimports",
  "gopkg.in/reform.v1/reform",

  # We do not vendor promtool. See https://jira.percona.com/browse/PMM-2182
  # "github.com/prometheus/prometheus/cmd/promtool"
]

[prune]
  go-tests = true
  non-go = true
  unused-packages = true

# TODO switch to tags before PMM 2.0 release
[[constraint]]
  name = "github.com/percona/pmm"
<<<<<<< HEAD
  #branch = "PMM-2.0"
  branch = "PMM-4437-flush-slowlogs"

=======
  # branch = "PMM-2.0"
  branch = "PMM-4459-disable-query-example"
>>>>>>> eca42907

# TODO Remove when v1.1.0 is released.
# https://github.com/AlekSi/pointer/milestone/1
[[constraint]]
  name = "github.com/AlekSi/pointer"
  branch = "develop"<|MERGE_RESOLUTION|>--- conflicted
+++ resolved
@@ -17,14 +17,7 @@
 # TODO switch to tags before PMM 2.0 release
 [[constraint]]
   name = "github.com/percona/pmm"
-<<<<<<< HEAD
-  #branch = "PMM-2.0"
-  branch = "PMM-4437-flush-slowlogs"
-
-=======
-  # branch = "PMM-2.0"
-  branch = "PMM-4459-disable-query-example"
->>>>>>> eca42907
+  branch = "PMM-4437-flush-slowlogs-2"
 
 # TODO Remove when v1.1.0 is released.
 # https://github.com/AlekSi/pointer/milestone/1
