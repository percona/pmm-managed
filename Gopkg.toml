# tools
required = [
  "github.com/BurntSushi/go-sumtype",
  "github.com/kevinburke/go-bindata/go-bindata",
  "github.com/vektra/mockery/cmd/mockery",
  "golang.org/x/tools/cmd/goimports",
  "gopkg.in/reform.v1/reform",
]

[prune]
  go-tests = true
  non-go = true
  unused-packages = true

[[constraint]]
  name = "github.com/percona/pmm"
<<<<<<< HEAD
  branch = "revert-623-PMM-7026-revert-pt-mysql-summary"
=======
  branch = "PMM-5784-pt-pg-summary"
>>>>>>> 7ab0453b

[[constraint]]
  name = "github.com/percona-platform/saas"
  branch = "main"

[[constraint]]
  name = "github.com/percona-platform/dbaas-api"
  branch = "main"<|MERGE_RESOLUTION|>--- conflicted
+++ resolved
@@ -14,11 +14,7 @@
 
 [[constraint]]
   name = "github.com/percona/pmm"
-<<<<<<< HEAD
-  branch = "revert-623-PMM-7026-revert-pt-mysql-summary"
-=======
-  branch = "PMM-5784-pt-pg-summary"
->>>>>>> 7ab0453b
+  branch = "PMM-4172-5784-pt-summaries"
 
 [[constraint]]
   name = "github.com/percona-platform/saas"
